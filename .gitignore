# Maven build folders
target/
# ... but not code generation targets
!tool/src/org/antlr/v4/codegen/target/

# Node.js (npm and typings) cached dependencies 
node_modules/
typings/

# MacOSX files
.DS_Store

<<<<<<< HEAD
=======
## Python, selected lines from https://raw.githubusercontent.com/github/gitignore/master/Python.gitignore
# Byte-compiled / optimized / DLL files
__pycache__/
*.py[cod]
*$py.class

## CSharp and VisualStudio, selected lines from https://raw.githubusercontent.com/github/gitignore/master/VisualStudio.gitignore
# User-specific files
*.suo
*.user
*.userosscache
*.sln.docstates

# User-specific files (MonoDevelop/Xamarin Studio)
*.userprefs

# Build results
[Dd]ebug/
[Dd]ebugPublic/
[Rr]elease/
[Rr]eleases/
x64/
x86/
bld/
[Bb]in/
[Oo]bj/
[Ll]og/

# Visual Studio 2015 cache/options directory
.vs/

>>>>>>> 8d0ae859
# NetBeans user configuration files
nbactions*.xml
/nbproject/private/
*/nbproject/private/

# IntelliJ projects
*.ipr
*.iws
*.iml
.idea/

# Eclipse projects
.classpath
.project
.settings/

# Profiler results
*.hprof

# Playground
<<<<<<< HEAD
#/tool/playground/
=======
#/tool/playground/

# Generated files
/out/
/gen/
/gen3/
/gen4/
/tool/playground/
tmp/

# Configurable build files
bilder.py
bilder.pyc
bild.log

bild_output.txt

# VSCode Java plugin temporary files
javac-services.0.log
javac-services.0.log.lck
>>>>>>> 8d0ae859
<|MERGE_RESOLUTION|>--- conflicted
+++ resolved
@@ -3,47 +3,9 @@
 # ... but not code generation targets
 !tool/src/org/antlr/v4/codegen/target/
 
-# Node.js (npm and typings) cached dependencies 
-node_modules/
-typings/
-
 # MacOSX files
 .DS_Store
 
-<<<<<<< HEAD
-=======
-## Python, selected lines from https://raw.githubusercontent.com/github/gitignore/master/Python.gitignore
-# Byte-compiled / optimized / DLL files
-__pycache__/
-*.py[cod]
-*$py.class
-
-## CSharp and VisualStudio, selected lines from https://raw.githubusercontent.com/github/gitignore/master/VisualStudio.gitignore
-# User-specific files
-*.suo
-*.user
-*.userosscache
-*.sln.docstates
-
-# User-specific files (MonoDevelop/Xamarin Studio)
-*.userprefs
-
-# Build results
-[Dd]ebug/
-[Dd]ebugPublic/
-[Rr]elease/
-[Rr]eleases/
-x64/
-x86/
-bld/
-[Bb]in/
-[Oo]bj/
-[Ll]og/
-
-# Visual Studio 2015 cache/options directory
-.vs/
-
->>>>>>> 8d0ae859
 # NetBeans user configuration files
 nbactions*.xml
 /nbproject/private/
@@ -59,32 +21,10 @@
 .classpath
 .project
 .settings/
+.metadata/
 
 # Profiler results
 *.hprof
 
 # Playground
-<<<<<<< HEAD
-#/tool/playground/
-=======
-#/tool/playground/
-
-# Generated files
-/out/
-/gen/
-/gen3/
-/gen4/
-/tool/playground/
-tmp/
-
-# Configurable build files
-bilder.py
-bilder.pyc
-bild.log
-
-bild_output.txt
-
-# VSCode Java plugin temporary files
-javac-services.0.log
-javac-services.0.log.lck
->>>>>>> 8d0ae859
+#/tool/playground/