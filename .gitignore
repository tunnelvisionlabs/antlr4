# Maven build folders
target/
# ... but not code generation targets
!tool/src/org/antlr/v4/codegen/target/

# MacOSX files
.DS_Store

# NetBeans user configuration files
nbactions*.xml
/nbproject/private/
*/nbproject/private/

# IntelliJ projects
*.ipr
*.iws
*.iml
.idea/

# Eclipse projects
.classpath
.project
.settings/
.metadata/

# Profiler results
*.hprof

# Playground
<<<<<<< HEAD
#/tool/playground/
=======
#/tool/playground/

# Generated files
/out/
/gen/
/gen3/
/gen4/
/tool/playground/
tmp/

# Configurable build files
bilder.py
bilder.pyc
bild.log

bild_output.txt
runtime/Cpp/demo/generated
xcuserdata
*.jar
.vscode

# VSCode Java plugin temporary files
javac-services.0.log
javac-services.0.log.lck
>>>>>>> 29fa9ba3
<|MERGE_RESOLUTION|>--- conflicted
+++ resolved
@@ -27,31 +27,6 @@
 *.hprof
 
 # Playground
-<<<<<<< HEAD
-#/tool/playground/
-=======
 #/tool/playground/
 
-# Generated files
-/out/
-/gen/
-/gen3/
-/gen4/
-/tool/playground/
-tmp/
-
-# Configurable build files
-bilder.py
-bilder.pyc
-bild.log
-
-bild_output.txt
-runtime/Cpp/demo/generated
-xcuserdata
-*.jar
-.vscode
-
-# VSCode Java plugin temporary files
-javac-services.0.log
-javac-services.0.log.lck
->>>>>>> 29fa9ba3
+.vscode/