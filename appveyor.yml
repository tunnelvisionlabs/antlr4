<<<<<<< HEAD
version: '4.6.1-SNAPSHOT+AppVeyor.{build}'
os: Visual Studio 2015
=======
version: '4.7.1-SNAPSHOT+AppVeyor.{build}'
os: Windows Server 2012
>>>>>>> b8fd5478
build_script:
  - mvn -DskipTests install -q --batch-mode 
test_script:
  - mvn test -Dantlr.testinprocess=true -DJDK_SOURCE_ROOT=../runtime/Java/src -Dperformance.package= -q --batch-mode
build:
  verbosity: minimal<|MERGE_RESOLUTION|>--- conflicted
+++ resolved
@@ -1,10 +1,5 @@
-<<<<<<< HEAD
-version: '4.6.1-SNAPSHOT+AppVeyor.{build}'
+version: '4.7.1-SNAPSHOT+AppVeyor.{build}'
 os: Visual Studio 2015
-=======
-version: '4.7.1-SNAPSHOT+AppVeyor.{build}'
-os: Windows Server 2012
->>>>>>> b8fd5478
 build_script:
   - mvn -DskipTests install -q --batch-mode 
 test_script:
