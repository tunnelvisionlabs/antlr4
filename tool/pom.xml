<<<<<<< HEAD
=======
<project xmlns="http://maven.apache.org/POM/4.0.0" xmlns:xsi="http://www.w3.org/2001/XMLSchema-instance" xsi:schemaLocation="http://maven.apache.org/POM/4.0.0 http://maven.apache.org/maven-v4_0_0.xsd">
  <modelVersion>4.0.0</modelVersion>
  <parent>
    <groupId>org.antlr</groupId>
    <artifactId>antlr4-master</artifactId>
    <version>4.5.3-SNAPSHOT</version>
  </parent>
  <artifactId>antlr4</artifactId>
  <name>ANTLR 4 Tool</name>
  <description>The ANTLR 4 grammar compiler.</description>
>>>>>>> 67c0ff5d

<project xmlns="http://maven.apache.org/POM/4.0.0" xmlns:xsi="http://www.w3.org/2001/XMLSchema-instance" xsi:schemaLocation="http://maven.apache.org/POM/4.0.0 http://maven.apache.org/xsd/maven-4.0.0.xsd">
    <modelVersion>4.0.0</modelVersion>

    <parent>
        <groupId>com.tunnelvisionlabs</groupId>
        <artifactId>antlr4-master</artifactId>
        <version>4.5.2-SNAPSHOT</version>
    </parent>

    <artifactId>antlr4</artifactId>

    <name>ANTLR 4 Tool</name>
    <description>The ANTLR 4 grammar compiler.</description>

    <dependencies>
        <dependency>
            <groupId>junit</groupId>
            <artifactId>junit</artifactId>
            <version>4.11</version>
            <scope>test</scope>
        </dependency>
        <dependency>
            <groupId>com.tunnelvisionlabs</groupId>
            <artifactId>antlr4-runtime</artifactId>
            <version>${project.version}</version>
            <scope>compile</scope>
        </dependency>
        <dependency>
            <groupId>com.tunnelvisionlabs</groupId>
            <artifactId>antlr4-annotations</artifactId>
            <version>${project.version}</version>
            <scope>compile</scope>
        </dependency>
        <dependency>
            <groupId>org.antlr</groupId>
            <artifactId>antlr-runtime</artifactId>
            <version>3.5.2</version>
            <scope>compile</scope>
        </dependency>
        <dependency>
            <groupId>org.antlr</groupId>
            <artifactId>ST4</artifactId>
            <version>4.0.8</version>
            <scope>compile</scope>
        </dependency>
        <dependency>
            <groupId>org.abego.treelayout</groupId>
            <artifactId>org.abego.treelayout.core</artifactId>
            <version>1.0.1</version>
            <scope>compile</scope>
        </dependency>
    </dependencies>

    <profiles>
        <profile>
            <id>sonatype-oss-release</id>
            <build>
                <plugins>
                    <plugin>
                        <groupId>org.apache.maven.plugins</groupId>
                        <artifactId>maven-javadoc-plugin</artifactId>
                        <configuration>
                            <includeDependencySources>true</includeDependencySources>
                            <dependencySourceIncludes>
                                <dependencySourceInclude>com.tunnelvisionlabs:antlr4-*</dependencySourceInclude>
                            </dependencySourceIncludes>
                        </configuration>
                    </plugin>

                    <plugin>
                        <groupId>org.apache.maven.plugins</groupId>
                        <artifactId>maven-shade-plugin</artifactId>
                        <version>2.2</version>
                        <inherited>false</inherited>
                        <executions>
                            <execution>
                                <phase>package</phase>
                                <goals>
                                    <goal>shade</goal>
                                </goals>
                                <configuration>
                                    <minimizeJar>true</minimizeJar>
                                    <createDependencyReducedPom>false</createDependencyReducedPom>
                                    <shadedArtifactAttached>true</shadedArtifactAttached>
                                    <createSourcesJar>true</createSourcesJar>
                                    <shadedClassifierName>complete</shadedClassifierName>
                                    <filters>
                                        <filter>
                                            <artifact>com.tunnelvisionlabs:antlr4-runtime</artifact>
                                            <includes>
                                                <include>org/antlr/v4/runtime/**</include>
                                            </includes>
                                        </filter>
                                        <filter>
                                            <artifact>com.tunnelvisionlabs:antlr4-annotations</artifact>
                                            <includes>
                                                <include>org/antlr/v4/runtime/**</include>
                                            </includes>
                                        </filter>
                                    </filters>
                                    <transformers>
                                        <transformer implementation="org.apache.maven.plugins.shade.resource.ManifestResourceTransformer">
                                            <mainClass>org.antlr.v4.Tool</mainClass>
                                        </transformer>
                                    </transformers>
                                </configuration>
                            </execution>
                        </executions>
                    </plugin>
                </plugins>
            </build>
        </profile>
    </profiles>

    <build>

        <sourceDirectory>src</sourceDirectory>
        <resources>
            <resource>
                <directory>resources</directory>
            </resource>
        </resources>

        <testSourceDirectory>test</testSourceDirectory>
        <testResources>
            <testResource>
                <directory>test</directory>
            </testResource>
        </testResources>

        <plugins>

           <plugin>
                <groupId>org.antlr</groupId>
                <artifactId>antlr3-maven-plugin</artifactId>
                <version>3.5.2</version>
                <configuration>
                    <sourceDirectory>src</sourceDirectory>
                    <verbose>true</verbose>
                </configuration>
                <executions>
                    <execution>
                        <goals>
                            <goal>antlr</goal>
                        </goals>
                    </execution>
                </executions>
            </plugin>

            <plugin>
                <groupId>com.tunnelvisionlabs</groupId>
                <artifactId>antlr4-testgen-maven-plugin</artifactId>
                <version>${project.version}</version>
                <executions>
                    <execution>
                        <goals>
                            <goal>antlr4.testgen</goal>
                        </goals>
                        <configuration>
                            <runtimeTemplates>test/org/antlr/v4/test/runtime/java/Java.test.stg</runtimeTemplates>
                        </configuration>
                    </execution>
                </executions>
            </plugin>

            <plugin>
                <groupId>org.apache.maven.plugins</groupId>
                <artifactId>maven-jar-plugin</artifactId>
                <executions>
                    <execution>
                        <goals>
                            <goal>test-jar</goal>
                        </goals>
                    </execution>
                </executions>
            </plugin>
        </plugins>
    </build>

</project><|MERGE_RESOLUTION|>--- conflicted
+++ resolved
@@ -1,16 +1,3 @@
-<<<<<<< HEAD
-=======
-<project xmlns="http://maven.apache.org/POM/4.0.0" xmlns:xsi="http://www.w3.org/2001/XMLSchema-instance" xsi:schemaLocation="http://maven.apache.org/POM/4.0.0 http://maven.apache.org/maven-v4_0_0.xsd">
-  <modelVersion>4.0.0</modelVersion>
-  <parent>
-    <groupId>org.antlr</groupId>
-    <artifactId>antlr4-master</artifactId>
-    <version>4.5.3-SNAPSHOT</version>
-  </parent>
-  <artifactId>antlr4</artifactId>
-  <name>ANTLR 4 Tool</name>
-  <description>The ANTLR 4 grammar compiler.</description>
->>>>>>> 67c0ff5d
 
 <project xmlns="http://maven.apache.org/POM/4.0.0" xmlns:xsi="http://www.w3.org/2001/XMLSchema-instance" xsi:schemaLocation="http://maven.apache.org/POM/4.0.0 http://maven.apache.org/xsd/maven-4.0.0.xsd">
     <modelVersion>4.0.0</modelVersion>
@@ -18,7 +5,7 @@
     <parent>
         <groupId>com.tunnelvisionlabs</groupId>
         <artifactId>antlr4-master</artifactId>
-        <version>4.5.2-SNAPSHOT</version>
+        <version>4.5.3-SNAPSHOT</version>
     </parent>
 
     <artifactId>antlr4</artifactId>
