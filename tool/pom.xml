--- conflicted
+++ resolved
@@ -4,14 +4,13 @@
   ~ can be found in the LICENSE.txt file in the project root.
   -->
 
-<<<<<<< HEAD
 <project xmlns="http://maven.apache.org/POM/4.0.0" xmlns:xsi="http://www.w3.org/2001/XMLSchema-instance" xsi:schemaLocation="http://maven.apache.org/POM/4.0.0 http://maven.apache.org/xsd/maven-4.0.0.xsd">
     <modelVersion>4.0.0</modelVersion>
 
     <parent>
         <groupId>com.tunnelvisionlabs</groupId>
         <artifactId>antlr4-master</artifactId>
-        <version>4.6-SNAPSHOT</version>
+        <version>4.6.1-SNAPSHOT</version>
     </parent>
 
     <artifactId>antlr4</artifactId>
@@ -225,152 +224,4 @@
         </plugins>
     </build>
 
-=======
-<project xmlns="http://maven.apache.org/POM/4.0.0" xmlns:xsi="http://www.w3.org/2001/XMLSchema-instance" xsi:schemaLocation="http://maven.apache.org/POM/4.0.0 http://maven.apache.org/maven-v4_0_0.xsd">
-  <modelVersion>4.0.0</modelVersion>
-  <parent>
-    <groupId>org.antlr</groupId>
-    <artifactId>antlr4-master</artifactId>
-    <version>4.6.1-SNAPSHOT</version>
-  </parent>
-  <artifactId>antlr4</artifactId>
-  <name>ANTLR 4 Tool</name>
-  <url>http://www.antlr.org</url>
-  <description>The ANTLR 4 grammar compiler.</description>
-
-	<dependencies>
-		<dependency>
-			<groupId>org.antlr</groupId>
-			<artifactId>antlr4-runtime</artifactId>
-			<version>${project.version}</version>
-		</dependency>
-		<dependency>
-			<groupId>org.antlr</groupId>
-			<artifactId>antlr-runtime</artifactId>
-			<version>3.5.2</version>
-		</dependency>
-		<dependency>
-			<groupId>org.antlr</groupId>
-			<artifactId>ST4</artifactId>
-			<version>4.0.8</version>
-		</dependency>
-		<dependency>
-			<groupId>org.abego.treelayout</groupId>
-			<artifactId>org.abego.treelayout.core</artifactId>
-			<version>1.0.3</version>
-		</dependency>
-		<dependency>
-			<groupId>org.glassfish</groupId>
-			<artifactId>javax.json</artifactId>
-			<version>1.0.4</version>
-		</dependency>
-	</dependencies>
-
-  <build>
-		<sourceDirectory>src</sourceDirectory>
-		<testResources>
-			<testResource>
-				<directory>test</directory>
-			</testResource>
-		</testResources>
-		<plugins>
-			<plugin> <!-- create src jar -->
-				<groupId>org.apache.maven.plugins</groupId>
-				<artifactId>maven-source-plugin</artifactId>
-				<executions>
-					<execution>
-						<goals>
-							<goal>jar</goal>
-						</goals>
-					</execution>
-				</executions>
-			</plugin>
-			<plugin> <!-- create javadoc jar -->
-				<groupId>org.apache.maven.plugins</groupId>
-				<artifactId>maven-javadoc-plugin</artifactId>
-				<version>2.10.4</version>
-				<configuration>
-					<javadocVersion>1.7</javadocVersion>
-					<failOnError>false</failOnError>
-				</configuration>
-				<executions>
-					<execution>
-						<phase>deploy</phase>
-						<goals>
-							<goal>javadoc</goal>
-						</goals>
-					</execution>
-				</executions>
-			</plugin>
-			<plugin> <!-- this makes a fat jar with all dependencies -->
-				<groupId>org.apache.maven.plugins</groupId>
-				<artifactId>maven-shade-plugin</artifactId>
-				<version>2.3</version>
-				<executions>
-					<execution>
-            <phase>package</phase>
-            <configuration>
-							<minimizeJar>false</minimizeJar>
-							<createDependencyReducedPom>false</createDependencyReducedPom>
-							<shadedArtifactAttached>true</shadedArtifactAttached>
-              <shadedClassifierName>complete</shadedClassifierName>
-            </configuration>
-            <goals>
-              <goal>shade</goal>
-            </goals>
-          </execution>
-        </executions>
-      </plugin>
-      <!-- can't get this to add bundle items
-      <plugin>
-        <groupId>org.apache.felix</groupId>
-        <artifactId>maven-bundle-plugin</artifactId>
-        <version>2.5.4</version>
-        <executions>
-          <execution>
-            <id>bundle-manifest</id>
-            <phase>process-classes</phase>
-            <configuration>
-              <instructions>
-                <Bundle-SymbolicName>org.antlr.antlr4-tool</Bundle-SymbolicName>
-              </instructions>
-            </configuration>
-            <goals>
-              <goal>manifest</goal>
-            </goals>
-          </execution>
-        </executions>
-      </plugin>
-      -->
-      <plugin> <!-- this just jars up tool stuff and sets main class -->
-        <artifactId>maven-jar-plugin</artifactId>
-        <version>3.0.0</version>
-        <configuration>
-          <archive>
-            <manifest>
-              <addDefaultImplementationEntries>true</addDefaultImplementationEntries>
-              <mainClass>org.antlr.v4.Tool</mainClass>
-            </manifest>
-          </archive>
-        </configuration>
-      </plugin>
-      <plugin>
-        <groupId>org.antlr</groupId>
-        <artifactId>antlr3-maven-plugin</artifactId>
-        <version>3.5.2</version>
-        <configuration>
-          <sourceDirectory>src</sourceDirectory>
-          <verbose>true</verbose>
-        </configuration>
-        <executions>
-          <execution>
-            <goals>
-              <goal>antlr</goal>
-            </goals>
-          </execution>
-        </executions>
-      </plugin>
-    </plugins>
-  </build>
->>>>>>> 644478a0
 </project>