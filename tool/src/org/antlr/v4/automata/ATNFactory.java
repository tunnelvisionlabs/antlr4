--- conflicted
+++ resolved
@@ -119,15 +119,9 @@
 	@NotNull
 	Handle ruleRef(@NotNull GrammarAST node);
 
-<<<<<<< HEAD
-	/** From an empty alternative build Grip o-e->o */
+	/** From an empty alternative build Grip o-e-&gt;o */
 	@NotNull
 	Handle epsilon(@NotNull GrammarAST node);
-=======
-	/** From an empty alternative build Grip o-e-&gt;o */
-
-	Handle epsilon(GrammarAST node);
->>>>>>> cd091371
 
 	/** Build what amounts to an epsilon transition with a semantic
 	 *  predicate action.  The pred is a pointer into the AST of
