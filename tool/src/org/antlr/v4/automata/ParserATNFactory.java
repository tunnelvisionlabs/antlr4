/*
 * Copyright (c) 2012 The ANTLR Project. All rights reserved.
 * Use of this file is governed by the BSD-3-Clause license that
 * can be found in the LICENSE.txt file in the project root.
 */

package org.antlr.v4.automata;


import org.antlr.runtime.RecognitionException;
import org.antlr.runtime.Token;
import org.antlr.runtime.tree.CommonTreeNodeStream;
import org.antlr.runtime.tree.Tree;
import org.antlr.v4.analysis.LeftRecursiveRuleTransformer;
import org.antlr.v4.misc.CharSupport;
import org.antlr.v4.parse.ANTLRParser;
import org.antlr.v4.parse.ATNBuilder;
import org.antlr.v4.parse.GrammarASTAdaptor;
import org.antlr.v4.runtime.atn.ATN;
import org.antlr.v4.runtime.atn.ATNState;
import org.antlr.v4.runtime.atn.ATNType;
import org.antlr.v4.runtime.atn.AbstractPredicateTransition;
import org.antlr.v4.runtime.atn.ActionTransition;
import org.antlr.v4.runtime.atn.AtomTransition;
import org.antlr.v4.runtime.atn.BasicBlockStartState;
import org.antlr.v4.runtime.atn.BasicState;
import org.antlr.v4.runtime.atn.BlockEndState;
import org.antlr.v4.runtime.atn.BlockStartState;
import org.antlr.v4.runtime.atn.EpsilonTransition;
import org.antlr.v4.runtime.atn.LL1Analyzer;
import org.antlr.v4.runtime.atn.LoopEndState;
import org.antlr.v4.runtime.atn.NotSetTransition;
import org.antlr.v4.runtime.atn.PlusBlockStartState;
import org.antlr.v4.runtime.atn.PlusLoopbackState;
import org.antlr.v4.runtime.atn.PrecedencePredicateTransition;
import org.antlr.v4.runtime.atn.PredicateTransition;
import org.antlr.v4.runtime.atn.PredictionContext;
import org.antlr.v4.runtime.atn.RuleStartState;
import org.antlr.v4.runtime.atn.RuleStopState;
import org.antlr.v4.runtime.atn.RuleTransition;
import org.antlr.v4.runtime.atn.SetTransition;
import org.antlr.v4.runtime.atn.StarBlockStartState;
import org.antlr.v4.runtime.atn.StarLoopEntryState;
import org.antlr.v4.runtime.atn.StarLoopbackState;
import org.antlr.v4.runtime.atn.Transition;
import org.antlr.v4.runtime.atn.WildcardTransition;
import org.antlr.v4.runtime.misc.IntervalSet;
import org.antlr.v4.runtime.misc.NotNull;
import org.antlr.v4.runtime.misc.Nullable;
import org.antlr.v4.runtime.misc.Tuple;
import org.antlr.v4.runtime.misc.Tuple3;
import org.antlr.v4.semantics.UseDefAnalyzer;
import org.antlr.v4.tool.ErrorManager;
import org.antlr.v4.tool.ErrorType;
import org.antlr.v4.tool.Grammar;
import org.antlr.v4.tool.LeftRecursiveRule;
import org.antlr.v4.tool.LexerGrammar;
import org.antlr.v4.tool.Rule;
import org.antlr.v4.tool.ast.ActionAST;
import org.antlr.v4.tool.ast.AltAST;
import org.antlr.v4.tool.ast.BlockAST;
import org.antlr.v4.tool.ast.GrammarAST;
import org.antlr.v4.tool.ast.GrammarASTWithOptions;
import org.antlr.v4.tool.ast.PredAST;
import org.antlr.v4.tool.ast.QuantifierAST;
import org.antlr.v4.tool.ast.TerminalAST;

import java.lang.reflect.Constructor;
import java.lang.reflect.InvocationTargetException;
import java.util.ArrayList;
import java.util.Collection;
import java.util.List;

/** ATN construction routines triggered by ATNBuilder.g.
 *
 *  No side-effects. It builds an {@link ATN} object and returns it.
 */
public class ParserATNFactory implements ATNFactory {
	@NotNull
	public final Grammar g;

	@NotNull
	public final ATN atn;

	public Rule currentRule;

	public int currentOuterAlt;

	@NotNull
	protected final List<Tuple3<? extends Rule, ? extends ATNState, ? extends ATNState>> preventEpsilonClosureBlocks =
		new ArrayList<Tuple3<? extends Rule, ? extends ATNState, ? extends ATNState>>();

	@NotNull
	protected final List<Tuple3<? extends Rule, ? extends ATNState, ? extends ATNState>> preventEpsilonOptionalBlocks =
		new ArrayList<Tuple3<? extends Rule, ? extends ATNState, ? extends ATNState>>();

	public ParserATNFactory(@NotNull Grammar g) {
		if (g == null) {
			throw new NullPointerException("g");
		}

		this.g = g;

		ATNType atnType = g instanceof LexerGrammar ? ATNType.LEXER : ATNType.PARSER;
		int maxTokenType = g.getMaxTokenType();
		this.atn = new ATN(atnType, maxTokenType);
	}

	@NotNull
	@Override
	public ATN createATN() {
		_createATN(g.rules.values());
		assert atn.maxTokenType == g.getMaxTokenType();
        addRuleFollowLinks();
		addEOFTransitionToStartRules();
		ATNOptimizer.optimize(g, atn);

		for (Tuple3<? extends Rule, ? extends ATNState, ? extends ATNState> pair : preventEpsilonClosureBlocks) {
			LL1Analyzer analyzer = new LL1Analyzer(atn);
			ATNState blkStart = pair.getItem2();
			ATNState blkStop = pair.getItem3();
			IntervalSet lookahead = analyzer.LOOK(blkStart, blkStop, PredictionContext.EMPTY_LOCAL);
			if (lookahead.contains(org.antlr.v4.runtime.Token.EPSILON)) {
				ErrorType errorType = pair.getItem1() instanceof LeftRecursiveRule ? ErrorType.EPSILON_LR_FOLLOW : ErrorType.EPSILON_CLOSURE;
				g.tool.errMgr.grammarError(errorType, g.fileName, ((GrammarAST)pair.getItem1().ast.getChild(0)).getToken(), pair.getItem1().name);
			}
		}

		optionalCheck:
		for (Tuple3<? extends Rule, ? extends ATNState, ? extends ATNState> pair : preventEpsilonOptionalBlocks) {
			int bypassCount = 0;
			for (int i = 0; i < pair.getItem2().getNumberOfTransitions(); i++) {
				ATNState startState = pair.getItem2().transition(i).target;
				if (startState == pair.getItem3()) {
					bypassCount++;
					continue;
				}

				LL1Analyzer analyzer = new LL1Analyzer(atn);
				if (analyzer.LOOK(startState, pair.getItem3(), PredictionContext.EMPTY_LOCAL).contains(org.antlr.v4.runtime.Token.EPSILON)) {
					g.tool.errMgr.grammarError(ErrorType.EPSILON_OPTIONAL, g.fileName, ((GrammarAST)pair.getItem1().ast.getChild(0)).getToken(), pair.getItem1().name);
					continue optionalCheck;
				}
			}

			if (bypassCount != 1) {
				throw new UnsupportedOperationException("Expected optional block with exactly 1 bypass alternative.");
			}
		}

		return atn;
	}

	protected void _createATN(@NotNull Collection<Rule> rules) {
		createRuleStartAndStopATNStates();

		GrammarASTAdaptor adaptor = new GrammarASTAdaptor();
		for (Rule r : rules) {
			// find rule's block
			GrammarAST blk = (GrammarAST)r.ast.getFirstChildWithType(ANTLRParser.BLOCK);
			CommonTreeNodeStream nodes = new CommonTreeNodeStream(adaptor,blk);
			ATNBuilder b = new ATNBuilder(nodes,this);
			try {
				setCurrentRuleName(r.name);
				Handle h = b.ruleBlock(null);
				rule(r.ast, r.name, h);
			}
			catch (RecognitionException re) {
				ErrorManager.fatalInternalError("bad grammar AST structure", re);
			}
		}
	}

	@Override
	public void setCurrentRuleName(@NotNull String name) {
		this.currentRule = g.getRule(name);
	}

	@Override
	public void setCurrentOuterAlt(int alt) {
		currentOuterAlt = alt;
	}

	/* start->ruleblock->end */
	@NotNull
	@Override
	public Handle rule(@NotNull GrammarAST ruleAST, @NotNull String name, @NotNull Handle blk) {
		Rule r = g.getRule(name);
		RuleStartState start = atn.ruleToStartState[r.index];
		epsilon(start, blk.left);
		RuleStopState stop = atn.ruleToStopState[r.index];
		epsilon(blk.right, stop);
		Handle h = new Handle(start, stop);
//		ATNPrinter ser = new ATNPrinter(g, h.left);
//		System.out.println(ruleAST.toStringTree()+":\n"+ser.asString());
		ruleAST.atnState = start;
		return h;
	}

	/** From label {@code A} build graph {@code o-A->o}. */
	@NotNull
	@Override
	public Handle tokenRef(@NotNull TerminalAST node) {
		ATNState left = newState(node);
		ATNState right = newState(node);
		int ttype = g.getTokenType(node.getText());
		left.addTransition(new AtomTransition(right, ttype));
		node.atnState = left;
		return new Handle(left, right);
	}

	/** From set build single edge graph {@code o->o-set->o}.  To conform to
     *  what an alt block looks like, must have extra state on left.
	 *  This also handles {@code ~A}, converted to {@code ~{A}} set.
     */
	@NotNull
	@Override
	public Handle set(@NotNull GrammarAST associatedAST, @NotNull List<GrammarAST> terminals, boolean invert) {
		ATNState left = newState(associatedAST);
		ATNState right = newState(associatedAST);
		IntervalSet set = new IntervalSet();
		for (GrammarAST t : terminals) {
			int ttype = g.getTokenType(t.getText());
			set.add(ttype);
		}
		if ( invert ) {
			left.addTransition(new NotSetTransition(right, set));
		}
		else {
			left.addTransition(new SetTransition(right, set));
		}
		associatedAST.atnState = left;
		return new Handle(left, right);
	}

	/** Not valid for non-lexers. */
	@NotNull
	@Override
<<<<<<< HEAD
	public Handle range(@NotNull GrammarAST a, @NotNull GrammarAST b) {
		throw new UnsupportedOperationException("This construct is not valid in parsers.");
=======
	public Handle range(GrammarAST a, GrammarAST b) {
		g.tool.errMgr.grammarError(ErrorType.TOKEN_RANGE_IN_PARSER, g.fileName,
		                           a.getToken(),
		                           a.getToken().getText(),
		                           b.getToken().getText());
		// From a..b, yield ATN for just a.
		return tokenRef((TerminalAST)a);
>>>>>>> 040e40ec
	}

	protected int getTokenType(@NotNull GrammarAST atom) {
		int ttype;
		if ( g.isLexer() ) {
			ttype = CharSupport.getCharValueFromGrammarCharLiteral(atom.getText());
		}
		else {
			ttype = g.getTokenType(atom.getText());
		}
		return ttype;
	}

	/** For a non-lexer, just build a simple token reference atom. */
	@NotNull
	@Override
	public Handle stringLiteral(@NotNull TerminalAST stringLiteralAST) {
		return tokenRef(stringLiteralAST);
	}

	/** {@code [Aa]} char sets not allowed in parser */
	@NotNull
	@Override
	public Handle charSetLiteral(@NotNull GrammarAST charSetAST) {
		return null;
	}

	/**
	 * For reference to rule {@code r}, build
	 *
	 * <pre>
	 *  o-&gt;(r)  o
	 * </pre>
	 *
	 * where {@code (r)} is the start of rule {@code r} and the trailing
	 * {@code o} is not linked to from rule ref state directly (uses
	 * {@link RuleTransition#followState}).
	 */
	@NotNull
	@Override
	public Handle ruleRef(@NotNull GrammarAST node) {
		Handle h = _ruleRef(node);
		return h;
	}

	@NotNull
	public Handle _ruleRef(@NotNull GrammarAST node) {
		Rule r = g.getRule(node.getText());
		if ( r==null ) {
			g.tool.errMgr.grammarError(ErrorType.INTERNAL_ERROR, g.fileName, node.getToken(), "Rule "+node.getText()+" undefined");
			return null;
		}
		RuleStartState start = atn.ruleToStartState[r.index];
		ATNState left = newState(node);
		ATNState right = newState(node);
		int precedence = 0;
		if (((GrammarASTWithOptions)node).getOptionString(LeftRecursiveRuleTransformer.PRECEDENCE_OPTION_NAME) != null) {
			precedence = Integer.parseInt(((GrammarASTWithOptions)node).getOptionString(LeftRecursiveRuleTransformer.PRECEDENCE_OPTION_NAME));
		}
		RuleTransition call = new RuleTransition(start, r.index, precedence, right);
		left.addTransition(call);

		node.atnState = left;
		return new Handle(left, right);
	}

	public void addFollowLink(int ruleIndex, ATNState right) {
		// add follow edge from end of invoked rule
		RuleStopState stop = atn.ruleToStopState[ruleIndex];
//        System.out.println("add follow link from "+ruleIndex+" to "+right);
		epsilon(stop, right);
	}

	/** From an empty alternative build {@code o-e->o}. */
	@NotNull
	@Override
	public Handle epsilon(@NotNull GrammarAST node) {
		ATNState left = newState(node);
		ATNState right = newState(node);
		epsilon(left, right);
		node.atnState = left;
		return new Handle(left, right);
	}

	/** Build what amounts to an epsilon transition with a semantic
	 *  predicate action.  The {@code pred} is a pointer into the AST of
	 *  the {@link ANTLRParser#SEMPRED} token.
	 */
	@NotNull
	@Override
	public Handle sempred(@NotNull PredAST pred) {
		//System.out.println("sempred: "+ pred);
		ATNState left = newState(pred);
		ATNState right = newState(pred);

		AbstractPredicateTransition p;
		if (pred.getOptionString(LeftRecursiveRuleTransformer.PRECEDENCE_OPTION_NAME) != null) {
			int precedence = Integer.parseInt(pred.getOptionString(LeftRecursiveRuleTransformer.PRECEDENCE_OPTION_NAME));
			p = new PrecedencePredicateTransition(right, precedence);
		}
		else {
			boolean isCtxDependent = UseDefAnalyzer.actionIsContextDependent(pred);
			p = new PredicateTransition(right, currentRule.index, g.sempreds.get(pred), isCtxDependent);
		}

		left.addTransition(p);
		pred.atnState = left;
		return new Handle(left, right);
	}

	/** Build what amounts to an epsilon transition with an action.
	 *  The action goes into ATN though it is ignored during prediction
	 *  if {@link ActionTransition#actionIndex actionIndex}{@code <0}.
	 */
	@NotNull
	@Override
	public Handle action(@NotNull ActionAST action) {
		//System.out.println("action: "+action);
		ATNState left = newState(action);
		ATNState right = newState(action);
		ActionTransition a = new ActionTransition(right, currentRule.index);
		left.addTransition(a);
		action.atnState = left;
		return new Handle(left, right);
	}

	@NotNull
	@Override
	public Handle action(@NotNull String action) {
		throw new UnsupportedOperationException("This element is not valid in parsers.");
	}

	/**
	 * From {@code A|B|..|Z} alternative block build
	 *
	 * <pre>
	 *  o-&gt;o-A-&gt;o-&gt;o (last ATNState is BlockEndState pointed to by all alts)
	 *  |          ^
	 *  |-&gt;o-B-&gt;o--|
	 *  |          |
	 *  ...        |
	 *  |          |
	 *  |-&gt;o-Z-&gt;o--|
	 * </pre>
	 *
	 * So start node points at every alternative with epsilon transition and
	 * every alt right side points at a block end ATNState.
	 * <p>
	 * Special case: only one alternative: don't make a block with alt
	 * begin/end.
	 * <p>
	 * Special case: if just a list of tokens/chars/sets, then collapse to a
	 * single edged o-set-&gt;o graph.
	 * <p>
	 * TODO: Set alt number (1..n) in the states?
	 */
	@NotNull
	@Override
	public Handle block(@NotNull BlockAST blkAST, @NotNull GrammarAST ebnfRoot, @NotNull List<Handle> alts) {
		if ( ebnfRoot==null ) {
			if ( alts.size()==1 ) {
				Handle h = alts.get(0);
				blkAST.atnState = h.left;
				return h;
			}
			BlockStartState start = newState(BasicBlockStartState.class, blkAST);
			if ( alts.size()>1 ) atn.defineDecisionState(start);
			return makeBlock(start, blkAST, alts);
		}
		switch ( ebnfRoot.getType() ) {
			case ANTLRParser.OPTIONAL :
				BlockStartState start = newState(BasicBlockStartState.class, blkAST);
				atn.defineDecisionState(start);
				Handle h = makeBlock(start, blkAST, alts);
				return optional(ebnfRoot, h);
			case ANTLRParser.CLOSURE :
				BlockStartState star = newState(StarBlockStartState.class, ebnfRoot);
				if ( alts.size()>1 ) atn.defineDecisionState(star);
				h = makeBlock(star, blkAST, alts);
				return star(ebnfRoot, h);
			case ANTLRParser.POSITIVE_CLOSURE :
				PlusBlockStartState plus = newState(PlusBlockStartState.class, ebnfRoot);
				if ( alts.size()>1 ) atn.defineDecisionState(plus);
				h = makeBlock(plus, blkAST, alts);
				return plus(ebnfRoot, h);
		}
		return null;
	}

	@NotNull
	protected Handle makeBlock(@NotNull BlockStartState start, @NotNull BlockAST blkAST, @NotNull List<Handle> alts) {
		start.sll = isSLLDecision(blkAST);

		BlockEndState end = newState(BlockEndState.class, blkAST);
		start.endState = end;
		for (Handle alt : alts) {
			// hook alts up to decision block
			epsilon(start, alt.left);
			epsilon(alt.right, end);
			// no back link in ATN so must walk entire alt to see if we can
			// strip out the epsilon to 'end' state
			TailEpsilonRemover opt = new TailEpsilonRemover(atn);
			opt.visit(alt.left);
		}
		Handle h = new Handle(start, end);
//		FASerializer ser = new FASerializer(g, h.left);
//		System.out.println(blkAST.toStringTree()+":\n"+ser);
		blkAST.atnState = start;

		return h;
	}

	@NotNull
	@Override
	public Handle alt(@NotNull List<Handle> els) {
		return elemList(els);
	}

	@NotNull
	public Handle elemList(@NotNull List<Handle> els) {
		int n = els.size();
		for (int i = 0; i < n - 1; i++) {	// hook up elements (visit all but last)
			Handle el = els.get(i);
			// if el is of form o-x->o for x in {rule, action, pred, token, ...}
			// and not last in alt
            Transition tr = null;
            if ( el.left.getNumberOfTransitions()==1 ) tr = el.left.transition(0);
            boolean isRuleTrans = tr instanceof RuleTransition;
            if ( el.left.getStateType() == ATNState.BASIC &&
				el.right.getStateType()== ATNState.BASIC &&
				tr!=null && (isRuleTrans && ((RuleTransition)tr).followState == el.right || tr.target == el.right) )
			{
				// we can avoid epsilon edge to next el
				if ( isRuleTrans ) ((RuleTransition)tr).followState = els.get(i+1).left;
                else tr.target = els.get(i+1).left;
				atn.removeState(el.right); // we skipped over this state
			}
			else { // need epsilon if previous block's right end node is complicated
				epsilon(el.right, els.get(i+1).left);
			}
		}
		Handle first = els.get(0);
		Handle last = els.get(n -1);
		if ( first==null || last==null ) {
			g.tool.errMgr.toolError(ErrorType.INTERNAL_ERROR, "element list has first|last == null");
		}
		return new Handle(first.left, last.right);
	}

	/**
	 * From {@code (A)?} build either:
	 *
	 * <pre>
	 *  o--A-&gt;o
	 *  |     ^
	 *  o----&gt;|
	 * </pre>
	 *
	 * or, if {@code A} is a block, just add an empty alt to the end of the
	 * block
	 */
	@NotNull
	@Override
	public Handle optional(@NotNull GrammarAST optAST, @NotNull Handle blk) {
		BlockStartState blkStart = (BlockStartState)blk.left;
		ATNState blkEnd = blk.right;
		preventEpsilonOptionalBlocks.add(Tuple.create(currentRule, blkStart, blkEnd));

		boolean greedy = ((QuantifierAST)optAST).isGreedy();
		blkStart.sll = false; // no way to express SLL restriction
		blkStart.nonGreedy = !greedy;
		epsilon(blkStart, blk.right, !greedy);

		optAST.atnState = blk.left;
		return blk;
	}

	/**
	 * From {@code (blk)+} build
	 *
	 * <pre>
	 *   |---------|
	 *   v         |
	 *  [o-blk-o]-&gt;o-&gt;o
	 * </pre>
	 *
	 * We add a decision for loop back node to the existing one at {@code blk}
	 * start.
	 */
	@NotNull
	@Override
	public Handle plus(@NotNull GrammarAST plusAST, @NotNull Handle blk) {
		PlusBlockStartState blkStart = (PlusBlockStartState)blk.left;
		BlockEndState blkEnd = (BlockEndState)blk.right;
		preventEpsilonClosureBlocks.add(Tuple.create(currentRule, blkStart, blkEnd));

		PlusLoopbackState loop = newState(PlusLoopbackState.class, plusAST);
		loop.nonGreedy = !((QuantifierAST)plusAST).isGreedy();
		loop.sll = false; // no way to express SLL restriction
		atn.defineDecisionState(loop);
		LoopEndState end = newState(LoopEndState.class, plusAST);
		blkStart.loopBackState = loop;
		end.loopBackState = loop;

		plusAST.atnState = loop;
		epsilon(blkEnd, loop);		// blk can see loop back

		BlockAST blkAST = (BlockAST)plusAST.getChild(0);
		if ( ((QuantifierAST)plusAST).isGreedy() ) {
			if (expectNonGreedy(blkAST)) {
				g.tool.errMgr.grammarError(ErrorType.EXPECTED_NON_GREEDY_WILDCARD_BLOCK, g.fileName, plusAST.getToken(), plusAST.getToken().getText());
			}

			epsilon(loop, blkStart);	// loop back to start
			epsilon(loop, end);			// or exit
		}
		else {
			// if not greedy, priority to exit branch; make it first
			epsilon(loop, end);			// exit
			epsilon(loop, blkStart);	// loop back to start
		}

		return new Handle(blkStart, end);
	}

	/**
	 * From {@code (blk)*} build {@code ( blk+ )?} with *two* decisions, one for
	 * entry and one for choosing alts of {@code blk}.
	 *
	 * <pre>
	 *   |-------------|
	 *   v             |
	 *   o--[o-blk-o]-&gt;o  o
	 *   |                ^
	 *   -----------------|
	 * </pre>
	 *
	 * Note that the optional bypass must jump outside the loop as
	 * {@code (A|B)*} is not the same thing as {@code (A|B|)+}.
	 */
	@NotNull
	@Override
	public Handle star(@NotNull GrammarAST starAST, @NotNull Handle elem) {
		StarBlockStartState blkStart = (StarBlockStartState)elem.left;
		BlockEndState blkEnd = (BlockEndState)elem.right;
		preventEpsilonClosureBlocks.add(Tuple.create(currentRule, blkStart, blkEnd));

		StarLoopEntryState entry = newState(StarLoopEntryState.class, starAST);
		entry.nonGreedy = !((QuantifierAST)starAST).isGreedy();
		entry.sll = false; // no way to express SLL restriction
		atn.defineDecisionState(entry);
		LoopEndState end = newState(LoopEndState.class, starAST);
		StarLoopbackState loop = newState(StarLoopbackState.class, starAST);
		entry.loopBackState = loop;
		end.loopBackState = loop;

		BlockAST blkAST = (BlockAST)starAST.getChild(0);
		if ( ((QuantifierAST)starAST).isGreedy() ) {
			if (expectNonGreedy(blkAST)) {
				g.tool.errMgr.grammarError(ErrorType.EXPECTED_NON_GREEDY_WILDCARD_BLOCK, g.fileName, starAST.getToken(), starAST.getToken().getText());
			}

			epsilon(entry, blkStart);	// loop enter edge (alt 1)
			epsilon(entry, end);		// bypass loop edge (alt 2)
		}
		else {
			// if not greedy, priority to exit branch; make it first
			epsilon(entry, end);		// bypass loop edge (alt 1)
			epsilon(entry, blkStart);	// loop enter edge (alt 2)
		}
		epsilon(blkEnd, loop);		// block end hits loop back
		epsilon(loop, entry);		// loop back to entry/exit decision

		starAST.atnState = entry;	// decision is to enter/exit; blk is its own decision
		return new Handle(entry, end);
	}

	/** Build an atom with all possible values in its label. */
	@NotNull
	@Override
	public Handle wildcard(@NotNull GrammarAST node) {
		ATNState left = newState(node);
		ATNState right = newState(node);
		left.addTransition(new WildcardTransition(right));
		node.atnState = left;
		return new Handle(left, right);
	}

	protected void epsilon(ATNState a, @NotNull ATNState b) {
		epsilon(a, b, false);
	}

	protected void epsilon(ATNState a, @NotNull ATNState b, boolean prepend) {
		for (Transition t : a.getTransitions()) {
			if (t.getSerializationType() != Transition.EPSILON) {
				continue;
			}

			if (t.target == b && ((EpsilonTransition)t).outermostPrecedenceReturn() == -1) {
				// This transition was already added
				return;
			}
		}

		if ( a!=null ) {
			int index = prepend ? 0 : a.getNumberOfTransitions();
			a.addTransition(index, new EpsilonTransition(b));
		}
	}

	/** Define all the rule begin/end ATNStates to solve forward reference
	 *  issues.
	 */
	void createRuleStartAndStopATNStates() {
		atn.ruleToStartState = new RuleStartState[g.rules.size()];
		atn.ruleToStopState = new RuleStopState[g.rules.size()];
		for (Rule r : g.rules.values()) {
			RuleStartState start = newState(RuleStartState.class, r.ast);
			RuleStopState stop = newState(RuleStopState.class, r.ast);
			start.stopState = stop;
			start.isPrecedenceRule = r instanceof LeftRecursiveRule;
			start.setRuleIndex(r.index);
			stop.setRuleIndex(r.index);
			atn.ruleToStartState[r.index] = start;
			atn.ruleToStopState[r.index] = stop;
		}
	}

    public void addRuleFollowLinks() {
        for (ATNState p : atn.states) {
            if ( p!=null &&
                 p.getStateType() == ATNState.BASIC && p.getNumberOfTransitions()==1 &&
                 p.transition(0) instanceof RuleTransition )
            {
                RuleTransition rt = (RuleTransition) p.transition(0);
                addFollowLink(rt.ruleIndex, rt.followState);
            }
        }
    }

	/** Add an EOF transition to any rule end ATNState that points to nothing
     *  (i.e., for all those rules not invoked by another rule).  These
     *  are start symbols then.
	 *
	 *  Return the number of grammar entry points; i.e., how many rules are
	 *  not invoked by another rule (they can only be invoked from outside).
	 *  These are the start rules.
     */
	public int addEOFTransitionToStartRules() {
		int n = 0;
		ATNState eofTarget = newState(null); // one unique EOF target for all rules
		for (Rule r : g.rules.values()) {
			ATNState stop = atn.ruleToStopState[r.index];
			if ( stop.getNumberOfTransitions()>0 ) continue;
			n++;
			Transition t = new AtomTransition(eofTarget, Token.EOF);
			stop.addTransition(t);
		}
		return n;
	}

	@NotNull
	@Override
	public Handle label(@NotNull Handle t) {
		return t;
	}

	@NotNull
	@Override
	public Handle listLabel(@NotNull Handle t) {
		return t;
	}

	@NotNull
	public <T extends ATNState> T newState(@NotNull Class<T> nodeType, GrammarAST node) {
		Exception cause;
		try {
			Constructor<T> ctor = nodeType.getConstructor();
			T s = ctor.newInstance();
			if ( currentRule==null ) s.setRuleIndex(-1);
			else s.setRuleIndex(currentRule.index);
			atn.addState(s);
			return s;
		} catch (InstantiationException ex) {
			cause = ex;
		} catch (IllegalAccessException ex) {
			cause = ex;
		} catch (IllegalArgumentException ex) {
			cause = ex;
		} catch (InvocationTargetException ex) {
			cause = ex;
		} catch (NoSuchMethodException ex) {
			cause = ex;
		} catch (SecurityException ex) {
			cause = ex;
		}

		String message = String.format("Could not create %s of type %s.", ATNState.class.getName(), nodeType.getName());
		throw new UnsupportedOperationException(message, cause);
	}

	@NotNull
	public ATNState newState(@Nullable GrammarAST node) {
		ATNState n = new BasicState();
		n.setRuleIndex(currentRule.index);
		atn.addState(n);
		return n;
	}

	@NotNull
	@Override
	public ATNState newState() { return newState(null); }

	public boolean expectNonGreedy(@NotNull BlockAST blkAST) {
		if ( blockHasWildcardAlt(blkAST) ) {
			return true;
		}

		return false;
	}

	public boolean isSLLDecision(@NotNull BlockAST blkAST) {
		return Boolean.toString(true).equalsIgnoreCase(blkAST.getOptionString("sll"));
	}

	/**
	 * {@code (BLOCK (ALT .))} or {@code (BLOCK (ALT 'a') (ALT .))}.
	 */
	public static boolean blockHasWildcardAlt(@NotNull GrammarAST block) {
		for (Object alt : block.getChildren()) {
			if ( !(alt instanceof AltAST) ) continue;
			AltAST altAST = (AltAST)alt;
			if ( altAST.getChildCount()==1 || (altAST.getChildCount() == 2 && altAST.getChild(0).getType() == ANTLRParser.ELEMENT_OPTIONS) ) {
				Tree e = altAST.getChild(altAST.getChildCount() - 1);
				if ( e.getType()==ANTLRParser.WILDCARD ) {
					return true;
				}
			}
		}
		return false;
	}

	@NotNull
	@Override
	public Handle lexerAltCommands(@NotNull Handle alt, @NotNull Handle cmds) {
		throw new UnsupportedOperationException("This element is not allowed in parsers.");
	}

	@NotNull
	@Override
	public Handle lexerCallCommand(@NotNull GrammarAST ID, @NotNull GrammarAST arg) {
		throw new UnsupportedOperationException("This element is not allowed in parsers.");
	}

	@NotNull
	@Override
	public Handle lexerCommand(@NotNull GrammarAST ID) {
		throw new UnsupportedOperationException("This element is not allowed in parsers.");
	}
}<|MERGE_RESOLUTION|>--- conflicted
+++ resolved
@@ -236,18 +236,13 @@
 	/** Not valid for non-lexers. */
 	@NotNull
 	@Override
-<<<<<<< HEAD
 	public Handle range(@NotNull GrammarAST a, @NotNull GrammarAST b) {
-		throw new UnsupportedOperationException("This construct is not valid in parsers.");
-=======
-	public Handle range(GrammarAST a, GrammarAST b) {
 		g.tool.errMgr.grammarError(ErrorType.TOKEN_RANGE_IN_PARSER, g.fileName,
 		                           a.getToken(),
 		                           a.getToken().getText(),
 		                           b.getToken().getText());
 		// From a..b, yield ATN for just a.
 		return tokenRef((TerminalAST)a);
->>>>>>> 040e40ec
 	}
 
 	protected int getTokenType(@NotNull GrammarAST atom) {
