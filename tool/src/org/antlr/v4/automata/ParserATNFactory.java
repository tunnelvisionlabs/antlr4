/*
 * [The "BSD license"]
 *  Copyright (c) 2012 Terence Parr
 *  Copyright (c) 2012 Sam Harwell
 *  All rights reserved.
 *
 *  Redistribution and use in source and binary forms, with or without
 *  modification, are permitted provided that the following conditions
 *  are met:
 *
 *  1. Redistributions of source code must retain the above copyright
 *     notice, this list of conditions and the following disclaimer.
 *  2. Redistributions in binary form must reproduce the above copyright
 *     notice, this list of conditions and the following disclaimer in the
 *     documentation and/or other materials provided with the distribution.
 *  3. The name of the author may not be used to endorse or promote products
 *     derived from this software without specific prior written permission.
 *
 *  THIS SOFTWARE IS PROVIDED BY THE AUTHOR ``AS IS'' AND ANY EXPRESS OR
 *  IMPLIED WARRANTIES, INCLUDING, BUT NOT LIMITED TO, THE IMPLIED WARRANTIES
 *  OF MERCHANTABILITY AND FITNESS FOR A PARTICULAR PURPOSE ARE DISCLAIMED.
 *  IN NO EVENT SHALL THE AUTHOR BE LIABLE FOR ANY DIRECT, INDIRECT,
 *  INCIDENTAL, SPECIAL, EXEMPLARY, OR CONSEQUENTIAL DAMAGES (INCLUDING, BUT
 *  NOT LIMITED TO, PROCUREMENT OF SUBSTITUTE GOODS OR SERVICES; LOSS OF USE,
 *  DATA, OR PROFITS; OR BUSINESS INTERRUPTION) HOWEVER CAUSED AND ON ANY
 *  THEORY OF LIABILITY, WHETHER IN CONTRACT, STRICT LIABILITY, OR TORT
 *  (INCLUDING NEGLIGENCE OR OTHERWISE) ARISING IN ANY WAY OUT OF THE USE OF
 *  THIS SOFTWARE, EVEN IF ADVISED OF THE POSSIBILITY OF SUCH DAMAGE.
 */

package org.antlr.v4.automata;


import org.antlr.runtime.RecognitionException;
import org.antlr.runtime.Token;
import org.antlr.runtime.tree.CommonTreeNodeStream;
import org.antlr.runtime.tree.Tree;
import org.antlr.v4.analysis.LeftRecursiveRuleTransformer;
import org.antlr.v4.misc.CharSupport;
import org.antlr.v4.parse.ANTLRParser;
import org.antlr.v4.parse.ATNBuilder;
import org.antlr.v4.parse.GrammarASTAdaptor;
import org.antlr.v4.runtime.atn.ATN;
import org.antlr.v4.runtime.atn.ATNState;
import org.antlr.v4.runtime.atn.ATNType;
import org.antlr.v4.runtime.atn.AbstractPredicateTransition;
import org.antlr.v4.runtime.atn.ActionTransition;
import org.antlr.v4.runtime.atn.AtomTransition;
import org.antlr.v4.runtime.atn.BasicBlockStartState;
import org.antlr.v4.runtime.atn.BasicState;
import org.antlr.v4.runtime.atn.BlockEndState;
import org.antlr.v4.runtime.atn.BlockStartState;
import org.antlr.v4.runtime.atn.EpsilonTransition;
import org.antlr.v4.runtime.atn.LL1Analyzer;
import org.antlr.v4.runtime.atn.LoopEndState;
import org.antlr.v4.runtime.atn.NotSetTransition;
import org.antlr.v4.runtime.atn.PlusBlockStartState;
import org.antlr.v4.runtime.atn.PlusLoopbackState;
import org.antlr.v4.runtime.atn.PrecedencePredicateTransition;
import org.antlr.v4.runtime.atn.PredicateTransition;
import org.antlr.v4.runtime.atn.PredictionContext;
import org.antlr.v4.runtime.atn.RuleStartState;
import org.antlr.v4.runtime.atn.RuleStopState;
import org.antlr.v4.runtime.atn.RuleTransition;
import org.antlr.v4.runtime.atn.SetTransition;
import org.antlr.v4.runtime.atn.StarBlockStartState;
import org.antlr.v4.runtime.atn.StarLoopEntryState;
import org.antlr.v4.runtime.atn.StarLoopbackState;
import org.antlr.v4.runtime.atn.Transition;
import org.antlr.v4.runtime.atn.WildcardTransition;
import org.antlr.v4.runtime.misc.IntervalSet;
import org.antlr.v4.runtime.misc.NotNull;
import org.antlr.v4.runtime.misc.Nullable;
import org.antlr.v4.runtime.misc.Tuple;
import org.antlr.v4.runtime.misc.Tuple3;
import org.antlr.v4.semantics.UseDefAnalyzer;
import org.antlr.v4.tool.ErrorManager;
import org.antlr.v4.tool.ErrorType;
import org.antlr.v4.tool.Grammar;
import org.antlr.v4.tool.LeftRecursiveRule;
import org.antlr.v4.tool.LexerGrammar;
import org.antlr.v4.tool.Rule;
import org.antlr.v4.tool.ast.ActionAST;
import org.antlr.v4.tool.ast.AltAST;
import org.antlr.v4.tool.ast.BlockAST;
import org.antlr.v4.tool.ast.GrammarAST;
import org.antlr.v4.tool.ast.GrammarASTWithOptions;
import org.antlr.v4.tool.ast.PredAST;
import org.antlr.v4.tool.ast.QuantifierAST;
import org.antlr.v4.tool.ast.TerminalAST;

import java.lang.reflect.Constructor;
import java.lang.reflect.InvocationTargetException;
import java.util.ArrayList;
import java.util.Collection;
import java.util.List;

/** ATN construction routines triggered by ATNBuilder.g.
 *
 *  No side-effects. It builds an {@link ATN} object and returns it.
 */
public class ParserATNFactory implements ATNFactory {
	@NotNull
	public final Grammar g;

	@NotNull
	public final ATN atn;

	public Rule currentRule;

	public int currentOuterAlt;

<<<<<<< HEAD
	protected final List<Tuple3<? extends Rule, ? extends ATNState, ? extends ATNState>> preventEpsilonClosureBlocks =
		new ArrayList<Tuple3<? extends Rule, ? extends ATNState, ? extends ATNState>>();

	protected final List<Tuple3<? extends Rule, ? extends ATNState, ? extends ATNState>> preventEpsilonOptionalBlocks =
		new ArrayList<Tuple3<? extends Rule, ? extends ATNState, ? extends ATNState>>();
=======
	@NotNull
	protected final List<Triple<Rule, ATNState, ATNState>> preventEpsilonClosureBlocks =
		new ArrayList<Triple<Rule, ATNState, ATNState>>();

	@NotNull
	protected final List<Triple<Rule, ATNState, ATNState>> preventEpsilonOptionalBlocks =
		new ArrayList<Triple<Rule, ATNState, ATNState>>();
>>>>>>> 4a20c8ef

	public ParserATNFactory(@NotNull Grammar g) {
		if (g == null) {
			throw new NullPointerException("g");
		}

		this.g = g;

		ATNType atnType = g instanceof LexerGrammar ? ATNType.LEXER : ATNType.PARSER;
		int maxTokenType = g.getMaxTokenType();
		this.atn = new ATN(atnType, maxTokenType);
	}

	@NotNull
	@Override
	public ATN createATN() {
		_createATN(g.rules.values());
		assert atn.maxTokenType == g.getMaxTokenType();
        addRuleFollowLinks();
		addEOFTransitionToStartRules();
		ATNOptimizer.optimize(g, atn);

		for (Tuple3<? extends Rule, ? extends ATNState, ? extends ATNState> pair : preventEpsilonClosureBlocks) {
			LL1Analyzer analyzer = new LL1Analyzer(atn);
			if (analyzer.LOOK(pair.getItem2(), pair.getItem3(), PredictionContext.EMPTY_LOCAL).contains(org.antlr.v4.runtime.Token.EPSILON)) {
				ErrorType errorType = pair.getItem1() instanceof LeftRecursiveRule ? ErrorType.EPSILON_LR_FOLLOW : ErrorType.EPSILON_CLOSURE;
				g.tool.errMgr.grammarError(errorType, g.fileName, ((GrammarAST)pair.getItem1().ast.getChild(0)).getToken(), pair.getItem1().name);
			}
		}

		optionalCheck:
		for (Tuple3<? extends Rule, ? extends ATNState, ? extends ATNState> pair : preventEpsilonOptionalBlocks) {
			int bypassCount = 0;
			for (int i = 0; i < pair.getItem2().getNumberOfTransitions(); i++) {
				ATNState startState = pair.getItem2().transition(i).target;
				if (startState == pair.getItem3()) {
					bypassCount++;
					continue;
				}

				LL1Analyzer analyzer = new LL1Analyzer(atn);
				if (analyzer.LOOK(startState, pair.getItem3(), PredictionContext.EMPTY_LOCAL).contains(org.antlr.v4.runtime.Token.EPSILON)) {
					g.tool.errMgr.grammarError(ErrorType.EPSILON_OPTIONAL, g.fileName, ((GrammarAST)pair.getItem1().ast.getChild(0)).getToken(), pair.getItem1().name);
					continue optionalCheck;
				}
			}

			if (bypassCount != 1) {
				throw new UnsupportedOperationException("Expected optional block with exactly 1 bypass alternative.");
			}
		}

		return atn;
	}

	protected void _createATN(@NotNull Collection<Rule> rules) {
		createRuleStartAndStopATNStates();

		GrammarASTAdaptor adaptor = new GrammarASTAdaptor();
		for (Rule r : rules) {
			// find rule's block
			GrammarAST blk = (GrammarAST)r.ast.getFirstChildWithType(ANTLRParser.BLOCK);
			CommonTreeNodeStream nodes = new CommonTreeNodeStream(adaptor,blk);
			ATNBuilder b = new ATNBuilder(nodes,this);
			try {
				setCurrentRuleName(r.name);
				Handle h = b.ruleBlock(null);
				rule(r.ast, r.name, h);
			}
			catch (RecognitionException re) {
				ErrorManager.fatalInternalError("bad grammar AST structure", re);
			}
		}
	}

	@Override
	public void setCurrentRuleName(@NotNull String name) {
		this.currentRule = g.getRule(name);
	}

	@Override
	public void setCurrentOuterAlt(int alt) {
		currentOuterAlt = alt;
	}

	/* start->ruleblock->end */
	@NotNull
	@Override
	public Handle rule(@NotNull GrammarAST ruleAST, @NotNull String name, @NotNull Handle blk) {
		Rule r = g.getRule(name);
		RuleStartState start = atn.ruleToStartState[r.index];
		epsilon(start, blk.left);
		RuleStopState stop = atn.ruleToStopState[r.index];
		epsilon(blk.right, stop);
		Handle h = new Handle(start, stop);
//		ATNPrinter ser = new ATNPrinter(g, h.left);
//		System.out.println(ruleAST.toStringTree()+":\n"+ser.asString());
		ruleAST.atnState = start;
		return h;
	}

	/** From label {@code A} build graph {@code o-A->o}. */
	@NotNull
	@Override
	public Handle tokenRef(@NotNull TerminalAST node) {
		ATNState left = newState(node);
		ATNState right = newState(node);
		int ttype = g.getTokenType(node.getText());
		left.addTransition(new AtomTransition(right, ttype));
		node.atnState = left;
		return new Handle(left, right);
	}

	/** From set build single edge graph {@code o->o-set->o}.  To conform to
     *  what an alt block looks like, must have extra state on left.
	 *  This also handles {@code ~A}, converted to {@code ~{A}} set.
     */
	@NotNull
	@Override
	public Handle set(@NotNull GrammarAST associatedAST, @NotNull List<GrammarAST> terminals, boolean invert) {
		ATNState left = newState(associatedAST);
		ATNState right = newState(associatedAST);
		IntervalSet set = new IntervalSet();
		for (GrammarAST t : terminals) {
			int ttype = g.getTokenType(t.getText());
			set.add(ttype);
		}
		if ( invert ) {
			left.addTransition(new NotSetTransition(right, set));
		}
		else {
			left.addTransition(new SetTransition(right, set));
		}
		associatedAST.atnState = left;
		return new Handle(left, right);
	}

	/** Not valid for non-lexers. */
	@NotNull
	@Override
	public Handle range(@NotNull GrammarAST a, @NotNull GrammarAST b) {
		throw new UnsupportedOperationException("This construct is not valid in parsers.");
	}

	protected int getTokenType(@NotNull GrammarAST atom) {
		int ttype;
		if ( g.isLexer() ) {
			ttype = CharSupport.getCharValueFromGrammarCharLiteral(atom.getText());
		}
		else {
			ttype = g.getTokenType(atom.getText());
		}
		return ttype;
	}

	/** For a non-lexer, just build a simple token reference atom. */
	@NotNull
	@Override
	public Handle stringLiteral(@NotNull TerminalAST stringLiteralAST) {
		return tokenRef(stringLiteralAST);
	}

	/** {@code [Aa]} char sets not allowed in parser */
	@NotNull
	@Override
	public Handle charSetLiteral(@NotNull GrammarAST charSetAST) {
		return null;
	}

	/**
	 * For reference to rule {@code r}, build
	 *
	 * <pre>
	 *  o->(r)  o
	 * </pre>
	 *
	 * where {@code (r)} is the start of rule {@code r} and the trailing
	 * {@code o} is not linked to from rule ref state directly (uses
	 * {@link RuleTransition#followState}).
	 */
	@NotNull
	@Override
	public Handle ruleRef(@NotNull GrammarAST node) {
		Handle h = _ruleRef(node);
		return h;
	}

	@NotNull
	public Handle _ruleRef(@NotNull GrammarAST node) {
		Rule r = g.getRule(node.getText());
		if ( r==null ) {
			g.tool.errMgr.toolError(ErrorType.INTERNAL_ERROR, "Rule "+node.getText()+" undefined");
			return null;
		}
		RuleStartState start = atn.ruleToStartState[r.index];
		ATNState left = newState(node);
		ATNState right = newState(node);
		int precedence = 0;
		if (((GrammarASTWithOptions)node).getOptionString(LeftRecursiveRuleTransformer.PRECEDENCE_OPTION_NAME) != null) {
			precedence = Integer.parseInt(((GrammarASTWithOptions)node).getOptionString(LeftRecursiveRuleTransformer.PRECEDENCE_OPTION_NAME));
		}
		RuleTransition call = new RuleTransition(start, r.index, precedence, right);
		left.addTransition(call);

		node.atnState = left;
		return new Handle(left, right);
	}

	public void addFollowLink(int ruleIndex, ATNState right) {
		// add follow edge from end of invoked rule
		RuleStopState stop = atn.ruleToStopState[ruleIndex];
//        System.out.println("add follow link from "+ruleIndex+" to "+right);
		epsilon(stop, right);
	}

	/** From an empty alternative build {@code o-e->o}. */
	@NotNull
	@Override
	public Handle epsilon(@NotNull GrammarAST node) {
		ATNState left = newState(node);
		ATNState right = newState(node);
		epsilon(left, right);
		node.atnState = left;
		return new Handle(left, right);
	}

	/** Build what amounts to an epsilon transition with a semantic
	 *  predicate action.  The {@code pred} is a pointer into the AST of
	 *  the {@link ANTLRParser#SEMPRED} token.
	 */
	@NotNull
	@Override
	public Handle sempred(@NotNull PredAST pred) {
		//System.out.println("sempred: "+ pred);
		ATNState left = newState(pred);
		ATNState right = newState(pred);

		AbstractPredicateTransition p;
		if (pred.getOptionString(LeftRecursiveRuleTransformer.PRECEDENCE_OPTION_NAME) != null) {
			int precedence = Integer.parseInt(pred.getOptionString(LeftRecursiveRuleTransformer.PRECEDENCE_OPTION_NAME));
			p = new PrecedencePredicateTransition(right, precedence);
		}
		else {
			boolean isCtxDependent = UseDefAnalyzer.actionIsContextDependent(pred);
			p = new PredicateTransition(right, currentRule.index, g.sempreds.get(pred), isCtxDependent);
		}

		left.addTransition(p);
		pred.atnState = left;
		return new Handle(left, right);
	}

	/** Build what amounts to an epsilon transition with an action.
	 *  The action goes into ATN though it is ignored during prediction
	 *  if {@link ActionTransition#actionIndex actionIndex}{@code <0}.
	 */
	@NotNull
	@Override
	public Handle action(@NotNull ActionAST action) {
		//System.out.println("action: "+action);
		ATNState left = newState(action);
		ATNState right = newState(action);
		ActionTransition a = new ActionTransition(right, currentRule.index);
		left.addTransition(a);
		action.atnState = left;
		return new Handle(left, right);
	}

	@NotNull
	@Override
	public Handle action(@NotNull String action) {
		throw new UnsupportedOperationException("This element is not valid in parsers.");
	}

	/**
	 * From {@code A|B|..|Z} alternative block build
	 *
	 * <pre>
	 *  o->o-A->o->o (last ATNState is BlockEndState pointed to by all alts)
	 *  |          ^
	 *  |->o-B->o--|
	 *  |          |
	 *  ...        |
	 *  |          |
	 *  |->o-Z->o--|
	 * </pre>
	 *
	 * So start node points at every alternative with epsilon transition and
	 * every alt right side points at a block end ATNState.
	 * <p/>
	 * Special case: only one alternative: don't make a block with alt
	 * begin/end.
	 * <p/>
	 * Special case: if just a list of tokens/chars/sets, then collapse to a
	 * single edged o-set->o graph.
	 * <p/>
	 * TODO: Set alt number (1..n) in the states?
	 */
	@NotNull
	@Override
	public Handle block(@NotNull BlockAST blkAST, @NotNull GrammarAST ebnfRoot, @NotNull List<Handle> alts) {
		if ( ebnfRoot==null ) {
			if ( alts.size()==1 ) {
				Handle h = alts.get(0);
				blkAST.atnState = h.left;
				return h;
			}
			BlockStartState start = newState(BasicBlockStartState.class, blkAST);
			if ( alts.size()>1 ) atn.defineDecisionState(start);
			return makeBlock(start, blkAST, alts);
		}
		switch ( ebnfRoot.getType() ) {
			case ANTLRParser.OPTIONAL :
				BlockStartState start = newState(BasicBlockStartState.class, blkAST);
				atn.defineDecisionState(start);
				Handle h = makeBlock(start, blkAST, alts);
				return optional(ebnfRoot, h);
			case ANTLRParser.CLOSURE :
				BlockStartState star = newState(StarBlockStartState.class, ebnfRoot);
				if ( alts.size()>1 ) atn.defineDecisionState(star);
				h = makeBlock(star, blkAST, alts);
				return star(ebnfRoot, h);
			case ANTLRParser.POSITIVE_CLOSURE :
				PlusBlockStartState plus = newState(PlusBlockStartState.class, ebnfRoot);
				if ( alts.size()>1 ) atn.defineDecisionState(plus);
				h = makeBlock(plus, blkAST, alts);
				return plus(ebnfRoot, h);
		}
		return null;
	}

<<<<<<< HEAD
	protected Handle makeBlock(BlockStartState start, BlockAST blkAST, List<Handle> alts) {
		start.sll = isSLLDecision(blkAST);

=======
	@NotNull
	protected Handle makeBlock(@NotNull BlockStartState start, @NotNull BlockAST blkAST, @NotNull List<Handle> alts) {
>>>>>>> 4a20c8ef
		BlockEndState end = newState(BlockEndState.class, blkAST);
		start.endState = end;
		for (Handle alt : alts) {
			// hook alts up to decision block
			epsilon(start, alt.left);
			epsilon(alt.right, end);
			// no back link in ATN so must walk entire alt to see if we can
			// strip out the epsilon to 'end' state
			TailEpsilonRemover opt = new TailEpsilonRemover(atn);
			opt.visit(alt.left);
		}
		Handle h = new Handle(start, end);
//		FASerializer ser = new FASerializer(g, h.left);
//		System.out.println(blkAST.toStringTree()+":\n"+ser);
		blkAST.atnState = start;

		return h;
	}

	@NotNull
	@Override
	public Handle alt(@NotNull List<Handle> els) {
		return elemList(els);
	}

	@NotNull
	public Handle elemList(@NotNull List<Handle> els) {
		int n = els.size();
		for (int i = 0; i < n - 1; i++) {	// hook up elements (visit all but last)
			Handle el = els.get(i);
			// if el is of form o-x->o for x in {rule, action, pred, token, ...}
			// and not last in alt
            Transition tr = null;
            if ( el.left.getNumberOfTransitions()==1 ) tr = el.left.transition(0);
            boolean isRuleTrans = tr instanceof RuleTransition;
            if ( el.left.getStateType() == ATNState.BASIC &&
				el.right.getStateType()== ATNState.BASIC &&
				tr!=null && (isRuleTrans && ((RuleTransition)tr).followState == el.right || tr.target == el.right) )
			{
				// we can avoid epsilon edge to next el
				if ( isRuleTrans ) ((RuleTransition)tr).followState = els.get(i+1).left;
                else tr.target = els.get(i+1).left;
				atn.removeState(el.right); // we skipped over this state
			}
			else { // need epsilon if previous block's right end node is complicated
				epsilon(el.right, els.get(i+1).left);
			}
		}
		Handle first = els.get(0);
		Handle last = els.get(n -1);
		if ( first==null || last==null ) {
			g.tool.errMgr.toolError(ErrorType.INTERNAL_ERROR, "element list has first|last == null");
		}
		return new Handle(first.left, last.right);
	}

	/**
	 * From {@code (A)?} build either:
	 *
	 * <pre>
	 *  o--A->o
	 *  |     ^
	 *  o---->|
	 * </pre>
	 *
	 * or, if {@code A} is a block, just add an empty alt to the end of the
	 * block
	 */
	@NotNull
	@Override
	public Handle optional(@NotNull GrammarAST optAST, @NotNull Handle blk) {
		BlockStartState blkStart = (BlockStartState)blk.left;
		ATNState blkEnd = blk.right;
		preventEpsilonOptionalBlocks.add(Tuple.create(currentRule, blkStart, blkEnd));

		boolean greedy = ((QuantifierAST)optAST).isGreedy();
		blkStart.sll = false; // no way to express SLL restriction
		blkStart.nonGreedy = !greedy;
		epsilon(blkStart, blk.right, !greedy);

		optAST.atnState = blk.left;
		return blk;
	}

	/**
	 * From {@code (blk)+} build
	 *
	 * <pre>
	 *   |---------|
	 *   v         |
	 *  [o-blk-o]->o->o
	 * </pre>
	 *
	 * We add a decision for loop back node to the existing one at {@code blk}
	 * start.
	 */
	@NotNull
	@Override
	public Handle plus(@NotNull GrammarAST plusAST, @NotNull Handle blk) {
		PlusBlockStartState blkStart = (PlusBlockStartState)blk.left;
		BlockEndState blkEnd = (BlockEndState)blk.right;
		preventEpsilonClosureBlocks.add(Tuple.create(currentRule, blkStart, blkEnd));

		PlusLoopbackState loop = newState(PlusLoopbackState.class, plusAST);
		loop.nonGreedy = !((QuantifierAST)plusAST).isGreedy();
		loop.sll = false; // no way to express SLL restriction
		atn.defineDecisionState(loop);
		LoopEndState end = newState(LoopEndState.class, plusAST);
		blkStart.loopBackState = loop;
		end.loopBackState = loop;

		plusAST.atnState = blkStart;
		epsilon(blkEnd, loop);		// blk can see loop back

		BlockAST blkAST = (BlockAST)plusAST.getChild(0);
		if ( ((QuantifierAST)plusAST).isGreedy() ) {
			if (expectNonGreedy(blkAST)) {
				g.tool.errMgr.grammarError(ErrorType.EXPECTED_NON_GREEDY_WILDCARD_BLOCK, g.fileName, plusAST.getToken(), plusAST.getToken().getText());
			}

			epsilon(loop, blkStart);	// loop back to start
			epsilon(loop, end);			// or exit
		}
		else {
			// if not greedy, priority to exit branch; make it first
			epsilon(loop, end);			// exit
			epsilon(loop, blkStart);	// loop back to start
		}

		return new Handle(blkStart, end);
	}

	/**
	 * From {@code (blk)*} build {@code ( blk+ )?} with *two* decisions, one for
	 * entry and one for choosing alts of {@code blk}.
	 *
	 * <pre>
	 *   |-------------|
	 *   v             |
	 *   o--[o-blk-o]->o  o
	 *   |                ^
	 *   -----------------|
	 * </pre>
	 *
	 * Note that the optional bypass must jump outside the loop as
	 * {@code (A|B)*} is not the same thing as {@code (A|B|)+}.
	 */
	@NotNull
	@Override
	public Handle star(@NotNull GrammarAST starAST, @NotNull Handle elem) {
		StarBlockStartState blkStart = (StarBlockStartState)elem.left;
		BlockEndState blkEnd = (BlockEndState)elem.right;
		preventEpsilonClosureBlocks.add(Tuple.create(currentRule, blkStart, blkEnd));

		StarLoopEntryState entry = newState(StarLoopEntryState.class, starAST);
		entry.nonGreedy = !((QuantifierAST)starAST).isGreedy();
		entry.sll = false; // no way to express SLL restriction
		atn.defineDecisionState(entry);
		LoopEndState end = newState(LoopEndState.class, starAST);
		StarLoopbackState loop = newState(StarLoopbackState.class, starAST);
		entry.loopBackState = loop;
		end.loopBackState = loop;

		BlockAST blkAST = (BlockAST)starAST.getChild(0);
		if ( ((QuantifierAST)starAST).isGreedy() ) {
			if (expectNonGreedy(blkAST)) {
				g.tool.errMgr.grammarError(ErrorType.EXPECTED_NON_GREEDY_WILDCARD_BLOCK, g.fileName, starAST.getToken(), starAST.getToken().getText());
			}

			epsilon(entry, blkStart);	// loop enter edge (alt 1)
			epsilon(entry, end);		// bypass loop edge (alt 2)
		}
		else {
			// if not greedy, priority to exit branch; make it first
			epsilon(entry, end);		// bypass loop edge (alt 1)
			epsilon(entry, blkStart);	// loop enter edge (alt 2)
		}
		epsilon(blkEnd, loop);		// block end hits loop back
		epsilon(loop, entry);		// loop back to entry/exit decision

		starAST.atnState = entry;	// decision is to enter/exit; blk is its own decision
		return new Handle(entry, end);
	}

	/** Build an atom with all possible values in its label. */
	@NotNull
	@Override
	public Handle wildcard(@NotNull GrammarAST node) {
		ATNState left = newState(node);
		ATNState right = newState(node);
		left.addTransition(new WildcardTransition(right));
		node.atnState = left;
		return new Handle(left, right);
	}

	protected void epsilon(ATNState a, @NotNull ATNState b) {
		epsilon(a, b, false);
	}

	protected void epsilon(ATNState a, @NotNull ATNState b, boolean prepend) {
		if ( a!=null ) {
			int index = prepend ? 0 : a.getNumberOfTransitions();
			a.addTransition(index, new EpsilonTransition(b));
		}
	}

	/** Define all the rule begin/end ATNStates to solve forward reference
	 *  issues.
	 */
	void createRuleStartAndStopATNStates() {
		atn.ruleToStartState = new RuleStartState[g.rules.size()];
		atn.ruleToStopState = new RuleStopState[g.rules.size()];
		for (Rule r : g.rules.values()) {
			RuleStartState start = newState(RuleStartState.class, r.ast);
			RuleStopState stop = newState(RuleStopState.class, r.ast);
			start.stopState = stop;
			start.isPrecedenceRule = r instanceof LeftRecursiveRule;
			start.setRuleIndex(r.index);
			stop.setRuleIndex(r.index);
			atn.ruleToStartState[r.index] = start;
			atn.ruleToStopState[r.index] = stop;
		}
	}

    public void addRuleFollowLinks() {
        for (ATNState p : atn.states) {
            if ( p!=null &&
                 p.getStateType() == ATNState.BASIC && p.getNumberOfTransitions()==1 &&
                 p.transition(0) instanceof RuleTransition )
            {
                RuleTransition rt = (RuleTransition) p.transition(0);
                addFollowLink(rt.ruleIndex, rt.followState);
            }
        }
    }

	/** Add an EOF transition to any rule end ATNState that points to nothing
     *  (i.e., for all those rules not invoked by another rule).  These
     *  are start symbols then.
	 *
	 *  Return the number of grammar entry points; i.e., how many rules are
	 *  not invoked by another rule (they can only be invoked from outside).
	 *  These are the start rules.
     */
	public int addEOFTransitionToStartRules() {
		int n = 0;
		ATNState eofTarget = newState(null); // one unique EOF target for all rules
		for (Rule r : g.rules.values()) {
			ATNState stop = atn.ruleToStopState[r.index];
			if ( stop.getNumberOfTransitions()>0 ) continue;
			n++;
			Transition t = new AtomTransition(eofTarget, Token.EOF);
			stop.addTransition(t);
		}
		return n;
	}

	@NotNull
	@Override
	public Handle label(@NotNull Handle t) {
		return t;
	}

	@NotNull
	@Override
	public Handle listLabel(@NotNull Handle t) {
		return t;
	}

	@NotNull
	public <T extends ATNState> T newState(@NotNull Class<T> nodeType, GrammarAST node) {
		Exception cause;
		try {
			Constructor<T> ctor = nodeType.getConstructor();
			T s = ctor.newInstance();
			if ( currentRule==null ) s.setRuleIndex(-1);
			else s.setRuleIndex(currentRule.index);
			atn.addState(s);
			return s;
		} catch (InstantiationException ex) {
			cause = ex;
		} catch (IllegalAccessException ex) {
			cause = ex;
		} catch (IllegalArgumentException ex) {
			cause = ex;
		} catch (InvocationTargetException ex) {
			cause = ex;
		} catch (NoSuchMethodException ex) {
			cause = ex;
		} catch (SecurityException ex) {
			cause = ex;
		}

		String message = String.format("Could not create %s of type %s.", ATNState.class.getName(), nodeType.getName());
		throw new UnsupportedOperationException(message, cause);
	}

	@NotNull
	public ATNState newState(@Nullable GrammarAST node) {
		ATNState n = new BasicState();
		n.setRuleIndex(currentRule.index);
		atn.addState(n);
		return n;
	}

	@NotNull
	@Override
	public ATNState newState() { return newState(null); }

	public boolean expectNonGreedy(@NotNull BlockAST blkAST) {
		if ( blockHasWildcardAlt(blkAST) ) {
			return true;
		}

		return false;
	}

	public boolean isSLLDecision(@NotNull BlockAST blkAST) {
		return Boolean.toString(true).equalsIgnoreCase(blkAST.getOptionString("sll"));
	}

	/**
	 * {@code (BLOCK (ALT .))} or {@code (BLOCK (ALT 'a') (ALT .))}.
	 */
	public static boolean blockHasWildcardAlt(@NotNull GrammarAST block) {
		for (Object alt : block.getChildren()) {
			if ( !(alt instanceof AltAST) ) continue;
			AltAST altAST = (AltAST)alt;
			if ( altAST.getChildCount()==1 ) {
				Tree e = altAST.getChild(0);
				if ( e.getType()==ANTLRParser.WILDCARD ) {
					return true;
				}
			}
		}
		return false;
	}

	@NotNull
	@Override
	public Handle lexerAltCommands(@NotNull Handle alt, @NotNull Handle cmds) {
		throw new UnsupportedOperationException("This element is not allowed in parsers.");
	}

	@NotNull
	@Override
	public Handle lexerCallCommand(@NotNull GrammarAST ID, @NotNull GrammarAST arg) {
		throw new UnsupportedOperationException("This element is not allowed in parsers.");
	}

	@NotNull
	@Override
	public Handle lexerCommand(@NotNull GrammarAST ID) {
		throw new UnsupportedOperationException("This element is not allowed in parsers.");
	}
}<|MERGE_RESOLUTION|>--- conflicted
+++ resolved
@@ -110,21 +110,13 @@
 
 	public int currentOuterAlt;
 
-<<<<<<< HEAD
+	@NotNull
 	protected final List<Tuple3<? extends Rule, ? extends ATNState, ? extends ATNState>> preventEpsilonClosureBlocks =
 		new ArrayList<Tuple3<? extends Rule, ? extends ATNState, ? extends ATNState>>();
 
+	@NotNull
 	protected final List<Tuple3<? extends Rule, ? extends ATNState, ? extends ATNState>> preventEpsilonOptionalBlocks =
 		new ArrayList<Tuple3<? extends Rule, ? extends ATNState, ? extends ATNState>>();
-=======
-	@NotNull
-	protected final List<Triple<Rule, ATNState, ATNState>> preventEpsilonClosureBlocks =
-		new ArrayList<Triple<Rule, ATNState, ATNState>>();
-
-	@NotNull
-	protected final List<Triple<Rule, ATNState, ATNState>> preventEpsilonOptionalBlocks =
-		new ArrayList<Triple<Rule, ATNState, ATNState>>();
->>>>>>> 4a20c8ef
 
 	public ParserATNFactory(@NotNull Grammar g) {
 		if (g == null) {
@@ -456,14 +448,10 @@
 		return null;
 	}
 
-<<<<<<< HEAD
-	protected Handle makeBlock(BlockStartState start, BlockAST blkAST, List<Handle> alts) {
+	@NotNull
+	protected Handle makeBlock(@NotNull BlockStartState start, @NotNull BlockAST blkAST, @NotNull List<Handle> alts) {
 		start.sll = isSLLDecision(blkAST);
 
-=======
-	@NotNull
-	protected Handle makeBlock(@NotNull BlockStartState start, @NotNull BlockAST blkAST, @NotNull List<Handle> alts) {
->>>>>>> 4a20c8ef
 		BlockEndState end = newState(BlockEndState.class, blkAST);
 		start.endState = end;
 		for (Handle alt : alts) {
