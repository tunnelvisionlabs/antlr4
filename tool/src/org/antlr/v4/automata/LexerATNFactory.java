/*
 * [The "BSD license"]
 *  Copyright (c) 2012 Terence Parr
 *  Copyright (c) 2012 Sam Harwell
 *  All rights reserved.
 *
 *  Redistribution and use in source and binary forms, with or without
 *  modification, are permitted provided that the following conditions
 *  are met:
 *
 *  1. Redistributions of source code must retain the above copyright
 *     notice, this list of conditions and the following disclaimer.
 *  2. Redistributions in binary form must reproduce the above copyright
 *     notice, this list of conditions and the following disclaimer in the
 *     documentation and/or other materials provided with the distribution.
 *  3. The name of the author may not be used to endorse or promote products
 *     derived from this software without specific prior written permission.
 *
 *  THIS SOFTWARE IS PROVIDED BY THE AUTHOR ``AS IS'' AND ANY EXPRESS OR
 *  IMPLIED WARRANTIES, INCLUDING, BUT NOT LIMITED TO, THE IMPLIED WARRANTIES
 *  OF MERCHANTABILITY AND FITNESS FOR A PARTICULAR PURPOSE ARE DISCLAIMED.
 *  IN NO EVENT SHALL THE AUTHOR BE LIABLE FOR ANY DIRECT, INDIRECT,
 *  INCIDENTAL, SPECIAL, EXEMPLARY, OR CONSEQUENTIAL DAMAGES (INCLUDING, BUT
 *  NOT LIMITED TO, PROCUREMENT OF SUBSTITUTE GOODS OR SERVICES; LOSS OF USE,
 *  DATA, OR PROFITS; OR BUSINESS INTERRUPTION) HOWEVER CAUSED AND ON ANY
 *  THEORY OF LIABILITY, WHETHER IN CONTRACT, STRICT LIABILITY, OR TORT
 *  (INCLUDING NEGLIGENCE OR OTHERWISE) ARISING IN ANY WAY OUT OF THE USE OF
 *  THIS SOFTWARE, EVEN IF ADVISED OF THE POSSIBILITY OF SUCH DAMAGE.
 */

package org.antlr.v4.automata;

import org.antlr.runtime.CommonToken;
import org.antlr.runtime.Token;
import org.antlr.v4.codegen.CodeGenerator;
import org.antlr.v4.codegen.Target;
import org.antlr.v4.misc.CharSupport;
import org.antlr.v4.parse.ANTLRParser;
import org.antlr.v4.runtime.IntStream;
import org.antlr.v4.runtime.Lexer;
import org.antlr.v4.runtime.atn.ATN;
import org.antlr.v4.runtime.atn.ATNState;
import org.antlr.v4.runtime.atn.ActionTransition;
import org.antlr.v4.runtime.atn.AtomTransition;
import org.antlr.v4.runtime.atn.LexerAction;
import org.antlr.v4.runtime.atn.LexerChannelAction;
import org.antlr.v4.runtime.atn.LexerCustomAction;
import org.antlr.v4.runtime.atn.LexerModeAction;
import org.antlr.v4.runtime.atn.LexerMoreAction;
import org.antlr.v4.runtime.atn.LexerPopModeAction;
import org.antlr.v4.runtime.atn.LexerPushModeAction;
import org.antlr.v4.runtime.atn.LexerSkipAction;
import org.antlr.v4.runtime.atn.LexerTypeAction;
import org.antlr.v4.runtime.atn.NotSetTransition;
import org.antlr.v4.runtime.atn.RangeTransition;
import org.antlr.v4.runtime.atn.RuleStartState;
import org.antlr.v4.runtime.atn.SetTransition;
import org.antlr.v4.runtime.atn.TokensStartState;
import org.antlr.v4.runtime.atn.Transition;
import org.antlr.v4.runtime.misc.Interval;
import org.antlr.v4.runtime.misc.IntervalSet;
import org.antlr.v4.runtime.misc.NotNull;
import org.antlr.v4.runtime.misc.Nullable;
import org.antlr.v4.tool.ErrorType;
import org.antlr.v4.tool.LexerGrammar;
import org.antlr.v4.tool.Rule;
import org.antlr.v4.tool.ast.ActionAST;
import org.antlr.v4.tool.ast.GrammarAST;
import org.antlr.v4.tool.ast.TerminalAST;
import org.stringtemplate.v4.ST;
import org.stringtemplate.v4.STGroup;

import java.util.ArrayList;
import java.util.HashMap;
import java.util.List;
import java.util.Map;
import java.util.Set;

public class LexerATNFactory extends ParserATNFactory {
	@Nullable
	public STGroup codegenTemplates;

	/**
	 * Provides a map of names of predefined constants which are likely to
	 * appear as the argument for lexer commands. These names would be resolved
	 * by the Java compiler for lexer commands that are translated to embedded
	 * actions, but are required during code generation for creating
	 * {@link LexerAction} instances that are usable by a lexer interpreter.
	 */
	public static final Map<String, Integer> COMMON_CONSTANTS = new HashMap<String, Integer>();
	static {
		COMMON_CONSTANTS.put("HIDDEN", Lexer.HIDDEN);
		COMMON_CONSTANTS.put("DEFAULT_TOKEN_CHANNEL", Lexer.DEFAULT_TOKEN_CHANNEL);
		COMMON_CONSTANTS.put("DEFAULT_MODE", Lexer.DEFAULT_MODE);
		COMMON_CONSTANTS.put("SKIP", Lexer.SKIP);
		COMMON_CONSTANTS.put("MORE", Lexer.MORE);
		COMMON_CONSTANTS.put("EOF", Lexer.EOF);
		COMMON_CONSTANTS.put("MAX_CHAR_VALUE", Lexer.MAX_CHAR_VALUE);
		COMMON_CONSTANTS.put("MIN_CHAR_VALUE", Lexer.MIN_CHAR_VALUE);
	}

	/**
	 * Maps from an action index to a {@link LexerAction} object.
	 */
	protected Map<Integer, LexerAction> indexToActionMap = new HashMap<Integer, LexerAction>();
	/**
	 * Maps from a {@link LexerAction} object to the action index.
	 */
	protected Map<LexerAction, Integer> actionToIndexMap = new HashMap<LexerAction, Integer>();

	public LexerATNFactory(LexerGrammar g) {
		super(g);
		// use codegen to get correct language templates for lexer commands
		String language = g.getOptionString("language");
		CodeGenerator gen = new CodeGenerator(g.tool, null, language);
		Target target = gen.getTarget();
		codegenTemplates = target != null ? target.getTemplates() : null;
	}

	public static Set<String> getCommonConstants() {
		return COMMON_CONSTANTS.keySet();
	}

	@Override
	public ATN createATN() {
		// BUILD ALL START STATES (ONE PER MODE)
		Set<String> modes = ((LexerGrammar) g).modes.keySet();
		for (String modeName : modes) {
			// create s0, start state; implied Tokens rule node
			TokensStartState startState = newState(TokensStartState.class, null);
			atn.defineMode(modeName, startState);
		}

		// INIT ACTION, RULE->TOKEN_TYPE MAP
		atn.ruleToTokenType = new int[g.rules.size()];
		for (Rule r : g.rules.values()) {
			atn.ruleToTokenType[r.index] = g.getTokenType(r.name);
		}

		// CREATE ATN FOR EACH RULE
		_createATN(g.rules.values());

		atn.lexerActions = new LexerAction[indexToActionMap.size()];
		for (Map.Entry<Integer, LexerAction> entry : indexToActionMap.entrySet()) {
			atn.lexerActions[entry.getKey()] = entry.getValue();
		}

		// LINK MODE START STATE TO EACH TOKEN RULE
		for (String modeName : modes) {
			List<Rule> rules = ((LexerGrammar)g).modes.get(modeName);
			TokensStartState startState = atn.modeNameToStartState.get(modeName);
			for (Rule r : rules) {
				if ( !r.isFragment() ) {
					RuleStartState s = atn.ruleToStartState[r.index];
					epsilon(startState, s);
				}
			}
		}

		ATNOptimizer.optimize(g, atn);
		return atn;
	}

	@Override
	public Handle action(ActionAST action) {
		int ruleIndex = currentRule.index;
		int actionIndex = g.lexerActions.get(action);
		LexerCustomAction lexerAction = new LexerCustomAction(ruleIndex, actionIndex);
		return action(action, lexerAction);
	}

	protected int getLexerActionIndex(LexerAction lexerAction) {
		Integer lexerActionIndex = actionToIndexMap.get(lexerAction);
		if (lexerActionIndex == null) {
			lexerActionIndex = actionToIndexMap.size();
			actionToIndexMap.put(lexerAction, lexerActionIndex);
			indexToActionMap.put(lexerActionIndex, lexerAction);
		}

		return lexerActionIndex;
	}

	@Override
	public Handle action(String action) {
		if (action.trim().isEmpty()) {
			ATNState left = newState(null);
			ATNState right = newState(null);
			epsilon(left, right);
			return new Handle(left, right);
		}

		// define action AST for this rule as if we had found in grammar
        ActionAST ast =	new ActionAST(new CommonToken(ANTLRParser.ACTION, action));
		currentRule.defineActionInAlt(currentOuterAlt, ast);
		return action(ast);
	}

	protected Handle action(GrammarAST node, LexerAction lexerAction) {
		ATNState left = newState(node);
		ATNState right = newState(node);
		boolean isCtxDependent = false;
		int lexerActionIndex = getLexerActionIndex(lexerAction);
		ActionTransition a =
			new ActionTransition(right, currentRule.index, lexerActionIndex, isCtxDependent);
		left.addTransition(a);
		node.atnState = left;
		Handle h = new Handle(left, right);
		return h;
	}

	@Override
	public Handle lexerAltCommands(Handle alt, Handle cmds) {
		Handle h = new Handle(alt.left, cmds.right);
		epsilon(alt.right, cmds.left);
		return h;
	}

	@Override
	public Handle lexerCallCommand(GrammarAST ID, GrammarAST arg) {
		LexerAction lexerAction = createLexerAction(ID, arg);
		if (lexerAction != null) {
			return action(ID, lexerAction);
		}

		if (codegenTemplates == null) {
			// suppress reporting a single missing template when the target couldn't be loaded
			return epsilon(ID);
		}

		// fall back to standard action generation for the command
		ST cmdST = codegenTemplates.getInstanceOf("Lexer" +
												  CharSupport.capitalize(ID.getText())+
												  "Command");
		if (cmdST == null) {
			g.tool.errMgr.grammarError(ErrorType.INVALID_LEXER_COMMAND, g.fileName, ID.token, ID.getText());
			return epsilon(ID);
		}

		if (cmdST.impl.formalArguments == null || !cmdST.impl.formalArguments.containsKey("arg")) {
			g.tool.errMgr.grammarError(ErrorType.UNWANTED_LEXER_COMMAND_ARGUMENT, g.fileName, ID.token, ID.getText());
			return epsilon(ID);
		}

		cmdST.add("arg", arg.getText());
		return action(cmdST.render());
	}

	@Override
	public Handle lexerCommand(GrammarAST ID) {
		LexerAction lexerAction = createLexerAction(ID, null);
		if (lexerAction != null) {
			return action(ID, lexerAction);
		}

		if (codegenTemplates == null) {
			// suppress reporting a single missing template when the target couldn't be loaded
			return epsilon(ID);
		}

		// fall back to standard action generation for the command
		ST cmdST = codegenTemplates.getInstanceOf("Lexer" +
				CharSupport.capitalize(ID.getText()) +
				"Command");
		if (cmdST == null) {
			g.tool.errMgr.grammarError(ErrorType.INVALID_LEXER_COMMAND, g.fileName, ID.token, ID.getText());
			return epsilon(ID);
		}

		if (cmdST.impl.formalArguments != null && cmdST.impl.formalArguments.containsKey("arg")) {
			g.tool.errMgr.grammarError(ErrorType.MISSING_LEXER_COMMAND_ARGUMENT, g.fileName, ID.token, ID.getText());
			return epsilon(ID);
		}

		return action(cmdST.render());
	}

	@Override
	public Handle range(GrammarAST a, GrammarAST b) {
		ATNState left = newState(a);
		ATNState right = newState(b);
		int t1 = CharSupport.getCharValueFromGrammarCharLiteral(a.getText());
		int t2 = CharSupport.getCharValueFromGrammarCharLiteral(b.getText());
		left.addTransition(new  RangeTransition(right, t1, t2));
		a.atnState = left;
		b.atnState = left;
		return new Handle(left, right);
	}

	@Override
	public Handle set(GrammarAST associatedAST, List<GrammarAST> alts, boolean invert) {
		ATNState left = newState(associatedAST);
		ATNState right = newState(associatedAST);
		IntervalSet set = new IntervalSet();
		for (GrammarAST t : alts) {
			if ( t.getType()==ANTLRParser.RANGE ) {
				int a = CharSupport.getCharValueFromGrammarCharLiteral(t.getChild(0).getText());
				int b = CharSupport.getCharValueFromGrammarCharLiteral(t.getChild(1).getText());
				set.add(a, b);
			}
			else if ( t.getType()==ANTLRParser.LEXER_CHAR_SET ) {
				set.addAll(getSetFromCharSetLiteral(t));
			}
			else if ( t.getType()==ANTLRParser.STRING_LITERAL ) {
				int c = CharSupport.getCharValueFromGrammarCharLiteral(t.getText());
				if ( c != -1 ) {
					set.add(c);
				}
				else {
					g.tool.errMgr.grammarError(ErrorType.INVALID_LITERAL_IN_LEXER_SET,
											   g.fileName, t.getToken(), t.getText());

				}
			}
			else if ( t.getType()==ANTLRParser.TOKEN_REF ) {
				g.tool.errMgr.grammarError(ErrorType.UNSUPPORTED_REFERENCE_IN_LEXER_SET,
										   g.fileName, t.getToken(), t.getText());
			}
		}
		if ( invert ) {
			left.addTransition(new NotSetTransition(right, set));
		}
		else {
			Transition transition;
			if (set.getIntervals().size() == 1) {
				Interval interval = set.getIntervals().get(0);
				transition = new RangeTransition(right, interval.a, interval.b);
			} else {
				transition = new SetTransition(right, set);
			}

			left.addTransition(transition);
		}
		associatedAST.atnState = left;
		return new Handle(left, right);
	}

	/** For a lexer, a string is a sequence of char to match.  That is,
	 *  "fog" is treated as 'f' 'o' 'g' not as a single transition in
	 *  the DFA.  Machine== o-'f'->o-'o'->o-'g'->o and has n+1 states
	 *  for n characters.
	 */
	@Override
	public Handle stringLiteral(TerminalAST stringLiteralAST) {
		String chars = stringLiteralAST.getText();
		chars = CharSupport.getStringFromGrammarStringLiteral(chars);
		int n = chars.length();
		ATNState left = newState(stringLiteralAST);
		ATNState prev = left;
		ATNState right = null;
		for (int i=0; i<n; i++) {
			right = newState(stringLiteralAST);
			prev.addTransition(new AtomTransition(right, chars.charAt(i)));
			prev = right;
		}
		stringLiteralAST.atnState = left;
		return new Handle(left, right);
	}

	/** [Aa\t \u1234a-z\]\-] char sets */
	@Override
	public Handle charSetLiteral(GrammarAST charSetAST) {
		ATNState left = newState(charSetAST);
		ATNState right = newState(charSetAST);
		IntervalSet set = getSetFromCharSetLiteral(charSetAST);
		left.addTransition(new SetTransition(right, set));
		charSetAST.atnState = left;
		return new Handle(left, right);
	}

	public IntervalSet getSetFromCharSetLiteral(GrammarAST charSetAST) {
		String chars = charSetAST.getText();
		chars = chars.substring(1, chars.length()-1);
		String cset = '"'+ chars +'"';
		IntervalSet set = new IntervalSet();

		// unescape all valid escape char like \n, leaving escaped dashes as '\-'
		// so we can avoid seeing them as '-' range ops.
		chars = CharSupport.getStringFromGrammarStringLiteral(cset);
		// now make x-y become set of char
		int n = chars.length();
		for (int i=0; i< n; i++) {
			int c = chars.charAt(i);
			if ( c=='\\' && (i+1)<n && chars.charAt(i+1)=='-' ) { // \-
				set.add('-');
				i++;
			}
			else if ( (i+2)<n && chars.charAt(i+1)=='-' ) { // range x-y
				int x = c;
				int y = chars.charAt(i+2);
				if ( x<=y ) set.add(x,y);
				i+=2;
			}
			else {
				set.add(c);
			}
		}
		return set;
	}

	@Override
	public Handle tokenRef(TerminalAST node) {
		// Ref to EOF in lexer yields char transition on -1
		if ( node.getText().equals("EOF") ) {
			ATNState left = newState(node);
			ATNState right = newState(node);
			left.addTransition(new AtomTransition(right, IntStream.EOF));
			return new Handle(left, right);
		}
		return _ruleRef(node);
	}

	@Nullable
	protected LexerAction createLexerAction(@NotNull GrammarAST ID, @Nullable GrammarAST arg) {
		String command = ID.getText();
		if ("skip".equals(command) && arg == null) {
			return LexerSkipAction.INSTANCE;
		}
		else if ("more".equals(command) && arg == null) {
			return LexerMoreAction.INSTANCE;
		}
		else if ("popMode".equals(command) && arg == null) {
			return LexerPopModeAction.INSTANCE;
		}
		else if ("mode".equals(command) && arg != null) {
			String modeName = arg.getText();
			checkMode(modeName, arg.token);
			Integer mode = getConstantValue(modeName, arg.getToken());
			if (mode == null) {
				return null;
			}

			return new LexerModeAction(mode);
		}
		else if ("pushMode".equals(command) && arg != null) {
			String modeName = arg.getText();
			checkMode(modeName, arg.token);
			Integer mode = getConstantValue(modeName, arg.getToken());
			if (mode == null) {
				return null;
			}

			return new LexerPushModeAction(mode);
		}
		else if ("type".equals(command) && arg != null) {
			String typeName = arg.getText();
			checkToken(typeName, arg.token);
			Integer type = getConstantValue(typeName, arg.getToken());
			if (type == null) {
				return null;
			}

			return new LexerTypeAction(type);
		}
		else if ("channel".equals(command) && arg != null) {
			String channelName = arg.getText();
			checkChannel(channelName, arg.token);
			Integer channel = getConstantValue(channelName, arg.getToken());
			if (channel == null) {
				return null;
			}

			return new LexerChannelAction(channel);
		}
		else {
			return null;
		}
	}

<<<<<<< HEAD
	@Nullable
	protected Integer getConstantValue(@Nullable String name, @Nullable Token token) {
=======
	protected void checkMode(String modeName, Token token) {
		if (!modeName.equals("DEFAULT_MODE") && COMMON_CONSTANTS.containsKey(modeName)) {
			g.tool.errMgr.grammarError(ErrorType.MODE_CONFLICTS_WITH_COMMON_CONSTANTS, g.fileName, token, token.getText());
		}
	}

	protected void checkToken(String tokenName, Token token) {
		if (!tokenName.equals("EOF") && COMMON_CONSTANTS.containsKey(tokenName)) {
			g.tool.errMgr.grammarError(ErrorType.TOKEN_CONFLICTS_WITH_COMMON_CONSTANTS, g.fileName, token, token.getText());
		}
	}

	protected void checkChannel(String channelName, Token token) {
		if (!channelName.equals("HIDDEN") && !channelName.equals("DEFAULT_TOKEN_CHANNEL") && COMMON_CONSTANTS.containsKey(channelName)) {
			g.tool.errMgr.grammarError(ErrorType.CHANNEL_CONFLICTS_WITH_COMMON_CONSTANTS, g.fileName, token, token.getText());
		}
	}

	protected Integer getConstantValue(String name, Token token) {
>>>>>>> 67c0ff5d
		if (name == null) {
			return null;
		}

		Integer commonConstant = COMMON_CONSTANTS.get(name);
		if (commonConstant != null) {
			return commonConstant;
		}

		int tokenType = g.getTokenType(name);
		if (tokenType != org.antlr.v4.runtime.Token.INVALID_TYPE) {
			return tokenType;
		}

		int channelValue = g.getChannelValue(name);
		if (channelValue >= org.antlr.v4.runtime.Token.MIN_USER_CHANNEL_VALUE) {
			return channelValue;
		}

		List<String> modeNames = new ArrayList<String>(((LexerGrammar)g).modes.keySet());
		int mode = modeNames.indexOf(name);
		if (mode >= 0) {
			return mode;
		}

		try {
			return Integer.parseInt(name);
		} catch (NumberFormatException ex) {
			g.tool.errMgr.grammarError(ErrorType.UNKNOWN_LEXER_CONSTANT, g.fileName, token, currentRule.name, token != null ? token.getText() : null);
			return null;
		}
	}
}<|MERGE_RESOLUTION|>--- conflicted
+++ resolved
@@ -466,10 +466,6 @@
 		}
 	}
 
-<<<<<<< HEAD
-	@Nullable
-	protected Integer getConstantValue(@Nullable String name, @Nullable Token token) {
-=======
 	protected void checkMode(String modeName, Token token) {
 		if (!modeName.equals("DEFAULT_MODE") && COMMON_CONSTANTS.containsKey(modeName)) {
 			g.tool.errMgr.grammarError(ErrorType.MODE_CONFLICTS_WITH_COMMON_CONSTANTS, g.fileName, token, token.getText());
@@ -488,8 +484,8 @@
 		}
 	}
 
-	protected Integer getConstantValue(String name, Token token) {
->>>>>>> 67c0ff5d
+	@Nullable
+	protected Integer getConstantValue(@Nullable String name, @Nullable Token token) {
 		if (name == null) {
 			return null;
 		}
