--- conflicted
+++ resolved
@@ -172,14 +172,6 @@
 		if ( !startRuleName.equals(LEXER_START_RULE_NAME) ) {
 			String parserName = grammarName+"Parser";
 			parserClass = cl.loadClass(parserName).asSubclass(Parser.class);
-<<<<<<< HEAD
-			if ( parserClass==null ) {
-				System.err.println("Can't load "+parserName);
-				return;
-			}
-
-=======
->>>>>>> 67c0ff5d
 			Constructor<? extends Parser> parserCtor = parserClass.getConstructor(TokenStream.class);
 			parser = parserCtor.newInstance((TokenStream)null);
 		}
