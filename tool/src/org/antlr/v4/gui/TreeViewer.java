/*
 * [The "BSD license"]
 *  Copyright (c) 2012 Terence Parr
 *  Copyright (c) 2012 Sam Harwell
 *  All rights reserved.
 *
 *  Redistribution and use in source and binary forms, with or without
 *  modification, are permitted provided that the following conditions
 *  are met:
 *
 *  1. Redistributions of source code must retain the above copyright
 *     notice, this list of conditions and the following disclaimer.
 *  2. Redistributions in binary form must reproduce the above copyright
 *     notice, this list of conditions and the following disclaimer in the
 *     documentation and/or other materials provided with the distribution.
 *  3. The name of the author may not be used to endorse or promote products
 *     derived from this software without specific prior written permission.
 *
 *  THIS SOFTWARE IS PROVIDED BY THE AUTHOR ``AS IS'' AND ANY EXPRESS OR
 *  IMPLIED WARRANTIES, INCLUDING, BUT NOT LIMITED TO, THE IMPLIED WARRANTIES
 *  OF MERCHANTABILITY AND FITNESS FOR A PARTICULAR PURPOSE ARE DISCLAIMED.
 *  IN NO EVENT SHALL THE AUTHOR BE LIABLE FOR ANY DIRECT, INDIRECT,
 *  INCIDENTAL, SPECIAL, EXEMPLARY, OR CONSEQUENTIAL DAMAGES (INCLUDING, BUT
 *  NOT LIMITED TO, PROCUREMENT OF SUBSTITUTE GOODS OR SERVICES; LOSS OF USE,
 *  DATA, OR PROFITS; OR BUSINESS INTERRUPTION) HOWEVER CAUSED AND ON ANY
 *  THEORY OF LIABILITY, WHETHER IN CONTRACT, STRICT LIABILITY, OR TORT
 *  (INCLUDING NEGLIGENCE OR OTHERWISE) ARISING IN ANY WAY OUT OF THE USE OF
 *  THIS SOFTWARE, EVEN IF ADVISED OF THE POSSIBILITY OF SUCH DAMAGE.
 */

package org.antlr.v4.gui;

import org.abego.treelayout.NodeExtentProvider;
import org.abego.treelayout.TreeForTreeLayout;
import org.abego.treelayout.TreeLayout;
import org.abego.treelayout.util.DefaultConfiguration;
import org.antlr.v4.runtime.ParserRuleContext;
import org.antlr.v4.runtime.misc.NotNull;
import org.antlr.v4.runtime.misc.Nullable;
import org.antlr.v4.runtime.misc.Utils;
import org.antlr.v4.runtime.tree.ErrorNode;
import org.antlr.v4.runtime.tree.Tree;
import org.antlr.v4.runtime.tree.Trees;

import javax.imageio.ImageIO;
import javax.print.PrintException;
import javax.swing.BorderFactory;
import javax.swing.Icon;
import javax.swing.JButton;
import javax.swing.JComponent;
import javax.swing.JDialog;
import javax.swing.JFileChooser;
import javax.swing.JFrame;
import javax.swing.JOptionPane;
import javax.swing.JPanel;
import javax.swing.JScrollPane;
import javax.swing.JSlider;
import javax.swing.JSplitPane;
import javax.swing.JTree;
import javax.swing.SwingUtilities;
import javax.swing.UIManager;
import javax.swing.event.ChangeEvent;
import javax.swing.event.ChangeListener;
import javax.swing.event.TreeSelectionEvent;
import javax.swing.event.TreeSelectionListener;
import javax.swing.filechooser.FileFilter;
import javax.swing.tree.DefaultMutableTreeNode;
import javax.swing.tree.TreePath;
import javax.swing.tree.TreeSelectionModel;

import java.awt.BasicStroke;
import java.awt.BorderLayout;
import java.awt.Color;
import java.awt.Component;
import java.awt.Container;
import java.awt.Desktop;
import java.awt.Dimension;
import java.awt.FlowLayout;
import java.awt.Font;
import java.awt.FontMetrics;
import java.awt.Graphics;
import java.awt.Graphics2D;
import java.awt.RenderingHints;
import java.awt.event.ActionEvent;
import java.awt.event.ActionListener;
import java.awt.event.WindowAdapter;
import java.awt.event.WindowEvent;
import java.awt.event.WindowListener;
import java.awt.geom.CubicCurve2D;
import java.awt.geom.Rectangle2D;
import java.awt.image.BufferedImage;
import java.io.File;
import java.io.IOException;
import java.util.ArrayList;
import java.util.Collection;
import java.util.List;
import java.util.concurrent.Callable;
import java.util.concurrent.ExecutorService;
import java.util.concurrent.Executors;
import java.util.concurrent.Future;
import java.util.prefs.Preferences;

@SuppressWarnings("serial")
public class TreeViewer extends JComponent {
	public static final Color LIGHT_RED = new Color(244, 213, 211);

	public static class DefaultTreeTextProvider implements TreeTextProvider {
		private final List<String> ruleNames;

		public DefaultTreeTextProvider(@Nullable List<String> ruleNames) {
			this.ruleNames = ruleNames;
		}

		@Override
		public String getText(Tree node) {
			return String.valueOf(Trees.getNodeText(node, ruleNames));
		}
	}

	public static class VariableExtentProvide implements NodeExtentProvider<Tree> {
		TreeViewer viewer;
		public VariableExtentProvide(TreeViewer viewer) {
			this.viewer = viewer;
		}
		@Override
		public double getWidth(Tree tree) {
			FontMetrics fontMetrics = viewer.getFontMetrics(viewer.font);
			String s = viewer.getText(tree);
			int w = fontMetrics.stringWidth(s) + viewer.nodeWidthPadding*2;
			return w;
		}

		@Override
		public double getHeight(Tree tree) {
			FontMetrics fontMetrics = viewer.getFontMetrics(viewer.font);
			int h = fontMetrics.getHeight() + viewer.nodeHeightPadding*2;
			String s = viewer.getText(tree);
			String[] lines = s.split("\n");
			return h * lines.length;
		}
	}

	protected TreeTextProvider treeTextProvider;
	protected TreeLayout<Tree> treeLayout;
	protected java.util.List<Tree> highlightedNodes;

	protected String fontName = "Helvetica"; //Font.SANS_SERIF;
	protected int fontStyle = Font.PLAIN;
	protected int fontSize = 11;
	protected Font font = new Font(fontName, fontStyle, fontSize);

	protected double gapBetweenLevels = 17;
	protected double gapBetweenNodes = 7;
	protected int nodeWidthPadding = 2;  // added to left/right
	protected int nodeHeightPadding = 0; // added above/below
	protected int arcSize = 0;           // make an arc in node outline?

	protected double scale = 1.0;

	protected Color boxColor = null;     // set to a color to make it draw background

	protected Color highlightedBoxColor = Color.lightGray;
	protected Color borderColor = null;
	protected Color textColor = Color.black;

	public TreeViewer(@Nullable List<String> ruleNames, Tree tree) {
		setRuleNames(ruleNames);
		if ( tree!=null ) {
			setTree(tree);
		}
		setFont(font);
	}

	private void updatePreferredSize() {
		setPreferredSize(getScaledTreeSize());
		invalidate();
		if (getParent() != null) {
			getParent().validate();
		}
		repaint();
	}

	// ---------------- PAINT -----------------------------------------------

	private boolean useCurvedEdges = false;

	public boolean getUseCurvedEdges() {
		return useCurvedEdges;
	}

	public void setUseCurvedEdges(boolean useCurvedEdges) {
		this.useCurvedEdges = useCurvedEdges;
	}

	protected void paintEdges(Graphics g, Tree parent) {
		if (!getTree().isLeaf(parent)) {
            BasicStroke stroke = new BasicStroke(1.0f, BasicStroke.CAP_ROUND,
                    BasicStroke.JOIN_ROUND);
            ((Graphics2D)g).setStroke(stroke);

			Rectangle2D.Double parentBounds = getBoundsOfNode(parent);
			double x1 = parentBounds.getCenterX();
			double y1 = parentBounds.getMaxY();
			for (Tree child : getTree().getChildren(parent)) {
				Rectangle2D.Double childBounds = getBoundsOfNode(child);
				double x2 = childBounds.getCenterX();
				double y2 = childBounds.getMinY();
				if (getUseCurvedEdges()) {
					CubicCurve2D c = new CubicCurve2D.Double();
					double ctrlx1 = x1;
					double ctrly1 = (y1+y2)/2;
					double ctrlx2 = x2;
					double ctrly2 = y1;
					c.setCurve(x1, y1, ctrlx1, ctrly1, ctrlx2, ctrly2, x2, y2);
					((Graphics2D) g).draw(c);
				} else {
					g.drawLine((int) x1, (int) y1,
							   (int) x2, (int) y2);
				}
				paintEdges(g, child);
			}
		}
	}

	protected void paintBox(Graphics g, Tree tree) {
		Rectangle2D.Double box = getBoundsOfNode(tree);
		// draw the box in the background
		boolean ruleFailedAndMatchedNothing = false;
		if ( tree instanceof ParserRuleContext ) {
			ParserRuleContext ctx = (ParserRuleContext) tree;
			ruleFailedAndMatchedNothing = ctx.exception != null &&
										  ctx.stop != null && ctx.stop.getTokenIndex() < ctx.start.getTokenIndex();
		}
		if ( isHighlighted(tree) || boxColor!=null ||
			 tree instanceof ErrorNode ||
			 ruleFailedAndMatchedNothing)
		{
			if ( isHighlighted(tree) ) g.setColor(highlightedBoxColor);
			else if ( tree instanceof ErrorNode || ruleFailedAndMatchedNothing ) g.setColor(LIGHT_RED);
			else g.setColor(boxColor);
			g.fillRoundRect((int) box.x, (int) box.y, (int) box.width - 1,
							(int) box.height - 1, arcSize, arcSize);
		}
		if ( borderColor!=null ) {
            g.setColor(borderColor);
            g.drawRoundRect((int) box.x, (int) box.y, (int) box.width - 1,
                    (int) box.height - 1, arcSize, arcSize);
        }

		// draw the text on top of the box (possibly multiple lines)
		g.setColor(textColor);
		String s = getText(tree);
		String[] lines = s.split("\n");
		FontMetrics m = getFontMetrics(font);
		int x = (int) box.x + arcSize / 2 + nodeWidthPadding;
		int y = (int) box.y + m.getAscent() + m.getLeading() + 1 + nodeHeightPadding;
		for (int i = 0; i < lines.length; i++) {
			text(g, lines[i], x, y);
			y += m.getHeight();
		}
	}

	public void text(Graphics g, String s, int x, int y) {
//		System.out.println("drawing '"+s+"' @ "+x+","+y);
		s = Utils.escapeWhitespace(s, true);
		g.drawString(s, x, y);
	}

	@Override
	public void paint(Graphics g) {
		super.paint(g);

		if ( treeLayout==null ) {
			return;
		}

		Graphics2D g2 = (Graphics2D)g;
		// anti-alias the lines
		g2.setRenderingHint(RenderingHints.KEY_ANTIALIASING,
      						RenderingHints.VALUE_ANTIALIAS_ON);

		// Anti-alias the text
		g2.setRenderingHint(RenderingHints.KEY_TEXT_ANTIALIASING,
                         	RenderingHints.VALUE_TEXT_ANTIALIAS_ON);

//		AffineTransform at = g2.getTransform();
//        g2.scale(
//            (double) this.getWidth() / 400,
//            (double) this.getHeight() / 400);
//
//		g2.setTransform(at);

		paintEdges(g, getTree().getRoot());

		// paint the boxes
		for (Tree Tree : treeLayout.getNodeBounds().keySet()) {
			paintBox(g, Tree);
		}
	}

	@Override
	protected Graphics getComponentGraphics(Graphics g) {
		Graphics2D g2d=(Graphics2D)g;
		g2d.scale(scale, scale);
		return super.getComponentGraphics(g2d);
	}

	// ----------------------------------------------------------------------

	private static final String DIALOG_WIDTH_PREFS_KEY          = "dialog_width";
	private static final String DIALOG_HEIGHT_PREFS_KEY         = "dialog_height";
	private static final String DIALOG_X_PREFS_KEY              = "dialog_x";
	private static final String DIALOG_Y_PREFS_KEY              = "dialog_y";
	private static final String DIALOG_DIVIDER_LOC_PREFS_KEY    = "dialog_divider_location";
	private static final String DIALOG_VIEWER_SCALE_PREFS_KEY   = "dialog_viewer_scale";

	@NotNull
	protected static JDialog showInDialog(final TreeViewer viewer) {
		final JDialog dialog = new JDialog();
		dialog.setTitle("Parse Tree Inspector");

		final Preferences prefs = Preferences.userNodeForPackage(TreeViewer.class);

		// Make new content panes
		final Container mainPane = new JPanel(new BorderLayout(5,5));
		final Container contentPane = new JPanel(new BorderLayout(0,0));
		contentPane.setBackground(Color.white);

		// Wrap viewer in scroll pane
		JScrollPane scrollPane = new JScrollPane(viewer);
		// Make the scrollpane (containing the viewer) the center component
		contentPane.add(scrollPane, BorderLayout.CENTER);

		JPanel wrapper = new JPanel(new FlowLayout());

		// Add button to bottom
		JPanel bottomPanel = new JPanel(new BorderLayout(0,0));
		contentPane.add(bottomPanel, BorderLayout.SOUTH);

		JButton ok = new JButton("OK");
		ok.addActionListener(
			new ActionListener() {
				@Override
				public void actionPerformed(ActionEvent e) {
					dialog.dispatchEvent(new WindowEvent(dialog, WindowEvent.WINDOW_CLOSING));
				}
			}
		);
		wrapper.add(ok);

		// Add an export-to-png button right of the "OK" button
		JButton png = new JButton("Export as PNG");
		png.addActionListener(
			new ActionListener() {
				@Override
				public void actionPerformed(ActionEvent e) {
					generatePNGFile(viewer, dialog);
				}
			}
		);
		wrapper.add(png);

		bottomPanel.add(wrapper, BorderLayout.SOUTH);

		// Add scale slider
		double lastKnownViewerScale = prefs.getDouble(DIALOG_VIEWER_SCALE_PREFS_KEY, viewer.getScale());
		viewer.setScale(lastKnownViewerScale);

		int sliderValue = (int) ((lastKnownViewerScale - 1.0) * 1000);
		final JSlider scaleSlider = new JSlider(JSlider.HORIZONTAL, -999, 1000, sliderValue);

		scaleSlider.addChangeListener(
			new ChangeListener() {
				@Override
				public void stateChanged(ChangeEvent e) {
					int v = scaleSlider.getValue();
					viewer.setScale(v / 1000.0 + 1.0);
				}
			}
		);
		bottomPanel.add(scaleSlider, BorderLayout.CENTER);

		// Add a JTree representing the parser tree of the input.
		JPanel treePanel = new JPanel(new BorderLayout(5, 5));

		// An "empty" icon that will be used for the JTree's nodes.
		Icon empty = new EmptyIcon();

		UIManager.put("Tree.closedIcon", empty);
		UIManager.put("Tree.openIcon", empty);
		UIManager.put("Tree.leafIcon", empty);

		Tree parseTreeRoot = viewer.getTree().getRoot();
		TreeNodeWrapper nodeRoot = new TreeNodeWrapper(parseTreeRoot, viewer);
		fillTree(nodeRoot, parseTreeRoot, viewer);
		final JTree tree = new JTree(nodeRoot);
		tree.getSelectionModel().setSelectionMode(TreeSelectionModel.SINGLE_TREE_SELECTION);

		tree.addTreeSelectionListener(new TreeSelectionListener() {
			@Override
			public void valueChanged(TreeSelectionEvent e) {

				JTree selectedTree = (JTree) e.getSource();
				TreePath path = selectedTree.getSelectionPath();
				if (path!=null) {
					TreeNodeWrapper treeNode = (TreeNodeWrapper) path.getLastPathComponent();

					// Set the clicked AST.
					viewer.setTree((Tree) treeNode.getUserObject());
				}
			}
		});

		treePanel.add(new JScrollPane(tree));

		// Create the pane for both the JTree and the AST
		final JSplitPane splitPane = new JSplitPane(JSplitPane.HORIZONTAL_SPLIT,
				treePanel, contentPane);

		mainPane.add(splitPane, BorderLayout.CENTER);

		dialog.setContentPane(mainPane);

		// make viz
<<<<<<< HEAD
		WindowListener exitListener = new WindowAdapter() {
			public void windowClosing(WindowEvent e) {
				prefs.putInt(DIALOG_WIDTH_PREFS_KEY, (int) dialog.getSize().getWidth());
				prefs.putInt(DIALOG_HEIGHT_PREFS_KEY, (int) dialog.getSize().getHeight());
				prefs.putDouble(DIALOG_X_PREFS_KEY, dialog.getLocationOnScreen().getX());
				prefs.putDouble(DIALOG_Y_PREFS_KEY, dialog.getLocationOnScreen().getY());
				prefs.putInt(DIALOG_DIVIDER_LOC_PREFS_KEY, splitPane.getDividerLocation());
				prefs.putDouble(DIALOG_VIEWER_SCALE_PREFS_KEY, viewer.getScale());

				dialog.setVisible(false);
				dialog.dispose();
			}
		};
		dialog.addWindowListener(exitListener);
=======
        WindowListener exitListener = new WindowAdapter() {
	        @Override
            public void windowClosing(WindowEvent e) {
                prefs.putInt(DIALOG_WIDTH_PREFS_KEY, (int) dialog.getSize().getWidth());
                prefs.putInt(DIALOG_HEIGHT_PREFS_KEY, (int) dialog.getSize().getHeight());
                prefs.putDouble(DIALOG_X_PREFS_KEY, dialog.getLocationOnScreen().getX());
                prefs.putDouble(DIALOG_Y_PREFS_KEY, dialog.getLocationOnScreen().getY());
                prefs.putInt(DIALOG_DIVIDER_LOC_PREFS_KEY, splitPane.getDividerLocation());
                prefs.putDouble(DIALOG_VIEWER_SCALE_PREFS_KEY, viewer.getScale());

                dialog.setVisible(false);
                dialog.dispose();
            }
        };
        dialog.addWindowListener(exitListener);
>>>>>>> 53b61530
		dialog.setDefaultCloseOperation(JFrame.DO_NOTHING_ON_CLOSE);

		int width = prefs.getInt(DIALOG_WIDTH_PREFS_KEY, 600);
		int height = prefs.getInt(DIALOG_HEIGHT_PREFS_KEY, 500);
		dialog.setPreferredSize(new Dimension(width, height));
		dialog.pack();

		// After pack(): set the divider at 1/3 (200/600) of the frame.
		int dividerLocation = prefs.getInt(DIALOG_DIVIDER_LOC_PREFS_KEY, 200);
		splitPane.setDividerLocation(dividerLocation);

		if (prefs.getDouble(DIALOG_X_PREFS_KEY, -1) != -1) {
			dialog.setLocation(
					(int)prefs.getDouble(DIALOG_X_PREFS_KEY, 100),
					(int)prefs.getDouble(DIALOG_Y_PREFS_KEY, 100)
			);
		}
		else {
			dialog.setLocationRelativeTo(null);
		}

		dialog.setVisible(true);
		return dialog;
	}

	private static void generatePNGFile(TreeViewer viewer, JDialog dialog) {
		BufferedImage bi = new BufferedImage(viewer.getSize().width,
											 viewer.getSize().height,
											 BufferedImage.TYPE_INT_ARGB);
		Graphics g = bi.createGraphics();
		viewer.paint(g);
		g.dispose();

		try {
			File suggestedFile = generateNonExistingPngFile();
			JFileChooser fileChooser = new JFileChooserConfirmOverwrite();
			fileChooser.setCurrentDirectory(suggestedFile.getParentFile());
			fileChooser.setSelectedFile(suggestedFile);
			FileFilter pngFilter = new FileFilter() {

				@Override
				public boolean accept(File pathname) {
					if (pathname.isFile()) {
						return pathname.getName().toLowerCase().endsWith(".png");
					}

					return true;
				}

				@Override
				public String getDescription() {
					return "PNG Files (*.png)";
				}
			};

			fileChooser.addChoosableFileFilter(pngFilter);
			fileChooser.setFileFilter(pngFilter);

			int returnValue = fileChooser.showSaveDialog(dialog);
			if (returnValue == JFileChooser.APPROVE_OPTION) {
				File pngFile = fileChooser.getSelectedFile();
				ImageIO.write(bi, "png", pngFile);

				try {
					// Try to open the parent folder using the OS' native file manager.
					Desktop.getDesktop().open(pngFile.getParentFile());
				}
				catch (Exception ex) {
					// We could not launch the file manager: just show a popup that we
					// succeeded in saving the PNG file.
					JOptionPane.showMessageDialog(dialog, "Saved PNG to: " +
												  pngFile.getAbsolutePath());
					ex.printStackTrace();
				}
			}
		}
		catch (Exception ex) {
			JOptionPane.showMessageDialog(dialog,
										  "Could not export to PNG: " + ex.getMessage(),
										  "Error",
										  JOptionPane.ERROR_MESSAGE);
			ex.printStackTrace();
		}
	}

	private static File generateNonExistingPngFile() {

		final String parent = ".";
		final String name = "antlr4_parse_tree";
		final String extension = ".png";

		File pngFile = new File(parent, name + extension);

		int counter = 1;

		// Keep looping until we create a File that does not yet exist.
		while (pngFile.exists()) {
			pngFile = new File(parent, name + "_"+ counter + extension);
			counter++;
		}

		return pngFile;
	}

	private static void fillTree(TreeNodeWrapper node, Tree tree, TreeViewer viewer) {

		if (tree == null) {
			return;
		}

		for (int i = 0; i < tree.getChildCount(); i++) {

			Tree childTree = tree.getChild(i);
			TreeNodeWrapper childNode = new TreeNodeWrapper(childTree, viewer);

			node.add(childNode);

			fillTree(childNode, childTree, viewer);
		}
	}

	private Dimension getScaledTreeSize() {
		Dimension scaledTreeSize =
			treeLayout.getBounds().getBounds().getSize();
		scaledTreeSize = new Dimension((int)(scaledTreeSize.width*scale),
									   (int)(scaledTreeSize.height*scale));
		return scaledTreeSize;
	}

	@NotNull
	public Future<JDialog> open() {
		final TreeViewer viewer = this;
		viewer.setScale(1.5);
		Callable<JDialog> callable = new Callable<JDialog>() {
			JDialog result;

			@Override
			public JDialog call() throws Exception {
				SwingUtilities.invokeAndWait(new Runnable() {
					@Override
					public void run() {
						result = showInDialog(viewer);
					}
				});

				return result;
			}
		};

		ExecutorService executor = Executors.newSingleThreadExecutor();

		try {
			return executor.submit(callable);
		}
		finally {
			executor.shutdown();
		}
	}

	public void save(String fileName) throws IOException, PrintException {
		JDialog dialog = new JDialog();
		Container contentPane = dialog.getContentPane();
		((JComponent) contentPane).setBorder(BorderFactory.createEmptyBorder(
				10, 10, 10, 10));
		contentPane.add(this);
		contentPane.setBackground(Color.white);
		dialog.pack();
		dialog.setLocationRelativeTo(null);
		dialog.dispose();
		GraphicsSupport.saveImage(this, fileName);
	}

	// ---------------------------------------------------

	protected Rectangle2D.Double getBoundsOfNode(Tree node) {
		return treeLayout.getNodeBounds().get(node);
	}

	protected String getText(Tree tree) {
		String s = treeTextProvider.getText(tree);
		s = Utils.escapeWhitespace(s, true);
		return s;
	}

	public TreeTextProvider getTreeTextProvider() {
		return treeTextProvider;
	}

	public void setTreeTextProvider(TreeTextProvider treeTextProvider) {
		this.treeTextProvider = treeTextProvider;
	}

	public void setFontSize(int sz) {
		fontSize = sz;
		font = new Font(fontName, fontStyle, fontSize);
	}

	public void setFontName(String name) {
		fontName = name;
		font = new Font(fontName, fontStyle, fontSize);
	}

	/** Slow for big lists of highlighted nodes */
	public void addHighlightedNodes(Collection<Tree> nodes) {
		highlightedNodes = new ArrayList<Tree>();
		highlightedNodes.addAll(nodes);
	}

	public void removeHighlightedNodes(Collection<Tree> nodes) {
		if ( highlightedNodes!=null ) {
			// only remove exact objects defined by ==, not equals()
			for (Tree t : nodes) {
				int i = getHighlightedNodeIndex(t);
				if ( i>=0 ) highlightedNodes.remove(i);
			}
		}
	}

	protected boolean isHighlighted(Tree node) {
		return getHighlightedNodeIndex(node) >= 0;
	}

	protected int getHighlightedNodeIndex(Tree node) {
		if ( highlightedNodes==null ) return -1;
		for (int i = 0; i < highlightedNodes.size(); i++) {
			Tree t = highlightedNodes.get(i);
			if ( t == node ) return i;
		}
		return -1;
	}

	@Override
	public Font getFont() {
		return font;
	}

	@Override
	public void setFont(Font font) {
		this.font = font;
	}

	public int getArcSize() {
		return arcSize;
	}

	public void setArcSize(int arcSize) {
		this.arcSize = arcSize;
	}

	public Color getBoxColor() {
		return boxColor;
	}

	public void setBoxColor(Color boxColor) {
		this.boxColor = boxColor;
	}

	public Color getHighlightedBoxColor() {
		return highlightedBoxColor;
	}

	public void setHighlightedBoxColor(Color highlightedBoxColor) {
		this.highlightedBoxColor = highlightedBoxColor;
	}

	public Color getBorderColor() {
		return borderColor;
	}

	public void setBorderColor(Color borderColor) {
		this.borderColor = borderColor;
	}

	public Color getTextColor() {
		return textColor;
	}

	public void setTextColor(Color textColor) {
		this.textColor = textColor;
	}

	protected TreeForTreeLayout<Tree> getTree() {
		return treeLayout.getTree();
	}

	public void setTree(Tree root) {
		if ( root!=null ) {
			boolean useIdentity = true; // compare node identity
			this.treeLayout =
				new TreeLayout<Tree>(getTreeLayoutAdaptor(root),
									 new TreeViewer.VariableExtentProvide(this),
									 new DefaultConfiguration<Tree>(gapBetweenLevels,
																	gapBetweenNodes),
									 useIdentity);
			// Let the UI display this new AST.
			updatePreferredSize();
		}
		else {
			this.treeLayout = null;
			repaint();
		}
	}

	/** Get an adaptor for root that indicates how to walk ANTLR trees.
	 *  Override to change the adapter from the default of {@link TreeLayoutAdaptor}  */
	public TreeForTreeLayout<Tree> getTreeLayoutAdaptor(Tree root) {
		return new TreeLayoutAdaptor(root);
	}

	public double getScale() {
		return scale;
	}

	public void setScale(double scale) {
		if(scale <= 0) {
			scale = 1;
		}
		this.scale = scale;
		updatePreferredSize();
	}

	public void setRuleNames(List<String> ruleNames) {
		setTreeTextProvider(new DefaultTreeTextProvider(ruleNames));
	}

	private static class TreeNodeWrapper extends DefaultMutableTreeNode {

		final TreeViewer viewer;

		TreeNodeWrapper(Tree tree, TreeViewer viewer) {
			super(tree);
			this.viewer = viewer;
		}

		@Override
		public String toString() {
			return viewer.getText((Tree) this.getUserObject());
		}
	}

	private static class EmptyIcon implements Icon {

		@Override
		public int getIconWidth() {
			return 0;
		}

		@Override
		public int getIconHeight() {
			return 0;
		}

		@Override
		public void paintIcon(Component c, Graphics g, int x, int y) {
			/* Do nothing. */
		}
	}
}<|MERGE_RESOLUTION|>--- conflicted
+++ resolved
@@ -422,8 +422,8 @@
 		dialog.setContentPane(mainPane);
 
 		// make viz
-<<<<<<< HEAD
 		WindowListener exitListener = new WindowAdapter() {
+			@Override
 			public void windowClosing(WindowEvent e) {
 				prefs.putInt(DIALOG_WIDTH_PREFS_KEY, (int) dialog.getSize().getWidth());
 				prefs.putInt(DIALOG_HEIGHT_PREFS_KEY, (int) dialog.getSize().getHeight());
@@ -437,23 +437,6 @@
 			}
 		};
 		dialog.addWindowListener(exitListener);
-=======
-        WindowListener exitListener = new WindowAdapter() {
-	        @Override
-            public void windowClosing(WindowEvent e) {
-                prefs.putInt(DIALOG_WIDTH_PREFS_KEY, (int) dialog.getSize().getWidth());
-                prefs.putInt(DIALOG_HEIGHT_PREFS_KEY, (int) dialog.getSize().getHeight());
-                prefs.putDouble(DIALOG_X_PREFS_KEY, dialog.getLocationOnScreen().getX());
-                prefs.putDouble(DIALOG_Y_PREFS_KEY, dialog.getLocationOnScreen().getY());
-                prefs.putInt(DIALOG_DIVIDER_LOC_PREFS_KEY, splitPane.getDividerLocation());
-                prefs.putDouble(DIALOG_VIEWER_SCALE_PREFS_KEY, viewer.getScale());
-
-                dialog.setVisible(false);
-                dialog.dispose();
-            }
-        };
-        dialog.addWindowListener(exitListener);
->>>>>>> 53b61530
 		dialog.setDefaultCloseOperation(JFrame.DO_NOTHING_ON_CLOSE);
 
 		int width = prefs.getInt(DIALOG_WIDTH_PREFS_KEY, 600);
