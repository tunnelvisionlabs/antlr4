/*
 * Copyright (c) 2012 The ANTLR Project. All rights reserved.
 * Use of this file is governed by the BSD-3-Clause license that
 * can be found in the LICENSE.txt file in the project root.
 */

package org.antlr.v4.semantics;

import org.antlr.runtime.tree.CommonTree;
import org.antlr.v4.automata.LexerATNFactory;
import org.antlr.v4.parse.ANTLRParser;
import org.antlr.v4.runtime.Token;
import org.antlr.v4.runtime.misc.NotNull;
import org.antlr.v4.runtime.misc.Nullable;
import org.antlr.v4.tool.Alternative;
import org.antlr.v4.tool.Attribute;
import org.antlr.v4.tool.AttributeDict;
import org.antlr.v4.tool.ErrorManager;
import org.antlr.v4.tool.ErrorType;
import org.antlr.v4.tool.Grammar;
import org.antlr.v4.tool.LabelElementPair;
import org.antlr.v4.tool.LabelType;
import org.antlr.v4.tool.LeftRecursiveRule;
import org.antlr.v4.tool.LexerGrammar;
import org.antlr.v4.tool.Rule;
import org.antlr.v4.tool.ast.AltAST;
import org.antlr.v4.tool.ast.GrammarAST;

import java.util.ArrayList;
import java.util.Collection;
import java.util.HashMap;
import java.util.HashSet;
import java.util.List;
import java.util.Map;
import java.util.Set;

/** Check for symbol problems; no side-effects.  Inefficient to walk rules
 *  and such multiple times, but I like isolating all error checking outside
 *  of code that actually defines symbols etc...
 *
 *  Side-effect: strip away redef'd rules.
 */
public class SymbolChecks {
    Grammar g;
    SymbolCollector collector;
    Map<String, Rule> nameToRuleMap = new HashMap<String, Rule>();
	Set<String> tokenIDs = new HashSet<String>();
    Map<String, Set<String>> actionScopeToActionNames = new HashMap<String, Set<String>>();
//	DoubleKeyMap<String, String, GrammarAST> namedActions =
//		new DoubleKeyMap<String, String, GrammarAST>();

	public ErrorManager errMgr;

	protected final Set<String> reservedNames = new HashSet<String>();
	{
		reservedNames.addAll(LexerATNFactory.getCommonConstants());
	}

    public SymbolChecks(Grammar g, SymbolCollector collector) {
        this.g = g;
        this.collector = collector;
		this.errMgr = g.tool.errMgr;

        for (GrammarAST tokenId : collector.tokenIDRefs) {
            tokenIDs.add(tokenId.getText());
        }
        /*
        System.out.println("rules="+collector.rules);
        System.out.println("rulerefs="+collector.rulerefs);
        System.out.println("tokenIDRefs="+collector.tokenIDRefs);
        System.out.println("terminals="+collector.terminals);
        System.out.println("strings="+collector.strings);
        System.out.println("tokensDef="+collector.tokensDefs);
        System.out.println("actions="+collector.actions);
        System.out.println("scopes="+collector.scopes);
         */
    }

    public void process() {
		// methods affect fields, but no side-effects outside this object
		// So, call order sensitive
		// First collect all rules for later use in checkForLabelConflict()
		if (g.rules != null) {
			for (Rule r : g.rules.values()) nameToRuleMap.put(r.name, r);
		}
		checkReservedNames(g.rules.values());
		checkActionRedefinitions(collector.namedActions);
		checkForTokenConflicts(collector.tokenIDRefs);  // sets tokenIDs
		checkForLabelConflicts(g.rules.values());
	}

	public void checkActionRedefinitions(List<GrammarAST> actions) {
		if (actions == null) return;
		String scope = g.getDefaultActionScope();
		String name;
		GrammarAST nameNode;
		for (GrammarAST ampersandAST : actions) {
			nameNode = (GrammarAST) ampersandAST.getChild(0);
			if (ampersandAST.getChildCount() == 2) {
				name = nameNode.getText();
			}
			else {
				scope = nameNode.getText();
				name = ampersandAST.getChild(1).getText();
			}
			Set<String> scopeActions = actionScopeToActionNames.get(scope);
			if (scopeActions == null) { // init scope
				scopeActions = new HashSet<String>();
				actionScopeToActionNames.put(scope, scopeActions);
			}
			if (!scopeActions.contains(name)) {
				scopeActions.add(name);
			}
			else {
				errMgr.grammarError(ErrorType.ACTION_REDEFINITION,
						g.fileName, nameNode.token, name);
			}
		}
	}

	public void checkForTokenConflicts(List<GrammarAST> tokenIDRefs) {
//        for (GrammarAST a : tokenIDRefs) {
//            Token t = a.token;
//            String ID = t.getText();
//            tokenIDs.add(ID);
//        }
	}

    /** Make sure a label doesn't conflict with another symbol.
     *  Labels must not conflict with: rules, tokens, scope names,
     *  return values, parameters, and rule-scope dynamic attributes
     *  defined in surrounding rule.  Also they must have same type
     *  for repeated defs.
     */
    public void checkForLabelConflicts(Collection<Rule> rules) {
		for (Rule r : rules) {
			checkForAttributeConflicts(r);

			Map<String, LabelElementPair> labelNameSpace = new HashMap<String, LabelElementPair>();
			for (int i = 1; i <= r.numberOfAlts; i++) {
				Alternative a = r.alt[i];
				for (List<LabelElementPair> pairs : a.labelDefs.values()) {
					if (r.hasAltSpecificContexts()) {
						// Collect labelName-labeledRules map for rule with alternative labels.
						Map<String, List<LabelElementPair>> labelPairs = new HashMap<String, List<LabelElementPair>>();
						for (LabelElementPair p : pairs) {
							String labelName = findAltLabelName(p.label);
							if (labelName != null) {
								List<LabelElementPair> list;
								if (labelPairs.containsKey(labelName)) {
									list = labelPairs.get(labelName);
<<<<<<< HEAD
								} else {
									list = new ArrayList<LabelElementPair>();
=======
								}
								else {
									list = new ArrayList<>();
>>>>>>> 2ab9c8ab
									labelPairs.put(labelName, list);
								}
								list.add(p);
							}
						}

						for (List<LabelElementPair> internalPairs : labelPairs.values()) {
							labelNameSpace.clear();
							checkLabelPairs(r, labelNameSpace, internalPairs);
						}
					}
					else {
						checkLabelPairs(r, labelNameSpace, pairs);
					}
				}
			}
		}
	}

	private void checkLabelPairs(Rule r, Map<String, LabelElementPair> labelNameSpace, List<LabelElementPair> pairs) {
		for (LabelElementPair p : pairs) {
			checkForLabelConflict(r, p.label);
			String name = p.label.getText();
			LabelElementPair prev = labelNameSpace.get(name);
			if (prev == null) {
				labelNameSpace.put(name, p);
			}
			else {
				checkForTypeMismatch(r, prev, p);
			}
		}
	}

	private String findAltLabelName(CommonTree label) {
		if (label == null) {
			return null;
		}
		else if (label instanceof AltAST) {
			AltAST altAST = (AltAST) label;
			if (altAST.altLabel != null) {
				return altAST.altLabel.toString();
			}
			else if (altAST.leftRecursiveAltInfo != null) {
				return altAST.leftRecursiveAltInfo.altLabel.toString();
			}
			else {
				return findAltLabelName(label.parent);
			}
		}
		else {
			return findAltLabelName(label.parent);
		}
	}

	private void checkForTypeMismatch(Rule r, LabelElementPair prevLabelPair, LabelElementPair labelPair) {
		// label already defined; if same type, no problem
		if (prevLabelPair.type != labelPair.type) {
			// Current behavior: take a token of rule declaration in case of left-recursive rule
			// Desired behavior: take a token of proper label declaration in case of left-recursive rule
			// See https://github.com/antlr/antlr4/pull/1585
			// Such behavior is referring to the fact that the warning is typically reported on the actual label redefinition,
			//   but for left-recursive rules the warning is reported on the enclosing rule.
			org.antlr.runtime.Token token = r instanceof LeftRecursiveRule
					?  ((GrammarAST) r.ast.getChild(0)).getToken()
					: labelPair.label.token;
			errMgr.grammarError(
					ErrorType.LABEL_TYPE_CONFLICT,
					g.fileName,
					token,
					labelPair.label.getText(),
					labelPair.type + "!=" + prevLabelPair.type);
		}
		if (!prevLabelPair.element.getText().equals(labelPair.element.getText()) &&
			(prevLabelPair.type.equals(LabelType.RULE_LABEL) || prevLabelPair.type.equals(LabelType.RULE_LIST_LABEL)) &&
			(labelPair.type.equals(LabelType.RULE_LABEL) || labelPair.type.equals(LabelType.RULE_LIST_LABEL))) {

			org.antlr.runtime.Token token = r instanceof LeftRecursiveRule
					?  ((GrammarAST) r.ast.getChild(0)).getToken()
					: labelPair.label.token;
			String prevLabelOp = prevLabelPair.type.equals(LabelType.RULE_LIST_LABEL) ? "+=" : "=";
			String labelOp = labelPair.type.equals(LabelType.RULE_LIST_LABEL) ? "+=" : "=";
			errMgr.grammarError(
					ErrorType.LABEL_TYPE_CONFLICT,
					g.fileName,
					token,
					labelPair.label.getText() + labelOp + labelPair.element.getText(),
					prevLabelPair.label.getText() + prevLabelOp + prevLabelPair.element.getText());
		}
	}

	public void checkForLabelConflict(Rule r, GrammarAST labelID) {
		String name = labelID.getText();
		if (nameToRuleMap.containsKey(name)) {
			ErrorType etype = ErrorType.LABEL_CONFLICTS_WITH_RULE;
			errMgr.grammarError(etype, g.fileName, labelID.token, name, r.name);
		}

		if (tokenIDs.contains(name)) {
			ErrorType etype = ErrorType.LABEL_CONFLICTS_WITH_TOKEN;
			errMgr.grammarError(etype, g.fileName, labelID.token, name, r.name);
		}

		if (r.args != null && r.args.get(name) != null) {
			ErrorType etype = ErrorType.LABEL_CONFLICTS_WITH_ARG;
			errMgr.grammarError(etype, g.fileName, labelID.token, name, r.name);
		}

		if (r.retvals != null && r.retvals.get(name) != null) {
			ErrorType etype = ErrorType.LABEL_CONFLICTS_WITH_RETVAL;
			errMgr.grammarError(etype, g.fileName, labelID.token, name, r.name);
		}

		if (r.locals != null && r.locals.get(name) != null) {
			ErrorType etype = ErrorType.LABEL_CONFLICTS_WITH_LOCAL;
			errMgr.grammarError(etype, g.fileName, labelID.token, name, r.name);
		}
	}

	public void checkForAttributeConflicts(Rule r) {
		checkDeclarationRuleConflicts(r, r.args, nameToRuleMap.keySet(), ErrorType.ARG_CONFLICTS_WITH_RULE);
		checkDeclarationRuleConflicts(r, r.args, tokenIDs, ErrorType.ARG_CONFLICTS_WITH_TOKEN);

		checkDeclarationRuleConflicts(r, r.retvals, nameToRuleMap.keySet(), ErrorType.RETVAL_CONFLICTS_WITH_RULE);
		checkDeclarationRuleConflicts(r, r.retvals, tokenIDs, ErrorType.RETVAL_CONFLICTS_WITH_TOKEN);

		checkDeclarationRuleConflicts(r, r.locals, nameToRuleMap.keySet(), ErrorType.LOCAL_CONFLICTS_WITH_RULE);
		checkDeclarationRuleConflicts(r, r.locals, tokenIDs, ErrorType.LOCAL_CONFLICTS_WITH_TOKEN);

		checkLocalConflictingDeclarations(r, r.retvals, r.args, ErrorType.RETVAL_CONFLICTS_WITH_ARG);
		checkLocalConflictingDeclarations(r, r.locals, r.args, ErrorType.LOCAL_CONFLICTS_WITH_ARG);
		checkLocalConflictingDeclarations(r, r.locals, r.retvals, ErrorType.LOCAL_CONFLICTS_WITH_RETVAL);
	}

	protected void checkDeclarationRuleConflicts(@NotNull Rule r, @Nullable AttributeDict attributes, @NotNull Set<String> ruleNames, @NotNull ErrorType errorType) {
		if (attributes == null) {
			return;
		}

		for (Attribute attribute : attributes.attributes.values()) {
			if (ruleNames.contains(attribute.name)) {
				errMgr.grammarError(
					errorType,
					g.fileName,
					attribute.token != null ? attribute.token : ((GrammarAST)r.ast.getChild(0)).token,
					attribute.name,
					r.name);
			}
		}
	}

	protected void checkLocalConflictingDeclarations(@NotNull Rule r, @Nullable AttributeDict attributes, @Nullable AttributeDict referenceAttributes, @NotNull ErrorType errorType) {
		if (attributes == null || referenceAttributes == null) {
			return;
		}

		Set<String> conflictingKeys = attributes.intersection(referenceAttributes);
		for (String key : conflictingKeys) {
			errMgr.grammarError(
				errorType,
				g.fileName,
				attributes.get(key).token != null ? attributes.get(key).token : ((GrammarAST) r.ast.getChild(0)).token,
				key,
				r.name);
		}
	}

	protected void checkReservedNames(@NotNull Collection<Rule> rules) {
		for (Rule rule : rules) {
			if (reservedNames.contains(rule.name)) {
				errMgr.grammarError(ErrorType.RESERVED_RULE_NAME, g.fileName, ((GrammarAST)rule.ast.getChild(0)).getToken(), rule.name);
			}
		}
	}

	public void checkForModeConflicts(Grammar g) {
		if (g.isLexer()) {
			LexerGrammar lexerGrammar = (LexerGrammar)g;
			for (String modeName : lexerGrammar.modes.keySet()) {
				if (!modeName.equals("DEFAULT_MODE") && reservedNames.contains(modeName)) {
					Rule rule = lexerGrammar.modes.get(modeName).iterator().next();
					g.tool.errMgr.grammarError(ErrorType.MODE_CONFLICTS_WITH_COMMON_CONSTANTS, g.fileName, rule.ast.parent.getToken(), modeName);
				}

				if (g.getTokenType(modeName) != Token.INVALID_TYPE) {
					Rule rule = lexerGrammar.modes.get(modeName).iterator().next();
					g.tool.errMgr.grammarError(ErrorType.MODE_CONFLICTS_WITH_TOKEN, g.fileName, rule.ast.parent.getToken(), modeName);
				}
			}
		}
	}

	// CAN ONLY CALL THE TWO NEXT METHODS AFTER GRAMMAR HAS RULE DEFS (see semanticpipeline)

	public void checkRuleArgs(Grammar g, List<GrammarAST> rulerefs) {
		if ( rulerefs==null ) return;
		for (GrammarAST ref : rulerefs) {
			String ruleName = ref.getText();
			Rule r = g.getRule(ruleName);
			GrammarAST arg = (GrammarAST)ref.getFirstChildWithType(ANTLRParser.ARG_ACTION);
			if ( arg!=null && (r==null || r.args==null) ) {
				errMgr.grammarError(ErrorType.RULE_HAS_NO_ARGS,
										  g.fileName, ref.token, ruleName);

			}
			else if ( arg==null && (r!=null&&r.args!=null) ) {
				errMgr.grammarError(ErrorType.MISSING_RULE_ARGS,
										  g.fileName, ref.token, ruleName);
			}
		}
	}

	public void checkForQualifiedRuleIssues(Grammar g, List<GrammarAST> qualifiedRuleRefs) {
		for (GrammarAST dot : qualifiedRuleRefs) {
			GrammarAST grammar = (GrammarAST)dot.getChild(0);
			GrammarAST rule = (GrammarAST)dot.getChild(1);
            g.tool.log("semantics", grammar.getText()+"."+rule.getText());
			Grammar delegate = g.getImportedGrammar(grammar.getText());
			if ( delegate==null ) {
				errMgr.grammarError(ErrorType.NO_SUCH_GRAMMAR_SCOPE,
										  g.fileName, grammar.token, grammar.getText(),
										  rule.getText());
			}
			else {
				if ( g.getRule(grammar.getText(), rule.getText())==null ) {
					errMgr.grammarError(ErrorType.NO_SUCH_RULE_IN_SCOPE,
											  g.fileName, rule.token, grammar.getText(),
											  rule.getText());
				}
			}
		}
	}
}<|MERGE_RESOLUTION|>--- conflicted
+++ resolved
@@ -149,14 +149,9 @@
 								List<LabelElementPair> list;
 								if (labelPairs.containsKey(labelName)) {
 									list = labelPairs.get(labelName);
-<<<<<<< HEAD
-								} else {
-									list = new ArrayList<LabelElementPair>();
-=======
 								}
 								else {
-									list = new ArrayList<>();
->>>>>>> 2ab9c8ab
+									list = new ArrayList<LabelElementPair>();
 									labelPairs.put(labelName, list);
 								}
 								list.add(p);
