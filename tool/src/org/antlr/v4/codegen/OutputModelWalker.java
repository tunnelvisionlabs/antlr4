--- conflicted
+++ resolved
@@ -84,14 +84,9 @@
 			tool.errMgr.toolError(ErrorType.NO_MODEL_TO_TEMPLATE_MAPPING, cl.getSimpleName());
 			return new ST("["+templateName+" invalid]");
 		}
-<<<<<<< HEAD
-		if (header)
-		    templateName += "Header";
-=======
 
 		if (header) templateName += "Header";
 
->>>>>>> 95c850e5
 		ST st = templates.getInstanceOf(templateName);
 		if ( st == null ) {
 			tool.errMgr.toolError(ErrorType.CODE_GEN_TEMPLATES_INCOMPLETE, templateName);
