/*
 * Copyright (c) 2012 The ANTLR Project. All rights reserved.
 * Use of this file is governed by the BSD-3-Clause license that
 * can be found in the LICENSE.txt file in the project root.
 */

package org.antlr.v4.codegen;

import org.antlr.v4.codegen.model.RuleFunction;
import org.antlr.v4.codegen.model.SerializedATN;
import org.antlr.v4.misc.CharSupport;
import org.antlr.v4.misc.Utils;
import org.antlr.v4.parse.ANTLRParser;
import org.antlr.v4.runtime.Token;
import org.antlr.v4.runtime.atn.ATNSimulator;
import org.antlr.v4.runtime.misc.NotNull;
import org.antlr.v4.tool.ErrorType;
import org.antlr.v4.tool.Grammar;
import org.antlr.v4.tool.Rule;
import org.antlr.v4.tool.ast.GrammarAST;
import org.stringtemplate.v4.NumberRenderer;
import org.stringtemplate.v4.ST;
import org.stringtemplate.v4.STErrorListener;
import org.stringtemplate.v4.STGroup;
import org.stringtemplate.v4.STGroupFile;
import org.stringtemplate.v4.StringRenderer;
import org.stringtemplate.v4.misc.STMessage;

/** */
public abstract class Target {
	/** For pure strings of Java 16-bit Unicode char, how can we display
	 *  it in the target language as a literal.  Useful for dumping
	 *  predicates and such that may refer to chars that need to be escaped
	 *  when represented as strings.  Also, templates need to be escaped so
	 *  that the target language can hold them as a string.
	 *  <p>
	 *  I have defined (via the constructor) the set of typical escapes,
	 *  but your {@link Target} subclass is free to alter the translated chars
	 *  or add more definitions.  This is non-static so each target can have
	 *  a different set in memory at same time.
	 */
	protected String[] targetCharValueEscape = new String[255];

	protected final CodeGenerator gen;
	private final String language;
	private STGroup templates;

	protected Target(CodeGenerator gen, String language) {
		targetCharValueEscape['\n'] = "\\n";
		targetCharValueEscape['\r'] = "\\r";
		targetCharValueEscape['\t'] = "\\t";
		targetCharValueEscape['\b'] = "\\b";
		targetCharValueEscape['\f'] = "\\f";
		targetCharValueEscape['\\'] = "\\\\";
		targetCharValueEscape['\''] = "\\'";
		targetCharValueEscape['"'] = "\\\"";
		this.gen = gen;
		this.language = language;
	}

	public CodeGenerator getCodeGenerator() {
		return gen;
	}

	public String getLanguage() {
		return language;
	}

	@NotNull
	public STGroup getTemplates() {
		if (templates == null) {
			templates = loadTemplates();
		}

		return templates;
	}

	protected void genFile(Grammar g, ST outputFileST, String fileName)
	{
		getCodeGenerator().write(outputFileST, fileName);
	}

	/** Get a meaningful name for a token type useful during code generation.
	 *  Literals without associated names are converted to the string equivalent
	 *  of their integer values. Used to generate x==ID and x==34 type comparisons
	 *  etc...  Essentially we are looking for the most obvious way to refer
	 *  to a token type in the generated code.
	 */
	public String getTokenTypeAsTargetLabel(Grammar g, int ttype) {
		String name = g.getTokenName(ttype);
		// If name is not valid, return the token type instead
		if ( Grammar.INVALID_TOKEN_NAME.equals(name) ) {
			return String.valueOf(ttype);
		}

		return name;
	}

	public String[] getTokenTypesAsTargetLabels(Grammar g, int[] ttypes) {
		String[] labels = new String[ttypes.length];
		for (int i=0; i<ttypes.length; i++) {
			labels[i] = getTokenTypeAsTargetLabel(g, ttypes[i]);
		}
		return labels;
	}

	/** Given a random string of Java unicode chars, return a new string with
	 *  optionally appropriate quote characters for target language and possibly
	 *  with some escaped characters.  For example, if the incoming string has
	 *  actual newline characters, the output of this method would convert them
	 *  to the two char sequence \n for Java, C, C++, ...  The new string has
	 *  double-quotes around it as well.  Example String in memory:
	 *
	 *     a"[newlinechar]b'c[carriagereturnchar]d[tab]e\f
	 *
	 *  would be converted to the valid Java s:
	 *
	 *     "a\"\nb'c\rd\te\\f"
	 *
	 *  or
	 *
	 *     a\"\nb'c\rd\te\\f
	 *
	 *  depending on the quoted arg.
	 */
	public String getTargetStringLiteralFromString(String s, boolean quoted) {
		if ( s==null ) {
			return null;
		}

		StringBuilder buf = new StringBuilder();
		if ( quoted ) {
			buf.append('"');
		}
		for (int i=0; i<s.length(); ) {
			int c = s.codePointAt(i);
			if ( c!='\'' && // don't escape single quotes in strings for java
				 c<targetCharValueEscape.length &&
				 targetCharValueEscape[c]!=null )
			{
				buf.append(targetCharValueEscape[c]);
			}
			else if (shouldUseUnicodeEscapeForCodePointInDoubleQuotedString(c)) {
				appendUnicodeEscapedCodePoint(i, buf);
			}
			else
			{
				buf.appendCodePoint(c);
			}
			i += Character.charCount(c);
		}
		if ( quoted ) {
			buf.append('"');
		}
		return buf.toString();
	}

	/**
	 * Escape the Unicode code point appropriately for this language
	 * and append the escaped value to {@code sb}.
	 */
	abstract protected void appendUnicodeEscapedCodePoint(int codePoint, StringBuilder sb);

	public String getTargetStringLiteralFromString(String s) {
		return getTargetStringLiteralFromString(s, true);
	}

	/**
	 * Convert from an ANTLR string literal found in a grammar file to an
	 * equivalent string literal in the target language.
	 */
	public abstract String getTargetStringLiteralFromANTLRStringLiteral(
		CodeGenerator generator,
<<<<<<< HEAD
		String literal, boolean addQuotes);
=======
		String literal,
		boolean addQuotes)
	{
		StringBuilder sb = new StringBuilder();
		String is = literal;

		if ( addQuotes ) sb.append('"');

		for (int i = 1; i < is.length() -1; ) {
			int codePoint = is.codePointAt(i);
			int toAdvance = Character.charCount(codePoint);
			if  (codePoint == '\\') {
				// Anything escaped is what it is! We assume that
				// people know how to escape characters correctly. However
				// we catch anything that does not need an escape in Java (which
				// is what the default implementation is dealing with and remove
				// the escape. The C target does this for instance.
				//
				int escapedCodePoint = is.codePointAt(i+toAdvance);
				toAdvance++;
				switch (escapedCodePoint) {
					// Pass through any escapes that Java also needs
					//
					case    '"':
					case    'n':
					case    'r':
					case    't':
					case    'b':
					case    'f':
					case    '\\':
						// Pass the escape through
						sb.append('\\');
						sb.appendCodePoint(escapedCodePoint);
						break;

					case    'u':    // Either unnnn or u{nnnnnn}
						if (is.charAt(i+toAdvance) == '{') {
							while (is.charAt(i+toAdvance) != '}') {
								toAdvance++;
							}
							toAdvance++;
						} else {
							toAdvance += 4;
						}
						String fullEscape = is.substring(i, i + toAdvance);
						appendUnicodeEscapedCodePoint(
								CharSupport.getCharValueFromCharInGrammarLiteral(fullEscape),
								sb);
						break;
					default:
						if (shouldUseUnicodeEscapeForCodePointInDoubleQuotedString(escapedCodePoint)) {
							appendUnicodeEscapedCodePoint(escapedCodePoint, sb);
						} else {
							sb.appendCodePoint(escapedCodePoint);
						}
						break;
				}
			} else {
				if (codePoint == 0x22) {
					// ANTLR doesn't escape " in literal strings,
					// but every other language needs to do so.
					sb.append("\\\"");
				} else if (shouldUseUnicodeEscapeForCodePointInDoubleQuotedString(codePoint)) {
					appendUnicodeEscapedCodePoint(codePoint, sb);
				} else {
					sb.appendCodePoint(codePoint);
				}
			}
			i += toAdvance;
		}

		if ( addQuotes ) sb.append('"');

		return sb.toString();
	}
>>>>>>> 1df5cd62

	private static boolean shouldUseUnicodeEscapeForCodePointInDoubleQuotedString(int codePoint) {
		// We don't want anyone passing 0x0A (newline) or 0x22
		// (double-quote) here because Java treats \\u000A as
		// a literal newline and \\u0022 as a literal
		// double-quote, so Unicode escaping doesn't help.
		assert codePoint != 0x0A && codePoint != 0x22;

		return
			codePoint < 0x20  || // control characters up to but not including space
			codePoint == 0x5C || // backslash
			codePoint >= 0x7F;   // DEL and beyond (keeps source code 7-bit US-ASCII)
	}

	/** Assume 16-bit char */
	public abstract String encodeIntAsCharEscape(int v);

	public String getLoopLabel(GrammarAST ast) {
		return "loop"+ ast.token.getTokenIndex();
	}

	public String getLoopCounter(GrammarAST ast) {
		return "cnt"+ ast.token.getTokenIndex();
	}

	public String getListLabel(String label) {
		ST st = getTemplates().getInstanceOf("ListLabelName");
		st.add("label", label);
		return st.render();
	}

	public String getRuleFunctionContextStructName(Rule r) {
		if ( r.g.isLexer() ) {
			return getTemplates().getInstanceOf("LexerRuleContext").render();
		}

		String baseName = r.getBaseContext();
		return Utils.capitalize(baseName)+getTemplates().getInstanceOf("RuleContextNameSuffix").render();
	}

	public String getAltLabelContextStructName(String label) {
		return Utils.capitalize(label)+getTemplates().getInstanceOf("RuleContextNameSuffix").render();
	}

	/** If we know which actual function, we can provide the actual ctx type.
	 *  This will contain implicit labels etc...  From outside, though, we
	 *  see only ParserRuleContext unless there are externally visible stuff
	 *  like args, locals, explicit labels, etc...
	 */
	public String getRuleFunctionContextStructName(RuleFunction function) {
		Rule r = function.rule;
		if ( r.g.isLexer() ) {
			return getTemplates().getInstanceOf("LexerRuleContext").render();
		}

		String baseName = r.getBaseContext();
		return Utils.capitalize(baseName)+getTemplates().getInstanceOf("RuleContextNameSuffix").render();
	}

	// should be same for all refs to same token like ctx.ID within single rule function
	// for literals like 'while', we gen _s<ttype>
	public String getImplicitTokenLabel(String tokenName) {
		ST st = getTemplates().getInstanceOf("ImplicitTokenLabel");
		int ttype = getCodeGenerator().g.getTokenType(tokenName);
		if ( tokenName.startsWith("'") ) {
			return "s"+ttype;
		}
		String text = getTokenTypeAsTargetLabel(getCodeGenerator().g, ttype);
		st.add("tokenName", text);
		return st.render();
	}

	// x=(A|B)
	public String getImplicitSetLabel(String id) {
		ST st = getTemplates().getInstanceOf("ImplicitSetLabel");
		st.add("id", id);
		return st.render();
	}

	public String getImplicitRuleLabel(String ruleName) {
		ST st = getTemplates().getInstanceOf("ImplicitRuleLabel");
		st.add("ruleName", ruleName);
		return st.render();
	}

	public String getElementListName(String name) {
		ST st = getTemplates().getInstanceOf("ElementListName");
		st.add("elemName", getElementName(name));
		return st.render();
	}

	public String getElementName(String name) {
		if (".".equals(name)) {
			return "_wild";
		}

		if ( getCodeGenerator().g.getRule(name)!=null ) return name;
		int ttype = getCodeGenerator().g.getTokenType(name);
		if ( ttype==Token.INVALID_TYPE ) return name;
		return getTokenTypeAsTargetLabel(getCodeGenerator().g, ttype);
	}

	/** Generate TParser.java and TLexer.java from T.g4 if combined, else
	 *  just use T.java as output regardless of type.
	 */
	public String getRecognizerFileName(boolean header) {
		ST extST = getTemplates().getInstanceOf("codeFileExtension");
		String recognizerName = gen.g.getRecognizerName();
		return recognizerName+extST.render();
	}

	/** A given grammar T, return the listener name such as
	 *  TListener.java, if we're using the Java target.
 	 */
	public String getListenerFileName(boolean header) {
		assert gen.g.name != null;
		ST extST = getTemplates().getInstanceOf("codeFileExtension");
		String listenerName = gen.g.name + "Listener";
		return listenerName+extST.render();
	}

	/** A given grammar T, return the visitor name such as
	 *  TVisitor.java, if we're using the Java target.
 	 */
	public String getVisitorFileName(boolean header) {
		assert gen.g.name != null;
		ST extST = getTemplates().getInstanceOf("codeFileExtension");
		String listenerName = gen.g.name + "Visitor";
		return listenerName+extST.render();
	}

	/** A given grammar T, return a blank listener implementation
	 *  such as TBaseListener.java, if we're using the Java target.
 	 */
	public String getBaseListenerFileName(boolean header) {
		assert gen.g.name != null;
		ST extST = getTemplates().getInstanceOf("codeFileExtension");
		String listenerName = gen.g.name + "BaseListener";
		return listenerName+extST.render();
	}

	/** A given grammar T, return a blank listener implementation
	 *  such as TBaseListener.java, if we're using the Java target.
 	 */
	public String getBaseVisitorFileName(boolean header) {
		assert gen.g.name != null;
		ST extST = getTemplates().getInstanceOf("codeFileExtension");
		String listenerName = gen.g.name + "BaseVisitor";
		return listenerName+extST.render();
	}

	/**
	 * Gets the maximum number of 16-bit unsigned integers that can be encoded
	 * in a single segment of the serialized ATN.
	 *
	 * @see SerializedATN#getSegments
	 *
	 * @return the serialized ATN segment limit
	 */
	public int getSerializedATNSegmentLimit() {
		return Integer.MAX_VALUE;
	}

	/** How many bits should be used to do inline token type tests? Java assumes
	 *  a 64-bit word for bitsets.  Must be a valid wordsize for your target like
	 *  8, 16, 32, 64, etc...
	 *
	 *  @since 4.5
	 */
	public int getInlineTestSetWordSize() {
		return 64;
	}

	public boolean grammarSymbolCausesIssueInGeneratedCode(GrammarAST idNode) {
		switch (idNode.getParent().getType()) {
			case ANTLRParser.ASSIGN:
				switch (idNode.getParent().getParent().getType()) {
					case ANTLRParser.ELEMENT_OPTIONS:
					case ANTLRParser.OPTIONS:
						return false;

					default:
						break;
				}

				break;

			case ANTLRParser.AT:
			case ANTLRParser.ELEMENT_OPTIONS:
				return false;

			case ANTLRParser.LEXER_ACTION_CALL:
				if (idNode.getChildIndex() == 0) {
					// first child is the command name which is part of the ANTLR language
					return false;
				}

				// arguments to the command should be checked
				break;

			default:
				break;
		}

		return visibleGrammarSymbolCausesIssueInGeneratedCode(idNode);
	}

	protected abstract boolean visibleGrammarSymbolCausesIssueInGeneratedCode(GrammarAST idNode);

	@NotNull
	protected STGroup loadTemplates() {
		STGroup result = new STGroupFile(CodeGenerator.TEMPLATE_ROOT+"/"+getLanguage()+"/"+getLanguage()+STGroup.GROUP_FILE_EXTENSION);
		result.registerRenderer(Integer.class, new NumberRenderer());
		result.registerRenderer(String.class, new StringRenderer());
		result.setListener(new STErrorListener() {
			@Override
			public void compileTimeError(STMessage msg) {
				reportError(msg);
			}

			@Override
			public void runTimeError(STMessage msg) {
				reportError(msg);
			}

			@Override
			public void IOError(STMessage msg) {
				reportError(msg);
			}

			@Override
			public void internalError(STMessage msg) {
				reportError(msg);
			}

			private void reportError(STMessage msg) {
				getCodeGenerator().tool.errMgr.toolError(ErrorType.STRING_TEMPLATE_WARNING, msg.cause, msg.toString());
			}
		});

		return result;
	}

	/**
	 * @since 4.3
	 */
	public boolean wantsBaseListener() {
		return true;
	}

	/**
	 * @since 4.3
	 */
	public boolean wantsBaseVisitor() {
		return true;
	}

	/**
	 * @since 4.3
	 */
	public boolean supportsOverloadedMethods() {
		return true;
	}

	/** @since 4.6 */
	public boolean needsHeader() { return false; }; // Override in targets that need header files.
}<|MERGE_RESOLUTION|>--- conflicted
+++ resolved
@@ -171,87 +171,9 @@
 	 */
 	public abstract String getTargetStringLiteralFromANTLRStringLiteral(
 		CodeGenerator generator,
-<<<<<<< HEAD
 		String literal, boolean addQuotes);
-=======
-		String literal,
-		boolean addQuotes)
-	{
-		StringBuilder sb = new StringBuilder();
-		String is = literal;
-
-		if ( addQuotes ) sb.append('"');
-
-		for (int i = 1; i < is.length() -1; ) {
-			int codePoint = is.codePointAt(i);
-			int toAdvance = Character.charCount(codePoint);
-			if  (codePoint == '\\') {
-				// Anything escaped is what it is! We assume that
-				// people know how to escape characters correctly. However
-				// we catch anything that does not need an escape in Java (which
-				// is what the default implementation is dealing with and remove
-				// the escape. The C target does this for instance.
-				//
-				int escapedCodePoint = is.codePointAt(i+toAdvance);
-				toAdvance++;
-				switch (escapedCodePoint) {
-					// Pass through any escapes that Java also needs
-					//
-					case    '"':
-					case    'n':
-					case    'r':
-					case    't':
-					case    'b':
-					case    'f':
-					case    '\\':
-						// Pass the escape through
-						sb.append('\\');
-						sb.appendCodePoint(escapedCodePoint);
-						break;
-
-					case    'u':    // Either unnnn or u{nnnnnn}
-						if (is.charAt(i+toAdvance) == '{') {
-							while (is.charAt(i+toAdvance) != '}') {
-								toAdvance++;
-							}
-							toAdvance++;
-						} else {
-							toAdvance += 4;
-						}
-						String fullEscape = is.substring(i, i + toAdvance);
-						appendUnicodeEscapedCodePoint(
-								CharSupport.getCharValueFromCharInGrammarLiteral(fullEscape),
-								sb);
-						break;
-					default:
-						if (shouldUseUnicodeEscapeForCodePointInDoubleQuotedString(escapedCodePoint)) {
-							appendUnicodeEscapedCodePoint(escapedCodePoint, sb);
-						} else {
-							sb.appendCodePoint(escapedCodePoint);
-						}
-						break;
-				}
-			} else {
-				if (codePoint == 0x22) {
-					// ANTLR doesn't escape " in literal strings,
-					// but every other language needs to do so.
-					sb.append("\\\"");
-				} else if (shouldUseUnicodeEscapeForCodePointInDoubleQuotedString(codePoint)) {
-					appendUnicodeEscapedCodePoint(codePoint, sb);
-				} else {
-					sb.appendCodePoint(codePoint);
-				}
-			}
-			i += toAdvance;
-		}
-
-		if ( addQuotes ) sb.append('"');
-
-		return sb.toString();
-	}
->>>>>>> 1df5cd62
-
-	private static boolean shouldUseUnicodeEscapeForCodePointInDoubleQuotedString(int codePoint) {
+
+	protected static boolean shouldUseUnicodeEscapeForCodePointInDoubleQuotedString(int codePoint) {
 		// We don't want anyone passing 0x0A (newline) or 0x22
 		// (double-quote) here because Java treats \\u000A as
 		// a literal newline and \\u0022 as a literal
