--- conflicted
+++ resolved
@@ -80,25 +80,7 @@
 		this.language = language != null ? language : DEFAULT_LANGUAGE;
 	}
 
-<<<<<<< HEAD
 	@Nullable
-=======
-	public static boolean targetExists(String language) {
-		String targetName = "org.antlr.v4.codegen.target."+language+"Target";
-		try {
-			Class<? extends Target> c = Class.forName(targetName).asSubclass(Target.class);
-			Constructor<? extends Target> ctor = c.getConstructor(CodeGenerator.class);
-			CodeGenerator gen = new CodeGenerator(language);
-			Target target = ctor.newInstance(gen);
-			return target.templatesExist();
-		}
-		catch (Exception e) { // ignore errors; we're detecting presence only
-		}
-		return false;
-	}
-
-
->>>>>>> 1e6b4efb
 	public Target getTarget() {
 		if (target == null) {
 			loadLanguageTarget(language);
