--- conflicted
+++ resolved
@@ -91,16 +91,12 @@
 
 	@Nullable
 	public STGroup getTemplates() {
-<<<<<<< HEAD
-		return getTarget().getTemplates();
-=======
 		Target target = getTarget();
 		if (target == null) {
 			return null;
 		}
 
 		return target.getTemplates();
->>>>>>> 075af44c
 	}
 
 	protected void loadLanguageTarget(String language) {
