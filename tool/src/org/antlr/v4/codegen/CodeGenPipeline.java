--- conflicted
+++ resolved
@@ -62,8 +62,8 @@
 		for (GrammarAST idNode : idNodes) {
 			if ( target.grammarSymbolCausesIssueInGeneratedCode(idNode) ) {
 				g.tool.errMgr.grammarError(ErrorType.USE_OF_BAD_WORD,
-				                           g.fileName, idNode.getToken(),
-				                           idNode.getText());
+										   g.fileName, idNode.getToken(),
+										   idNode.getText());
 			}
 		}
 
@@ -73,7 +73,7 @@
 		int errorCount = g.tool.errMgr.getNumErrors();
 
 		if ( g.isLexer() ) {
-			if (gen.getTarget().needsHeader()) {
+			if (target.needsHeader()) {
 				ST lexer = gen.generateLexer(true); // Header file if needed.
 				if (g.tool.errMgr.getNumErrors() == errorCount) {
 					writeRecognizer(lexer, gen, true);
@@ -85,7 +85,7 @@
 			}
 		}
 		else {
-			if (gen.getTarget().needsHeader()) {
+			if (target.needsHeader()) {
 				ST parser = gen.generateParser(true);
 				if (g.tool.errMgr.getNumErrors() == errorCount) {
 					writeRecognizer(parser, gen, true);
@@ -97,7 +97,7 @@
 			}
 
 			if ( g.tool.gen_listener ) {
-				if (gen.getTarget().needsHeader()) {
+				if (target.needsHeader()) {
 					ST listener = gen.generateListener(true);
 					if (g.tool.errMgr.getNumErrors() == errorCount) {
 						gen.writeListener(listener, true);
@@ -107,19 +107,14 @@
 				if (g.tool.errMgr.getNumErrors() == errorCount) {
 					gen.writeListener(listener, false);
 				}
-<<<<<<< HEAD
-				if (target.wantsBaseListener()) {
-					ST baseListener = gen.generateBaseListener();
-=======
 
-				if (gen.getTarget().needsHeader()) {
+				if (target.needsHeader()) {
 					ST baseListener = gen.generateBaseListener(true);
->>>>>>> 741407b2
 					if (g.tool.errMgr.getNumErrors() == errorCount) {
 						gen.writeBaseListener(baseListener, true);
 					}
 				}
-				if (gen.getTarget().wantsBaseListener()) {
+				if (target.wantsBaseListener()) {
 					ST baseListener = gen.generateBaseListener(false);
 					if ( g.tool.errMgr.getNumErrors()==errorCount ) {
 						gen.writeBaseListener(baseListener, false);
@@ -127,7 +122,7 @@
 				}
 			}
 			if ( g.tool.gen_visitor ) {
-				if (gen.getTarget().needsHeader()) {
+				if (target.needsHeader()) {
 					ST visitor = gen.generateVisitor(true);
 					if (g.tool.errMgr.getNumErrors() == errorCount) {
 						gen.writeVisitor(visitor, true);
@@ -137,19 +132,14 @@
 				if (g.tool.errMgr.getNumErrors() == errorCount) {
 					gen.writeVisitor(visitor, false);
 				}
-<<<<<<< HEAD
-				if (target.wantsBaseVisitor()) {
-					ST baseVisitor = gen.generateBaseVisitor();
-=======
 
-				if (gen.getTarget().needsHeader()) {
+				if (target.needsHeader()) {
 					ST baseVisitor = gen.generateBaseVisitor(true);
->>>>>>> 741407b2
 					if (g.tool.errMgr.getNumErrors() == errorCount) {
 						gen.writeBaseVisitor(baseVisitor, true);
 					}
 				}
-				if (gen.getTarget().wantsBaseVisitor()) {
+				if (target.wantsBaseVisitor()) {
 					ST baseVisitor = gen.generateBaseVisitor(false);
 					if ( g.tool.errMgr.getNumErrors()==errorCount ) {
 						gen.writeBaseVisitor(baseVisitor, false);
