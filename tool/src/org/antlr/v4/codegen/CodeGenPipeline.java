--- conflicted
+++ resolved
@@ -1,6 +1,5 @@
 /*
  * [The "BSD license"]
- *  Copyright (c) 2016 Mike Lischke
  *  Copyright (c) 2012 Terence Parr
  *  Copyright (c) 2012 Sam Harwell
  *  Copyright (c) 2016 Mike Lischke
@@ -97,10 +96,6 @@
 			if ( g.tool.gen_listener ) {
 				if (gen.getTarget().needsHeader()) {
 					ST listener = gen.generateListener(true);
-<<<<<<< HEAD
-					if (g.tool.errMgr.getNumErrors() == errorCount) {
-						gen.writeListener(listener, true);
-=======
 					if (g.tool.errMgr.getNumErrors() == errorCount) {
 						gen.writeListener(listener, true);
 					}
@@ -120,24 +115,8 @@
 					ST baseListener = gen.generateBaseListener(false);
 					if ( g.tool.errMgr.getNumErrors()==errorCount ) {
 						gen.writeBaseListener(baseListener, false);
->>>>>>> 95c850e5
 					}
 				}
-				ST listener = gen.generateListener(false);
-				if (g.tool.errMgr.getNumErrors() == errorCount) {
-					gen.writeListener(listener, false);
-				}
-				
-			  if (gen.getTarget().needsHeader()) {
-				  ST baseListener = gen.generateBaseListener(true);
-				  if (g.tool.errMgr.getNumErrors() == errorCount) {
-					  gen.writeBaseListener(baseListener, true);
-				  }
-			  }
-			  ST baseListener = gen.generateBaseListener(false);
-			  if (g.tool.errMgr.getNumErrors() == errorCount) {
-			  	gen.writeBaseListener(baseListener, false);
-			  }
 			}
 			if ( g.tool.gen_visitor ) {
 				if (gen.getTarget().needsHeader()) {
@@ -150,29 +129,18 @@
 				if (g.tool.errMgr.getNumErrors() == errorCount) {
 					gen.writeVisitor(visitor, false);
 				}
-<<<<<<< HEAD
-				
-=======
 
->>>>>>> 95c850e5
 				if (gen.getTarget().needsHeader()) {
 					ST baseVisitor = gen.generateBaseVisitor(true);
 					if (g.tool.errMgr.getNumErrors() == errorCount) {
 						gen.writeBaseVisitor(baseVisitor, true);
-<<<<<<< HEAD
-=======
 					}
 				}
 				if (gen.getTarget().wantsBaseVisitor()) {
 					ST baseVisitor = gen.generateBaseVisitor(false);
 					if ( g.tool.errMgr.getNumErrors()==errorCount ) {
 						gen.writeBaseVisitor(baseVisitor, false);
->>>>>>> 95c850e5
 					}
-				}
-				ST baseVisitor = gen.generateBaseVisitor(false);
-				if (g.tool.errMgr.getNumErrors() == errorCount) {
-					gen.writeBaseVisitor(baseVisitor, false);
 				}
 			}
 		}
