/*
 * Copyright (c) 2012-2016 The ANTLR Project. All rights reserved.
 * Use of this file is governed by the BSD 3-clause license that
 * can be found in the LICENSE.txt file in the project root.
 */

package org.antlr.v4.codegen.model;

import org.antlr.v4.codegen.OutputModelFactory;

import java.util.Map;

public class LexerFile extends OutputFile {
	public String genPackage; // from -package cmd-line
<<<<<<< HEAD
	public String exportMacro; // from -export-macro cmd-line
=======
	public String exportMacro; // from -DexportMacro cmd-line
>>>>>>> fed8c97b
	public boolean genListener; // from -listener cmd-line
	public boolean genVisitor; // from -visitor cmd-line
	@ModelElement public Lexer lexer;
	@ModelElement public Map<String, Action> namedActions;

	public LexerFile(OutputModelFactory factory, String fileName) {
		super(factory, fileName);
		namedActions = buildNamedActions(factory.getGrammar());
		genPackage = factory.getGrammar().tool.genPackage;
<<<<<<< HEAD
		exportMacro = factory.getGrammar().tool.exportMacro;
=======
		exportMacro = factory.getGrammar().getOptionString("exportMacro");
>>>>>>> fed8c97b
		genListener = factory.getGrammar().tool.gen_listener;
		genVisitor = factory.getGrammar().tool.gen_visitor;
	}
}<|MERGE_RESOLUTION|>--- conflicted
+++ resolved
@@ -12,11 +12,7 @@
 
 public class LexerFile extends OutputFile {
 	public String genPackage; // from -package cmd-line
-<<<<<<< HEAD
-	public String exportMacro; // from -export-macro cmd-line
-=======
 	public String exportMacro; // from -DexportMacro cmd-line
->>>>>>> fed8c97b
 	public boolean genListener; // from -listener cmd-line
 	public boolean genVisitor; // from -visitor cmd-line
 	@ModelElement public Lexer lexer;
@@ -26,11 +22,7 @@
 		super(factory, fileName);
 		namedActions = buildNamedActions(factory.getGrammar());
 		genPackage = factory.getGrammar().tool.genPackage;
-<<<<<<< HEAD
-		exportMacro = factory.getGrammar().tool.exportMacro;
-=======
 		exportMacro = factory.getGrammar().getOptionString("exportMacro");
->>>>>>> fed8c97b
 		genListener = factory.getGrammar().tool.gen_listener;
 		genVisitor = factory.getGrammar().tool.gen_visitor;
 	}
