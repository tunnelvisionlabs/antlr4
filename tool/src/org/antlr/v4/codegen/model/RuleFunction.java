/*
 * Copyright (c) 2012 The ANTLR Project. All rights reserved.
 * Use of this file is governed by the BSD-3-Clause license that
 * can be found in the LICENSE.txt file in the project root.
 */

package org.antlr.v4.codegen.model;

import org.antlr.runtime.RecognitionException;
import org.antlr.runtime.tree.CommonTreeNodeStream;
import org.antlr.v4.codegen.OutputModelFactory;
import org.antlr.v4.codegen.model.decl.AltLabelStructDecl;
import org.antlr.v4.codegen.model.decl.AttributeDecl;
import org.antlr.v4.codegen.model.decl.ContextRuleGetterDecl;
import org.antlr.v4.codegen.model.decl.ContextRuleListGetterDecl;
import org.antlr.v4.codegen.model.decl.ContextRuleListIndexedGetterDecl;
import org.antlr.v4.codegen.model.decl.ContextTokenGetterDecl;
import org.antlr.v4.codegen.model.decl.ContextTokenListGetterDecl;
import org.antlr.v4.codegen.model.decl.ContextTokenListIndexedGetterDecl;
import org.antlr.v4.codegen.model.decl.Decl;
import org.antlr.v4.codegen.model.decl.StructDecl;
import org.antlr.v4.misc.FrequencySet;
import org.antlr.v4.misc.Utils;
import static org.antlr.v4.parse.ANTLRParser.RULE_REF;
import static org.antlr.v4.parse.ANTLRParser.TOKEN_REF;
import org.antlr.v4.parse.GrammarASTAdaptor;
import org.antlr.v4.runtime.atn.ATNSimulator;
import org.antlr.v4.runtime.atn.ATNState;
import org.antlr.v4.runtime.misc.IntervalSet;
import org.antlr.v4.runtime.misc.OrderedHashSet;
import org.antlr.v4.runtime.misc.Tuple;
import org.antlr.v4.runtime.misc.Tuple2;
import org.antlr.v4.tool.Attribute;
import org.antlr.v4.tool.ErrorType;
import org.antlr.v4.tool.Grammar;
import org.antlr.v4.tool.Rule;
import org.antlr.v4.tool.ast.ActionAST;
import org.antlr.v4.tool.ast.AltAST;
import org.antlr.v4.tool.ast.GrammarAST;
import org.antlr.v4.tool.ast.RuleAST;

import java.util.ArrayList;
import java.util.Collection;
import java.util.HashMap;
import java.util.HashSet;
import java.util.LinkedHashSet;
import java.util.List;
import java.util.Map;
import java.util.Set;

/** */
public class RuleFunction extends OutputModelObject {
	public String name;
	public List<String> modifiers;
	public String ctxType;
	public Collection<String> ruleLabels;
	public Collection<String> tokenLabels;
	public ATNState startState;
	public int index;
	public Rule rule;
	public boolean hasLookaheadBlock;
	public String variantOf;

	@ModelElement public List<SrcOp> code;
	@ModelElement public OrderedHashSet<Decl> locals; // TODO: move into ctx?
	@ModelElement public Collection<AttributeDecl> args = null;
	@ModelElement public StructDecl ruleCtx;
	@ModelElement public Map<String,AltLabelStructDecl> altLabelCtxs;
	@ModelElement public Map<String,Action> namedActions;
	@ModelElement public Action finallyAction;
	@ModelElement public List<ExceptionClause> exceptions;
	@ModelElement public List<SrcOp> postamble;

	public RuleFunction(OutputModelFactory factory, Rule r) {
		super(factory);
		this.name = r.name;
		this.rule = r;
		if ( r.modifiers!=null && !r.modifiers.isEmpty() ) {
			this.modifiers = new ArrayList<String>();
			for (GrammarAST t : r.modifiers) modifiers.add(t.getText());
		}
		modifiers = Utils.nodesToStrings(r.modifiers);

		index = r.index;
		int lfIndex = name.indexOf(ATNSimulator.RULE_VARIANT_DELIMITER);
		if (lfIndex >= 0) {
			variantOf = name.substring(0, lfIndex);
		}

		if (r.name.equals(r.getBaseContext())) {
			ruleCtx = new StructDecl(factory, r);
			addContextGetters(factory, r.g.contextASTs.get(r.name));

			if ( r.args!=null ) {
				Collection<Attribute> decls = r.args.attributes.values();
				if ( decls.size()>0 ) {
					args = new ArrayList<AttributeDecl>();
					ruleCtx.addDecls(decls);
					for (Attribute a : decls) {
						args.add(new AttributeDecl(factory, a));
					}
					ruleCtx.ctorAttrs = args;
				}
			}
			if ( r.retvals!=null ) {
				ruleCtx.addDecls(r.retvals.attributes.values());
			}
			if ( r.locals!=null ) {
				ruleCtx.addDecls(r.locals.attributes.values());
			}
		}
		else {
			if (r.args != null || r.retvals != null || r.locals != null) {
				throw new UnsupportedOperationException("customized fields are not yet supported for customized context objects");
			}
		}

		ruleLabels = r.getElementLabelNames();
		tokenLabels = r.getTokenRefs();
		if ( r.exceptions!=null ) {
			exceptions = new ArrayList<ExceptionClause>();
			for (GrammarAST e : r.exceptions) {
				ActionAST catchArg = (ActionAST)e.getChild(0);
				ActionAST catchAction = (ActionAST)e.getChild(1);
				exceptions.add(new ExceptionClause(factory, catchArg, catchAction));
			}
		}

		startState = factory.getGrammar().atn.ruleToStartState[r.index];
	}

	public void addContextGetters(OutputModelFactory factory, Collection<RuleAST> contextASTs) {
		List<AltAST> unlabeledAlternatives = new ArrayList<AltAST>();
		Map<String, List<AltAST>> labeledAlternatives = new HashMap<String, List<AltAST>>();

		for (RuleAST ast : contextASTs) {
			try {
				unlabeledAlternatives.addAll(rule.g.getUnlabeledAlternatives(ast));
				for (Map.Entry<String, List<Tuple2<Integer, AltAST>>> entry : rule.g.getLabeledAlternatives(ast).entrySet()) {
					List<AltAST> list = labeledAlternatives.get(entry.getKey());
					if (list == null) {
						list = new ArrayList<AltAST>();
						labeledAlternatives.put(entry.getKey(), list);
					}

					for (Tuple2<Integer, AltAST> tuple : entry.getValue()) {
						list.add(tuple.getItem2());
					}
				}
			}
			catch (RecognitionException ex) {
			}
		}

		// Add ctx labels for elements in alts with no '#' label
		if (!unlabeledAlternatives.isEmpty()) {
			Set<Decl> decls = getDeclsForAllElements(unlabeledAlternatives);

			// put directly in base context
			for (Decl decl : decls) {
				ruleCtx.addDecl(decl);
			}
		}

		// make structs for '#' labeled alts, define ctx labels for elements
		altLabelCtxs = new HashMap<String, AltLabelStructDecl>();
		if (!labeledAlternatives.isEmpty()) {
			for (Map.Entry<String, List<AltAST>> entry : labeledAlternatives.entrySet()) {
				AltLabelStructDecl labelDecl = new AltLabelStructDecl(factory, rule, entry.getKey());
				altLabelCtxs.put(entry.getKey(), labelDecl);
				Set<Decl> decls = getDeclsForAllElements(entry.getValue());
				for (Decl decl : decls) {
					labelDecl.addDecl(decl);
				}
			}
		}
	}

	public void fillNamedActions(OutputModelFactory factory, Rule r) {
		if ( r.finallyAction!=null ) {
			finallyAction = new Action(factory, r.finallyAction);
		}

		namedActions = new HashMap<String, Action>();
		for (String name : r.namedActions.keySet()) {
			ActionAST ast = r.namedActions.get(name);
			namedActions.put(name, new Action(factory, ast));
		}
	}

	/** for all alts, find which ref X or r needs List
	   Must see across alts.  If any alt needs X or r as list, then
	   define as list.
	 */
	public Set<Decl> getDeclsForAllElements(List<AltAST> altASTs) {
		Set<String> needsList = new HashSet<String>();
<<<<<<< HEAD
		Set<String> optional = new HashSet<String>();
		Set<String> suppress = new HashSet<String>();
=======
		Set<String> nonOptional = new HashSet<String>();
>>>>>>> 587ea364
		List<GrammarAST> allRefs = new ArrayList<GrammarAST>();
		boolean firstAlt = true;
		for (AltAST ast : altASTs) {
			IntervalSet reftypes = new IntervalSet(RULE_REF, TOKEN_REF);
			List<GrammarAST> refs = ast.getNodesWithType(reftypes);
			allRefs.addAll(refs);
			Tuple2<FrequencySet<String>, FrequencySet<String>> minAndAltFreq = getElementFrequenciesForAlt(ast);
			FrequencySet<String> minFreq = minAndAltFreq.getItem1();
			FrequencySet<String> altFreq = minAndAltFreq.getItem2();
			for (GrammarAST t : refs) {
<<<<<<< HEAD
				String refLabelName = getLabelName(rule.g, t);
				if (altFreq.count(refLabelName)==0) {
					suppress.add(refLabelName);
				}
				if (minFreq.count(refLabelName) == 0) {
					optional.add(refLabelName);
				}
=======
				String refLabelName = t.getText();
>>>>>>> 587ea364
				if ( altFreq.count(refLabelName)>1 ) {
					needsList.add(refLabelName);
				}

				if (firstAlt && minFreq.count(refLabelName) != 0) {
					nonOptional.add(refLabelName);
				}
			}

			for (String ref : nonOptional.toArray(new String[nonOptional.size()])) {
				if (minFreq.count(ref) == 0) {
					nonOptional.remove(ref);
				}
			}

			firstAlt = false;
		}
		Set<Decl> decls = new LinkedHashSet<Decl>();
		for (GrammarAST t : allRefs) {
			String refLabelName = getLabelName(rule.g, t);
			if (suppress.contains(refLabelName)) {
				continue;
			}
			List<Decl> d = getDeclForAltElement(t,
												refLabelName,
												needsList.contains(refLabelName),
												!nonOptional.contains(refLabelName));
			decls.addAll(d);
		}
		return decls;
	}

	public static String getLabelName(Grammar g, GrammarAST t) {
		String labelName = t.getText();
		Rule referencedRule = g.rules.get(labelName);
		if (referencedRule != null) {
			labelName = referencedRule.getBaseContext();
		}

		return labelName;
	}

	/** Given list of X and r refs in alt, compute how many of each there are */
	protected Tuple2<FrequencySet<String>, FrequencySet<String>> getElementFrequenciesForAlt(AltAST ast) {
		try {
			ElementFrequenciesVisitor visitor = new ElementFrequenciesVisitor(rule.g, new CommonTreeNodeStream(new GrammarASTAdaptor(), ast));
			visitor.outerAlternative();
			if (visitor.frequencies.size() != 1) {
				factory.getGrammar().tool.errMgr.toolError(ErrorType.INTERNAL_ERROR);
				return Tuple.create(new FrequencySet<String>(), new FrequencySet<String>());
			}

			return Tuple.create(visitor.getMinFrequencies(), visitor.frequencies.peek());
		}
		catch (RecognitionException ex) {
			factory.getGrammar().tool.errMgr.toolError(ErrorType.INTERNAL_ERROR, ex);
			return Tuple.create(new FrequencySet<String>(), new FrequencySet<String>());
		}
	}

	public List<Decl> getDeclForAltElement(GrammarAST t, String refLabelName, boolean needList, boolean optional) {
		int lfIndex = refLabelName.indexOf(ATNSimulator.RULE_VARIANT_DELIMITER);
		if (lfIndex >= 0) {
			refLabelName = refLabelName.substring(0, lfIndex);
		}

		List<Decl> decls = new ArrayList<Decl>();
		if ( t.getType()==RULE_REF ) {
			Rule rref = factory.getGrammar().getRule(t.getText());
			String ctxName = factory.getTarget()
							 .getRuleFunctionContextStructName(rref);
			if ( needList) {
				if(factory.getTarget().supportsOverloadedMethods())
					decls.add( new ContextRuleListGetterDecl(factory, refLabelName, ctxName) );
				decls.add( new ContextRuleListIndexedGetterDecl(factory, refLabelName, ctxName) );
			}
			else {
				decls.add( new ContextRuleGetterDecl(factory, refLabelName, ctxName, optional) );
			}
		}
		else {
			if ( needList ) {
				if(factory.getTarget().supportsOverloadedMethods())
					decls.add( new ContextTokenListGetterDecl(factory, refLabelName) );
				decls.add( new ContextTokenListIndexedGetterDecl(factory, refLabelName) );
			}
			else {
				decls.add( new ContextTokenGetterDecl(factory, refLabelName, optional) );
			}
		}
		return decls;
	}

	/** Add local var decl */
	public void addLocalDecl(Decl d) {
		if ( locals ==null ) locals = new OrderedHashSet<Decl>();
		locals.add(d);
		d.isLocal = true;
	}

	/** Add decl to struct ctx for rule or alt if labeled */
	public void addContextDecl(String altLabel, Decl d) {
		CodeBlockForOuterMostAlt alt = d.getOuterMostAltCodeBlock();
		// if we found code blk and might be alt label, try to add to that label ctx
		if ( alt!=null && altLabelCtxs!=null ) {
//			System.out.println(d.name+" lives in alt "+alt.alt.altNum);
			AltLabelStructDecl altCtx = altLabelCtxs.get(altLabel);
			if ( altCtx!=null ) { // we have an alt ctx
//				System.out.println("ctx is "+ altCtx.name);
				altCtx.addDecl(d);
				return;
			}
		}
		ruleCtx.addDecl(d); // stick in overall rule's ctx
	}
}<|MERGE_RESOLUTION|>--- conflicted
+++ resolved
@@ -194,12 +194,8 @@
 	 */
 	public Set<Decl> getDeclsForAllElements(List<AltAST> altASTs) {
 		Set<String> needsList = new HashSet<String>();
-<<<<<<< HEAD
-		Set<String> optional = new HashSet<String>();
+		Set<String> nonOptional = new HashSet<String>();
 		Set<String> suppress = new HashSet<String>();
-=======
-		Set<String> nonOptional = new HashSet<String>();
->>>>>>> 587ea364
 		List<GrammarAST> allRefs = new ArrayList<GrammarAST>();
 		boolean firstAlt = true;
 		for (AltAST ast : altASTs) {
@@ -210,17 +206,11 @@
 			FrequencySet<String> minFreq = minAndAltFreq.getItem1();
 			FrequencySet<String> altFreq = minAndAltFreq.getItem2();
 			for (GrammarAST t : refs) {
-<<<<<<< HEAD
 				String refLabelName = getLabelName(rule.g, t);
 				if (altFreq.count(refLabelName)==0) {
 					suppress.add(refLabelName);
 				}
-				if (minFreq.count(refLabelName) == 0) {
-					optional.add(refLabelName);
-				}
-=======
-				String refLabelName = t.getText();
->>>>>>> 587ea364
+
 				if ( altFreq.count(refLabelName)>1 ) {
 					needsList.add(refLabelName);
 				}
