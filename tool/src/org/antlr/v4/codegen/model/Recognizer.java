--- conflicted
+++ resolved
@@ -100,11 +100,7 @@
 		abstractRecognizer = g.isAbstract();
 	}
 
-<<<<<<< HEAD
-	protected static String[] translateTokenStringsToTarget(String[] tokenStrings, OutputModelFactory factory) {
-=======
-	protected static List<String> translateTokenStringsToTarget(String[] tokenStrings, CodeGenerator gen) {
->>>>>>> 741407b2
+	protected static List<String> translateTokenStringsToTarget(String[] tokenStrings, OutputModelFactory factory) {
 		String[] result = tokenStrings.clone();
 		for (int i = 0; i < tokenStrings.length; i++) {
 			result[i] = translateTokenStringToTarget(tokenStrings[i], factory);
