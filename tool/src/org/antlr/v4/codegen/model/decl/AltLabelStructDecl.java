--- conflicted
+++ resolved
@@ -16,23 +16,13 @@
 
 /** A StructDecl to handle a '#' label on alt */
 public class AltLabelStructDecl extends StructDecl {
-<<<<<<< HEAD
+	public String parentRule;
 	public AltLabelStructDecl(OutputModelFactory factory, Rule r, String label)
-=======
-	public int altNum;
-	public String parentRule;
-	public AltLabelStructDecl(OutputModelFactory factory, Rule r,
-							  int altNum, String label)
->>>>>>> 7a3f40bc
 	{
 		super(factory, r);
 		this.name = // override name set in super to the label ctx
-<<<<<<< HEAD
 			factory.getTarget().getAltLabelContextStructName(label);
-=======
-			factory.getGenerator().getTarget().getAltLabelContextStructName(label);
 		this.parentRule = r.name;
->>>>>>> 7a3f40bc
 		derivedFromName = label;
 	}
 
