package org.antlr.v4.codegen.model;

import org.antlr.runtime.tree.TreeNodeStream;
import org.antlr.v4.analysis.LeftFactoringRuleTransformer;
import org.antlr.v4.misc.FrequencySet;
import org.antlr.v4.misc.MutableInt;
import org.antlr.v4.parse.GrammarTreeVisitor;
import org.antlr.v4.tool.ErrorManager;
import org.antlr.v4.tool.Grammar;
import org.antlr.v4.tool.ast.ActionAST;
import org.antlr.v4.tool.ast.AltAST;
import org.antlr.v4.tool.ast.GrammarAST;
import org.antlr.v4.tool.ast.GrammarASTWithOptions;
import org.antlr.v4.tool.ast.TerminalAST;

import java.util.ArrayDeque;
import java.util.Deque;
import java.util.Map;

public class ElementFrequenciesVisitor extends GrammarTreeVisitor {
	final Grammar grammar;
	final Deque<FrequencySet<String>> frequencies;

	public ElementFrequenciesVisitor(Grammar grammar, TreeNodeStream input) {
		super(input);
		this.grammar = grammar;
		frequencies = new ArrayDeque<FrequencySet<String>>();
		frequencies.push(new FrequencySet<String>());
	}

	/*
	 * Common
	 */

	/**
	 * Generate a frequency set as the union of two input sets. If an
	 * element is contained in both sets, the value for the output will be
	 * the maximum of the two input values.
	 *
	 * @param a The first set.
	 * @param b The second set.
	 * @return The union of the two sets, with the maximum value chosen
	 * whenever both sets contain the same key.
	 */
	protected static FrequencySet<String> combineMax(FrequencySet<String> a, FrequencySet<String> b) {
		FrequencySet<String> result = combineAndClip(a, b, 1);
		for (Map.Entry<String, MutableInt> entry : a.entrySet()) {
			result.get(entry.getKey()).v = entry.getValue().v;
		}

		for (Map.Entry<String, MutableInt> entry : b.entrySet()) {
			MutableInt slot = result.get(entry.getKey());
			slot.v = Math.max(slot.v, entry.getValue().v);
		}

		return result;
	}

	/**
	 * Generate a frequency set as the union of two input sets, with the
	 * values clipped to a specified maximum value. If an element is
	 * contained in both sets, the value for the output, prior to clipping,
	 * will be the sum of the two input values.
	 *
	 * @param a The first set.
	 * @param b The second set.
	 * @param clip The maximum value to allow for any output.
	 * @return The sum of the two sets, with the individual elements clipped
	 * to the maximum value gived by {@code clip}.
	 */
	protected static FrequencySet<String> combineAndClip(FrequencySet<String> a, FrequencySet<String> b, int clip) {
		FrequencySet<String> result = new FrequencySet<String>();
		for (Map.Entry<String, MutableInt> entry : a.entrySet()) {
			for (int i = 0; i < entry.getValue().v; i++) {
				result.add(entry.getKey());
			}
		}

		for (Map.Entry<String, MutableInt> entry : b.entrySet()) {
			for (int i = 0; i < entry.getValue().v; i++) {
				result.add(entry.getKey());
			}
		}

		for (Map.Entry<String, MutableInt> entry : result.entrySet()) {
			entry.getValue().v = Math.min(entry.getValue().v, clip);
		}

		return result;
	}

	@Override
	public void tokenRef(TerminalAST ref) {
		frequencies.peek().add(ref.getText());
	}

	@Override
	public void ruleRef(GrammarAST ref, ActionAST arg) {
<<<<<<< HEAD
		if (ref instanceof GrammarASTWithOptions) {
			GrammarASTWithOptions grammarASTWithOptions = (GrammarASTWithOptions)ref;
			if (Boolean.parseBoolean(grammarASTWithOptions.getOptionString(LeftFactoringRuleTransformer.SUPPRESS_ACCESSOR))) {
				return;
			}
		}

		frequencies.peek().add(ref.getText());
=======
		frequencies.peek().add(RuleFunction.getLabelName(grammar, ref));
>>>>>>> 1ceb2794
	}

	/*
	 * Parser rules
	 */

	@Override
	protected void enterAlternative(AltAST tree) {
		frequencies.push(new FrequencySet<String>());
	}

	@Override
	protected void exitAlternative(AltAST tree) {
		frequencies.push(combineMax(frequencies.pop(), frequencies.pop()));
	}

	@Override
	protected void enterElement(GrammarAST tree) {
		frequencies.push(new FrequencySet<String>());
	}

	@Override
	protected void exitElement(GrammarAST tree) {
		frequencies.push(combineAndClip(frequencies.pop(), frequencies.pop(), 2));
	}

	@Override
	protected void exitSubrule(GrammarAST tree) {
		if (tree.getType() == CLOSURE || tree.getType() == POSITIVE_CLOSURE) {
			for (Map.Entry<String, MutableInt> entry : frequencies.peek().entrySet()) {
				entry.getValue().v = 2;
			}
		}
	}

	/*
	 * Lexer rules
	 */

	@Override
	protected void enterLexerAlternative(GrammarAST tree) {
		frequencies.push(new FrequencySet<String>());
	}

	@Override
	protected void exitLexerAlternative(GrammarAST tree) {
		frequencies.push(combineMax(frequencies.pop(), frequencies.pop()));
	}

	@Override
	protected void enterLexerElement(GrammarAST tree) {
		frequencies.push(new FrequencySet<String>());
	}

	@Override
	protected void exitLexerElement(GrammarAST tree) {
		frequencies.push(combineAndClip(frequencies.pop(), frequencies.pop(), 2));
	}

	@Override
	protected void exitLexerSubrule(GrammarAST tree) {
		if (tree.getType() == CLOSURE || tree.getType() == POSITIVE_CLOSURE) {
			for (Map.Entry<String, MutableInt> entry : frequencies.peek().entrySet()) {
				entry.getValue().v = 2;
			}
		}
	}
}<|MERGE_RESOLUTION|>--- conflicted
+++ resolved
@@ -96,7 +96,6 @@
 
 	@Override
 	public void ruleRef(GrammarAST ref, ActionAST arg) {
-<<<<<<< HEAD
 		if (ref instanceof GrammarASTWithOptions) {
 			GrammarASTWithOptions grammarASTWithOptions = (GrammarASTWithOptions)ref;
 			if (Boolean.parseBoolean(grammarASTWithOptions.getOptionString(LeftFactoringRuleTransformer.SUPPRESS_ACCESSOR))) {
@@ -104,10 +103,7 @@
 			}
 		}
 
-		frequencies.peek().add(ref.getText());
-=======
 		frequencies.peek().add(RuleFunction.getLabelName(grammar, ref));
->>>>>>> 1ceb2794
 	}
 
 	/*
