--- conflicted
+++ resolved
@@ -312,10 +312,6 @@
 			// (don't have to do first as it's been parsed, but do again for simplicity
 			//  using this temp parser.)
 			parser.reset();
-<<<<<<< HEAD
-			parser.getInputStream().seek(0); // rewind the input all the way for re-parsing
-=======
->>>>>>> 0f1516b7
 			parser.addDecisionOverride(decision, startIndex, alt);
 			ParserRuleContext t = parser.parse(startRuleIndex);
 			GrammarInterpreterRuleContext ambigSubTree =
@@ -408,18 +404,14 @@
 	public static ParserInterpreter deriveTempParserInterpreter(Grammar g, Parser originalParser, TokenStream tokens) {
 		ParserInterpreter parser;
 		if (originalParser instanceof ParserInterpreter) {
-<<<<<<< HEAD
-			parser = new GrammarParserInterpreter(g, originalParser.getATN(), originalParser.getInputStream());
-=======
 			Class<? extends ParserInterpreter> c = originalParser.getClass().asSubclass(ParserInterpreter.class);
 			try {
 				Constructor<? extends ParserInterpreter> ctor = c.getConstructor(Grammar.class, ATN.class, TokenStream.class);
-				parser = ctor.newInstance(g, originalParser.getATN(), originalParser.getTokenStream());
+				parser = ctor.newInstance(g, originalParser.getATN(), originalParser.getInputStream());
 			}
 			catch (Exception e) {
 				throw new IllegalArgumentException("can't create parser to match incoming "+originalParser.getClass().getSimpleName(), e);
 			}
->>>>>>> 0f1516b7
 		}
 		else { // must've been a generated parser
 			char[] serializedAtn = ATNSerializer.getSerializedAsChars(originalParser.getATN(), Arrays.asList(originalParser.getRuleNames()));
