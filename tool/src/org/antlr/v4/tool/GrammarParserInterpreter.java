--- conflicted
+++ resolved
@@ -282,7 +282,7 @@
 			// (don't have to do first as it's been parsed, but do again for simplicity
 			//  using this temp parser.)
 			parser.reset();
-			parser.getTokenStream().seek(0); // rewind the input all the way for re-parsing
+			parser.getInputStream().seek(0); // rewind the input all the way for re-parsing
 			parser.addDecisionOverride(decision, startIndex, alt);
 			ParserRuleContext t = parser.parse(startRuleIndex);
 			GrammarInterpreterRuleContext ambigSubTree =
@@ -382,23 +382,6 @@
 		return parser;
 	}
 
-<<<<<<< HEAD
-		// get ambig trees
-		int alt = alts.nextSetBit(0);
-		while (alt >= 0) {
-			// re-parse entire input for all ambiguous alternatives
-			// (don't have to do first as it's been parsed, but do again for simplicity
-			//  using this temp parser.)
-			parser.reset();
-			parser.getInputStream().seek(0); // rewind the input all the way for re-parsing
-			parser.addDecisionOverride(decision, startIndex, alt);
-			ParserRuleContext t = parser.parse(startRuleIndex);
-			GrammarInterpreterRuleContext ambigSubTree =
-				(GrammarInterpreterRuleContext) Trees.getRootOfSubtreeEnclosingRegion(t, startIndex, stopIndex);
-			// Use higher of overridden decision tree or tree enclosing all tokens
-			if ( Trees.isAncestorOf(parser.getOverrideDecisionRoot(), ambigSubTree) ) {
-				ambigSubTree = (GrammarInterpreterRuleContext)parser.getOverrideDecisionRoot();
-=======
 	/** We want to stop and track the first air but we cannot bail out like
 	 *  {@link BailErrorStrategy} as consume() constructs trees. We make sure
 	 *  to create an error node during recovery with this strategy. We
@@ -418,7 +401,6 @@
 			TokenStream input = recognizer.getInputStream();
 			if ( input.index()<input.size()-1 ) { // don't consume() eof
 				recognizer.consume(); // just kill this bad token and let it continue.
->>>>>>> 22675595
 			}
 		}
 
