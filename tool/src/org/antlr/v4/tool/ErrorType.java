--- conflicted
+++ resolved
@@ -973,7 +973,6 @@
 	 */
 	LEXER_RULE_CANNOT_HAVE_BASE_CONTEXT(168, "rule '<arg>': lexer rules cannot specify a base context", ErrorSeverity.ERROR),
 
-<<<<<<< HEAD
 	/**
 	 * Compiler Error 169.
 	 *
@@ -982,8 +981,6 @@
 	 * @since 4.5
 	 */
 	NONCONFORMING_LR_RULE(169, "rule '<arg>' is left recursive but doesn't conform to a pattern ANTLR can handle", ErrorSeverity.ERROR),
-=======
-	NONCONFORMING_LR_RULE(169, "rule <arg> is left recursive but doesn't conform to a pattern ANTLR can handle", ErrorSeverity.ERROR),
 	/**
 	 * Compiler Error 170.
 	 *
@@ -997,7 +994,7 @@
 	 *
 	 * <p>mode <em>name</em> conflicts with token with same name</p>
 	 */
-	MODE_CONFLICTS_WITH_TOKEN(170, "mode <arg> conflicts with token with same name", ErrorSeverity.ERROR),
+	MODE_CONFLICTS_WITH_TOKEN(170, "mode '<arg>' conflicts with token with same name", ErrorSeverity.ERROR),
 	/**
 	 * Compiler Error 171.
 	 *
@@ -1007,7 +1004,7 @@
 	 *
 	 * <p>Can be used but cannot be declared: EOF</p>
 	 */
-	TOKEN_CONFLICTS_WITH_COMMON_CONSTANTS(171, "cannot use or declare token with reserved name <arg>", ErrorSeverity.ERROR),
+	TOKEN_CONFLICTS_WITH_COMMON_CONSTANTS(171, "cannot use or declare token with reserved name '<arg>'", ErrorSeverity.ERROR),
 	/**
 	 * Compiler Error 172.
 	 *
@@ -1017,7 +1014,7 @@
 	 *
 	 * <p>Can be used but cannot be declared: HIDDEN, DEFAULT_TOKEN_CHANNEL</p>
 	 */
-	CHANNEL_CONFLICTS_WITH_COMMON_CONSTANTS(172, "cannot use or declare channel with reserved name <arg>", ErrorSeverity.ERROR),
+	CHANNEL_CONFLICTS_WITH_COMMON_CONSTANTS(172, "cannot use or declare channel with reserved name '<arg>'", ErrorSeverity.ERROR),
 	/**
 	 * Compiler Error 173.
 	 *
@@ -1027,7 +1024,7 @@
 	 *
 	 * <p>Can be used and cannot declared: DEFAULT_MODE</p>
 	 */
-	MODE_CONFLICTS_WITH_COMMON_CONSTANTS(173, "cannot use or declare mode with reserved name <arg>", ErrorSeverity.ERROR),
+	MODE_CONFLICTS_WITH_COMMON_CONSTANTS(173, "cannot use or declare mode with reserved name '<arg>'", ErrorSeverity.ERROR),
 	/**
 	 * Compiler Error 174.
 	 *
@@ -1038,7 +1035,6 @@
 	 * <pre>C: 'test' '';</pre>
 	 */
 	EMPTY_STRINGS_NOT_ALLOWED(174, "string literals cannot be empty", ErrorSeverity.ERROR),
->>>>>>> 67c0ff5d
 
 	/*
 	 * Backward incompatibility errors
