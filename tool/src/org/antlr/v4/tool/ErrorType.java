/*
 * Copyright (c) 2012 The ANTLR Project. All rights reserved.
 * Use of this file is governed by the BSD-3-Clause license that
 * can be found in the LICENSE.txt file in the project root.
 */
package org.antlr.v4.tool;

import org.antlr.v4.Tool;
import org.antlr.v4.runtime.Lexer;

/**
 * A complex enumeration of all the error messages that the tool can issue.
 * <p>
 * When adding error messages, also add a description of the message to the
 * Wiki with a location under the Wiki page
 * <a href="http://www.antlr.org/wiki/display/ANTLR4/Errors+Reported+by+the+ANTLR+Tool">Errors Reported by the ANTLR Tool</a>.
 *
 * @author Jim Idle &lt;jimi@temporal-wave.com&gt;, Terence Parr
 * @since 4.0
 */
public enum ErrorType {
	/*
	 * Tool errors
	 */

	/**
	 * Compiler Error 1.
	 *
	 * <p>cannot write file '<em>filename</em>': <em>reason</em></p>
	 */
	CANNOT_WRITE_FILE(1, "cannot write file '<arg>': <arg2>", ErrorSeverity.ERROR),
	/**
	 * Compiler Error 2.
	 *
	 * <p>unknown command-line option '<em>option</em>'</p>
	 */
	INVALID_CMDLINE_ARG(2, "unknown command-line option '<arg>'", ErrorSeverity.ERROR),
	/**
	 * Compiler Error 3.
	 *
	 * <p>cannot find tokens file '<em>filename</em>' given for '<em>arg2</em>'</p>
	 */
	CANNOT_FIND_TOKENS_FILE_GIVEN_ON_CMDLINE(3, "cannot find tokens file '<arg>' given for '<arg2>'", ErrorSeverity.ERROR),
	/**
	 * Compiler Error 4.
	 *
	 * <p>error reading tokens file '<em>filename</em>': <em>reason</em></p>
	 */
	ERROR_READING_TOKENS_FILE(4, "error reading tokens file '<arg>': <arg2>", ErrorSeverity.ERROR),
	/**
	 * Compiler Error 5.
	 *
	 * <p>directory not found: <em>directory</em></p>
	 */
	DIR_NOT_FOUND(5, "directory not found: <arg>", ErrorSeverity.ERROR),
	/**
	 * Compiler Error 6.
	 *
	 * <p>output directory is a file: <em>filename</em></p>
	 */
	OUTPUT_DIR_IS_FILE(6, "output directory is a file: <arg>", ErrorSeverity.ERROR),
	/**
	 * Compiler Error 7.
	 *
	 * <p>cannot find or open file: <em>filename</em></p>
	 */
	CANNOT_OPEN_FILE(7, "cannot find or open file: <arg><if(exception&&verbose)>; reason: <exception><endif>", ErrorSeverity.ERROR),
	/**
	 * Compiler Error 8.
	 *
	 * <p>
	 * grammar name '<em>name</em>' and file name '<em>filename</em>' differ</p>
	 */
	FILE_AND_GRAMMAR_NAME_DIFFER(8, "grammar name '<arg>' and file name '<arg2>' differ", ErrorSeverity.ERROR),
	/**
	 * Compiler Error 9.
	 *
	 * <p>invalid {@code -Dname=value} syntax: '<em>syntax</em>'</p>
	 */
	BAD_OPTION_SET_SYNTAX(9, "invalid -Dname=value syntax: '<arg>'", ErrorSeverity.ERROR),
	/**
	 * Compiler Error 10.
	 *
	 * <p>warning treated as error</p>
	 */
	WARNING_TREATED_AS_ERROR(10, "warning treated as error", ErrorSeverity.ERROR_ONE_OFF),
	/**
	 * Compiler Error 11.
	 *
	 * <p>error reading imported grammar '<em>arg</em>' referenced in '<em>arg2</em>'</p>
	 */
	ERROR_READING_IMPORTED_GRAMMAR(11, "error reading imported grammar '<arg>' referenced in '<arg2>'", ErrorSeverity.ERROR),

	/**
	 * Compiler Error 20.
	 *
	 * <p>internal error: <em>message</em></p>
	 */
	INTERNAL_ERROR(20, "internal error: <arg> <arg2><if(exception&&verbose)>: <exception>" +
				   "<stackTrace; separator=\"\\n\"><endif>", ErrorSeverity.ERROR),
	/**
	 * Compiler Error 21.
	 *
	 * <p>.tokens file syntax error <em>filename</em>: <em>message</em></p>
	 */
	TOKENS_FILE_SYNTAX_ERROR(21, ".tokens file syntax error <arg>:<arg2>", ErrorSeverity.ERROR),
	/**
	 * Compiler Warning 22.
	 *
	 * <p>template error: <em>message</em></p>
	 */
	STRING_TEMPLATE_WARNING(22, "template error: <arg> <arg2><if(exception&&verbose)>: <exception>" +
				   "<stackTrace; separator=\"\\n\"><endif>", ErrorSeverity.WARNING),

	/*
	 * Code generation errors
	 */

	/**
	 * Compiler Error 30.
	 *
	 * <p>can't find code generation templates: <em>group</em></p>
	 */
	MISSING_CODE_GEN_TEMPLATES(30, "can't find code generation templates: <arg>", ErrorSeverity.ERROR),
	/**
	 * Compiler Error 31.
	 *
	 * <p>
	 * ANTLR cannot generate '<em>language</em>' code as of version
	 * <em>version</em></p>
	 */
	CANNOT_CREATE_TARGET_GENERATOR(31, "ANTLR cannot generate '<arg>' code as of version "+ Tool.VERSION, ErrorSeverity.ERROR),
	/**
	 * Compiler Error 32.
	 *
	 * <p>
	 * code generation template '<em>template</em>' has missing, misnamed, or
	 * incomplete arg list; missing '<em>field</em>'</p>
	 */
	CODE_TEMPLATE_ARG_ISSUE(32, "code generation template '<arg>' has missing, misnamed, or incomplete arg list; missing '<arg2>'", ErrorSeverity.ERROR),
	/**
	 * Compiler Error 33.
	 *
	 * <p>missing code generation template '<em>template</em>'</p>
	 */
	CODE_GEN_TEMPLATES_INCOMPLETE(33, "missing code generation template '<arg>'", ErrorSeverity.ERROR),
	/**
	 * Compiler Error 34.
	 *
	 * <p>
	 * no mapping to template name for output model class '<em>class</em>'</p>
	 */
	NO_MODEL_TO_TEMPLATE_MAPPING(34, "no mapping to template name for output model class '<arg>'", ErrorSeverity.ERROR),

	/*
	 * Grammar errors
	 */

	/**
	 * Compiler Error 50.
	 *
	 * <p>syntax error: <em>message</em></p>
	 */
	SYNTAX_ERROR(50, "syntax error: <arg>", ErrorSeverity.ERROR),
	/**
	 * Compiler Error 51.
	 *
	 * <p>rule '<em>rule</em>' redefinition; previous at line <em>line</em></p>
	 */
	RULE_REDEFINITION(51, "rule '<arg>' redefinition; previous at line <arg2>", ErrorSeverity.ERROR),
	/**
	 * Compiler Error 52.
	 *
	 * <p>lexer rule '<em>rule</em>' not allowed in parser</p>
	 */
	LEXER_RULES_NOT_ALLOWED(52, "lexer rule '<arg>' not allowed in parser", ErrorSeverity.ERROR),
	/**
	 * Compiler Error 53.
	 *
	 * <p>parser rule '<em>rule</em>' not allowed in lexer</p>
	 */
	PARSER_RULES_NOT_ALLOWED(53, "parser rule '<arg>' not allowed in lexer", ErrorSeverity.ERROR),
	/**
	 * Compiler Error 54.
	 *
	 * <p>
	 * repeated grammar prequel spec ({@code options}, {@code tokens}, or
	 * {@code import}); please merge</p>
	 */
    REPEATED_PREQUEL(54, "repeated grammar prequel spec (options, tokens, or import); please merge", ErrorSeverity.ERROR),
	/**
	 * Compiler Error 56.
	 *
	 * <p>reference to undefined rule: <em>rule</em></p>
	 *
	 * @see #PARSER_RULE_REF_IN_LEXER_RULE
	 */
	UNDEFINED_RULE_REF(56, "reference to undefined rule: <arg>", ErrorSeverity.ERROR),
	/**
	 * Compiler Error 57.
	 *
	 * <p>
	 * reference to undefined rule '<em>rule</em>' in non-local ref
	 * '<em>reference</em>'</p>
	 */
	UNDEFINED_RULE_IN_NONLOCAL_REF(57, "reference to undefined rule '<arg>' in non-local ref '<arg3>'", ErrorSeverity.ERROR),
	/**
	 * Compiler Error 60.
	 *
	 * <p>token names must start with an uppercase letter: <em>name</em></p>
	 */
    TOKEN_NAMES_MUST_START_UPPER(60, "token names must start with an uppercase letter: <arg>", ErrorSeverity.ERROR),
	/**
	 * Compiler Error 63.
	 *
	 * <p>
	 * unknown attribute reference '<em>attribute</em>' in
	 * '<em>expression</em>'</p>
	 */
	UNKNOWN_SIMPLE_ATTRIBUTE(63, "unknown attribute reference '<arg>' in '<arg2>'", ErrorSeverity.ERROR),
	/**
	 * Compiler Error 64.
	 *
	 * <p>
	 * parameter '<em>parameter</em>' of rule '<em>rule</em>' is not accessible
	 * in this scope: <em>expression</em></p>
	 */
	INVALID_RULE_PARAMETER_REF(64, "parameter '<arg>' of rule '<arg2>' is not accessible in this scope: <arg3>", ErrorSeverity.ERROR),
	/**
	 * Compiler Error 65.
	 *
	 * <p>
	 * unknown attribute '<em>attribute</em>' for rule '<em>rule</em>' in
	 * '<em>expression</em>'</p>
	 */
	UNKNOWN_RULE_ATTRIBUTE(65, "unknown attribute '<arg>' for rule '<arg2>' in '<arg3>'", ErrorSeverity.ERROR),
	/**
	 * Compiler Error 66.
	 *
	 * <p>
	 * attribute '<em>attribute</em>' isn't a valid property in
	 * '<em>expression</em>'</p>
	 */
    UNKNOWN_ATTRIBUTE_IN_SCOPE(66, "attribute '<arg>' isn't a valid property in '<arg2>'", ErrorSeverity.ERROR),
	/**
	 * Compiler Error 67.
	 *
	 * <p>
	 * missing attribute access on rule reference '<em>rule</em>' in
	 * '<em>expression</em>'</p>
	 */
	ISOLATED_RULE_REF(67, "missing attribute access on rule reference '<arg>' in '<arg2>'", ErrorSeverity.ERROR),
	/**
	 * Compiler Error 69.
	 *
	 * <p>label '<em>label</em>' conflicts with rule with same name</p>
	 */
	LABEL_CONFLICTS_WITH_RULE(69, "label '<arg>' conflicts with rule with same name", ErrorSeverity.ERROR),
	/**
	 * Compiler Error 70.
	 *
	 * <p>label '<em>label</em>' conflicts with token with same name</p>
	 */
	LABEL_CONFLICTS_WITH_TOKEN(70, "label '<arg>' conflicts with token with same name", ErrorSeverity.ERROR),
	/**
	 * Compiler Error 72.
	 *
	 * <p>label '<em>label</em>' conflicts with parameter with same name</p>
	 */
	LABEL_CONFLICTS_WITH_ARG(72, "label '<arg>' conflicts with parameter with same name", ErrorSeverity.ERROR),
	/**
	 * Compiler Error 73.
	 *
	 * <p>label '<em>label</em>' conflicts with return value with same name</p>
	 */
	LABEL_CONFLICTS_WITH_RETVAL(73, "label '<arg>' conflicts with return value with same name", ErrorSeverity.ERROR),
	/**
	 * Compiler Error 74.
	 *
	 * <p>label '<em>label</em>' conflicts with local with same name</p>
	 */
	LABEL_CONFLICTS_WITH_LOCAL(74, "label '<arg>' conflicts with local with same name", ErrorSeverity.ERROR),
	/**
	 * Compiler Error 75.
	 *
	 * <p>
	 * label '<em>label</em>' type mismatch with previous definition:
	 * <em>message</em></p>
	 */
	LABEL_TYPE_CONFLICT(75, "label '<arg>' type mismatch with previous definition: <arg2>", ErrorSeverity.ERROR),
	/**
	 * Compiler Error 76.
	 *
	 * <p>
	 * return value '<em>name</em>' conflicts with parameter with same name</p>
	 */
	RETVAL_CONFLICTS_WITH_ARG(76, "return value '<arg>' conflicts with parameter with same name", ErrorSeverity.ERROR),
	/**
	 * Compiler Error 79.
	 *
	 * <p>missing argument(s) on rule reference: <em>rule</em></p>
	 */
	MISSING_RULE_ARGS(79, "missing argument(s) on rule reference: <arg>", ErrorSeverity.ERROR),
	/**
	 * Compiler Error 80.
	 *
	 * <p>rule '<em>rule</em>' has no defined parameters</p>
	 */
	RULE_HAS_NO_ARGS(80, "rule '<arg>' has no defined parameters", ErrorSeverity.ERROR),
	/**
	 * Compiler Warning 83.
	 *
	 * <p>unsupported option '<em>option</em>'</p>
	 */
	ILLEGAL_OPTION(83, "unsupported option '<arg>'", ErrorSeverity.WARNING),
	/**
	 * Compiler Warning 84.
	 *
	 * <p>unsupported option value '<em>name</em>=<em>value</em>'</p>
	 */
	ILLEGAL_OPTION_VALUE(84, "unsupported option value '<arg>=<arg2>'", ErrorSeverity.WARNING),
	/**
	 * Compiler Error 94.
	 *
	 * <p>redefinition of '<em>action</em>' action</p>
	 */
    ACTION_REDEFINITION(94, "redefinition of '<arg>' action", ErrorSeverity.ERROR),
	/**
	 * Compiler Error 99.
	 *
	 * <p>This error may take any of the following forms.</p>
	 *
	 * <ul>
	 * <li>grammar '<em>grammar</em>' has no rules</li>
	 * <li>implicitly generated grammar '<em>grammar</em>' has no rules</li>
	 * </ul>
	 */
	NO_RULES(99, "<if(arg2.implicitLexerOwner)>implicitly generated <endif>grammar '<arg>' has no rules", ErrorSeverity.ERROR),
	/**
	 * Compiler Error 105.
	 *
	 * <p>
	 * reference to undefined grammar in rule reference:
	 * <em>grammar</em>.<em>rule</em></p>
	 */
	NO_SUCH_GRAMMAR_SCOPE(105, "reference to undefined grammar in rule reference: <arg>.<arg2>", ErrorSeverity.ERROR),
	/**
	 * Compiler Error 106.
	 *
	 * <p>rule '<em>rule</em>' is not defined in grammar '<em>grammar</em>'</p>
	 */
	NO_SUCH_RULE_IN_SCOPE(106, "rule '<arg2>' is not defined in grammar '<arg>'", ErrorSeverity.ERROR),
	/**
	 * Compiler Warning 108.
	 *
	 * <p>token name '<em>Token</em>' is already defined</p>
	 */
	TOKEN_NAME_REASSIGNMENT(108, "token name '<arg>' is already defined", ErrorSeverity.WARNING),
	/**
	 * Compiler Warning 109.
	 *
	 * <p>options ignored in imported grammar '<em>grammar</em>'</p>
	 */
	OPTIONS_IN_DELEGATE(109, "options ignored in imported grammar '<arg>'", ErrorSeverity.WARNING),
	/**
	 * Compiler Error 110.
	 *
	 * <p>
	 * can't find or load grammar <em>grammar</em></p>
	 */
	CANNOT_FIND_IMPORTED_GRAMMAR(110, "can't find or load grammar '<arg>'", ErrorSeverity.ERROR),
	/**
	 * Compiler Error 111.
	 *
	 * <p>
	 * <em>grammartype</em> grammar '<em>grammar1</em>' cannot import
	 * <em>grammartype</em> grammar '<em>grammar2</em>'</p>
	 */
	INVALID_IMPORT(111, "<arg.typeString> grammar '<arg.name>' cannot import <arg2.typeString> grammar '<arg2.name>'", ErrorSeverity.ERROR),
	/**
	 * Compiler Error 113.
	 *
	 * <p>
	 * <em>grammartype</em> grammar '<em>grammar1</em>' and imported
	 * <em>grammartype</em> grammar '<em>grammar2</em>' both generate
	 * '<em>recognizer</em>'</p>
	 */
	IMPORT_NAME_CLASH(113, "<arg.typeString> grammar '<arg.name>' and imported <arg2.typeString> grammar '<arg2.name>' both generate '<arg2.recognizerName>'", ErrorSeverity.ERROR),
	/**
	 * Compiler Error 160.
	 *
	 * <p>cannot find tokens file '<em>filename</em>'</p>
	 */
	CANNOT_FIND_TOKENS_FILE_REFD_IN_GRAMMAR(160, "cannot find tokens file '<arg>'", ErrorSeverity.ERROR),
	/**
	 * Compiler Warning 118.
	 *
	 * <p>
	 * all operators of alt '<em>alt</em>' of left-recursive rule must have same
	 * associativity</p>
	 *
	 * @deprecated This warning is no longer applicable with the current syntax for specifying associativity.
	 */
	@Deprecated
	ALL_OPS_NEED_SAME_ASSOC(118, "all operators of alt '<arg>' of left-recursive rule must have same associativity", ErrorSeverity.WARNING),
	/**
	 * Compiler Error 119.
	 *
	 * <p>
	 * The following sets of rules are mutually left-recursive
	 * <em>[rules]</em></p>
	 */
	LEFT_RECURSION_CYCLES(119, "The following sets of rules are mutually left-recursive <arg:{c| [<c:{r|<r.name>}; separator=\", \">]}; separator=\" and \">", ErrorSeverity.ERROR),
	/**
	 * Compiler Error 120.
	 *
	 * <p>lexical modes are only allowed in lexer grammars</p>
	 */
	MODE_NOT_IN_LEXER(120, "lexical modes are only allowed in lexer grammars", ErrorSeverity.ERROR),
	/**
	 * Compiler Error 121.
	 *
	 * <p>cannot find an attribute name in attribute declaration</p>
	 */
	CANNOT_FIND_ATTRIBUTE_NAME_IN_DECL(121, "cannot find an attribute name in attribute declaration", ErrorSeverity.ERROR),
	/**
	 * Compiler Error 122.
	 *
	 * <p>rule '<em>rule</em>': must label all alternatives or none</p>
	 */
	RULE_WITH_TOO_FEW_ALT_LABELS(122, "rule '<arg>': must label all alternatives or none", ErrorSeverity.ERROR),
	/**
	 * Compiler Error 123.
	 *
	 * <p>
	 * rule alt label '<em>label</em>' redefined in rule '<em>rule1</em>',
	 * originally in rule '<em>rule2</em>'</p>
	 */
	ALT_LABEL_REDEF(123, "rule alt label '<arg>' redefined in rule '<arg2>', originally in rule '<arg3>'", ErrorSeverity.ERROR),
	/**
	 * Compiler Error 124.
	 *
	 * <p>
	 * rule alt label '<em>label</em>' conflicts with rule '<em>rule</em>'</p>
	 */
	ALT_LABEL_CONFLICTS_WITH_RULE(124, "rule alt label '<arg>' conflicts with rule '<arg2>'", ErrorSeverity.ERROR),
	/**
	 * Compiler Warning 125.
	 *
	 * <p>implicit definition of token '<em>Token</em>' in parser</p>
	 */
	IMPLICIT_TOKEN_DEFINITION(125, "implicit definition of token '<arg>' in parser", ErrorSeverity.WARNING),
	/**
	 * Compiler Error 126.
	 *
	 * <p>
	 * cannot create implicit token for string literal in non-combined grammar:
	 * <em>literal</em></p>
	 */
	IMPLICIT_STRING_DEFINITION(126, "cannot create implicit token for string literal in non-combined grammar: <arg>", ErrorSeverity.ERROR),
	/**
	 * Compiler Error 128.
	 *
	 * <p>
	 * attribute references not allowed in lexer actions:
	 * <em>expression</em></p>
	 */
	ATTRIBUTE_IN_LEXER_ACTION(128, "attribute references not allowed in lexer actions: $<arg>", ErrorSeverity.ERROR),
	/**
	 * Compiler Error 130.
	 *
	 * <p>label '<em>label</em>' assigned to a block which is not a set</p>
	 */
	LABEL_BLOCK_NOT_A_SET(130, "label '<arg>' assigned to a block which is not a set", ErrorSeverity.ERROR),
	/**
	 * Compiler Warning 131.
	 *
	 * <p>This warning may take any of the following forms.</p>
	 *
	 * <ul>
	 * <li>greedy block {@code ()*} contains wildcard; the non-greedy syntax {@code ()*?} may be preferred</li>
	 * <li>greedy block {@code ()+} contains wildcard; the non-greedy syntax {@code ()+?} may be preferred</li>
	 * </ul>
	 */
	EXPECTED_NON_GREEDY_WILDCARD_BLOCK(131, "greedy block ()<arg> contains wildcard; the non-greedy syntax ()<arg>? may be preferred", ErrorSeverity.WARNING),
	/**
	 * Compiler Error 132.
	 *
	 * <p>
	 * action in lexer rule '<em>rule</em>' must be last element of single
	 * outermost alt</p>
	 *
	 * @deprecated This error is no longer issued by ANTLR 4.2.
	 */
	@Deprecated
	LEXER_ACTION_PLACEMENT_ISSUE(132, "action in lexer rule '<arg>' must be last element of single outermost alt", ErrorSeverity.ERROR),
	/**
	 * Compiler Error 133.
	 *
	 * <p>
	 * {@code ->command} in lexer rule '<em>rule</em>' must be last element of
	 * single outermost alt</p>
	 */
	LEXER_COMMAND_PLACEMENT_ISSUE(133, "->command in lexer rule '<arg>' must be last element of single outermost alt", ErrorSeverity.ERROR),
	/**
	 * Compiler Error 134.
	 *
	 * <p>
	 * symbol '<em>symbol</em>' conflicts with generated code in target language
	 * or runtime</p>
	 *
	 * <p>
	 * Note: This error has the same number as the unrelated error
	 * {@link #UNSUPPORTED_REFERENCE_IN_LEXER_SET}.</p>
	 */
	USE_OF_BAD_WORD(134, "symbol '<arg>' conflicts with generated code in target language or runtime", ErrorSeverity.ERROR),
	/**
	 * Compiler Error 134.
	 *
	 * <p>rule reference '<em>rule</em>' is not currently supported in a set</p>
	 *
	 * <p>
	 * Note: This error has the same number as the unrelated error
	 * {@link #USE_OF_BAD_WORD}.</p>
	 */
	UNSUPPORTED_REFERENCE_IN_LEXER_SET(134, "rule reference '<arg>' is not currently supported in a set", ErrorSeverity.ERROR),
	/**
	 * Compiler Error 135.
	 *
	 * <p>cannot assign a value to list label '<em>label</em>'</p>
	 */
	ASSIGNMENT_TO_LIST_LABEL(135, "cannot assign a value to list label '<arg>'", ErrorSeverity.ERROR),
	/**
	 * Compiler Error 136.
	 *
	 * <p>return value '<em>name</em>' conflicts with rule with same name</p>
	 */
	RETVAL_CONFLICTS_WITH_RULE(136, "return value '<arg>' conflicts with rule with same name", ErrorSeverity.ERROR),
	/**
	 * Compiler Error 137.
	 *
	 * <p>return value '<em>name</em>' conflicts with token with same name</p>
	 */
	RETVAL_CONFLICTS_WITH_TOKEN(137, "return value '<arg>' conflicts with token with same name", ErrorSeverity.ERROR),
	/**
	 * Compiler Error 138.
	 *
	 * <p>parameter '<em>parameter</em>' conflicts with rule with same name</p>
	 */
	ARG_CONFLICTS_WITH_RULE(138, "parameter '<arg>' conflicts with rule with same name", ErrorSeverity.ERROR),
	/**
	 * Compiler Error 139.
	 *
	 * <p>parameter '<em>parameter</em>' conflicts with token with same name</p>
	 */
	ARG_CONFLICTS_WITH_TOKEN(139, "parameter '<arg>' conflicts with token with same name", ErrorSeverity.ERROR),
	/**
	 * Compiler Error 140.
	 *
	 * <p>local '<em>local</em>' conflicts with rule with same name</p>
	 */
	LOCAL_CONFLICTS_WITH_RULE(140, "local '<arg>' conflicts with rule with same name", ErrorSeverity.ERROR),
	/**
	 * Compiler Error 141.
	 *
	 * <p>local '<em>local</em>' conflicts with rule token same name</p>
	 */
	LOCAL_CONFLICTS_WITH_TOKEN(141, "local '<arg>' conflicts with rule token same name", ErrorSeverity.ERROR),
	/**
	 * Compiler Error 142.
	 *
	 * <p>local '<em>local</em>' conflicts with parameter with same name</p>
	 */
	LOCAL_CONFLICTS_WITH_ARG(142, "local '<arg>' conflicts with parameter with same name", ErrorSeverity.ERROR),
	/**
	 * Compiler Error 143.
	 *
	 * <p>local '<em>local</em>' conflicts with return value with same name</p>
	 */
	LOCAL_CONFLICTS_WITH_RETVAL(143, "local '<arg>' conflicts with return value with same name", ErrorSeverity.ERROR),
	/**
	 * Compiler Error 144.
	 *
	 * <p>
	 * multi-character literals are not allowed in lexer sets:
	 * <em>literal</em></p>
	 */
	INVALID_LITERAL_IN_LEXER_SET(144, "multi-character literals are not allowed in lexer sets: <arg>", ErrorSeverity.ERROR),
	/**
	 * Compiler Error 145.
	 *
	 * <p>
	 * lexer mode '<em>mode</em>' must contain at least one non-fragment
	 * rule</p>
	 *
	 * <p>
	 * Every lexer mode must contain at least one rule which is not declared
	 * with the {@code fragment} modifier.</p>
	 */
	MODE_WITHOUT_RULES(145, "lexer mode '<arg>' must contain at least one non-fragment rule", ErrorSeverity.ERROR),
	/**
	 * Compiler Warning 146.
	 *
	 * <p>non-fragment lexer rule '<em>rule</em>' can match the empty string</p>
	 *
	 * <p>All non-fragment lexer rules must match at least one character.</p>
	 *
	 * <p>The following example shows this error.</p>
	 *
	 * <pre>
	 * Whitespace : [ \t]+;  // ok
	 * Whitespace : [ \t];   // ok
	 *
	 * fragment WS : [ \t]*; // ok
	 *
	 * Whitespace : [ \t]*;  // error 146
	 * </pre>
	 */
	EPSILON_TOKEN(146, "non-fragment lexer rule '<arg>' can match the empty string", ErrorSeverity.WARNING),
	/**
	 * Compiler Error 147.
	 *
	 * <p>
	 * left recursive rule '<em>rule</em>' must contain an alternative which is
	 * not left recursive</p>
	 *
	 * <p>Left-recursive rules must contain at least one alternative which is not
	 * left recursive.</p>
	 *
	 * <p>The following rule produces this error.</p>
	 *
	 * <pre>
	 * // error 147:
	 * a : a ID
	 *   | a INT
	 *   ;
	 * </pre>
	 */
	NO_NON_LR_ALTS(147, "left recursive rule '<arg>' must contain an alternative which is not left recursive", ErrorSeverity.ERROR),
	/**
	 * Compiler Error 148.
	 *
	 * <p>
	 * left recursive rule '<em>rule</em>' contains a left recursive alternative
	 * which can be followed by the empty string</p>
	 *
	 * <p>In left-recursive rules, all left-recursive alternatives must match at
	 * least one symbol following the recursive rule invocation.</p>
	 *
	 * <p>The following rule produces this error.</p>
	 *
	 * <pre>
	 * a : ID    // ok        (alternative is not left recursive)
	 *   | a INT // ok        (a must be follow by INT)
	 *   | a ID? // error 148 (the ID following a is optional)
	 *   ;
	 * </pre>
	 */
	EPSILON_LR_FOLLOW(148, "left recursive rule '<arg>' contains a left recursive alternative which can be followed by the empty string", ErrorSeverity.ERROR),
	/**
	 * Compiler Error 149.
	 *
	 * <p>
	 * lexer command '<em>command</em>' does not exist or is not supported by
	 * the current target</p>
	 *
	 * <p>Each lexer command requires an explicit implementation in the target
	 * templates. This error indicates that the command was incorrectly written
	 * or is not supported by the current target.</p>
	 *
	 * <p>The following rule produces this error.</p>
	 *
	 * <pre>
	 * X : 'foo' -&gt; type(Foo);  // ok
	 * Y : 'foo' -&gt; token(Foo); // error 149 (token is not a supported lexer command)
	 * </pre>
	 *
	 * @since 4.1
	 */
	INVALID_LEXER_COMMAND(149, "lexer command '<arg>' does not exist or is not supported by the current target", ErrorSeverity.ERROR),
	/**
	 * Compiler Error 150.
	 *
	 * <p>missing argument for lexer command '<em>command</em>'</p>
	 *
	 * <p>Some lexer commands require an argument.</p>
	 *
	 * <p>The following rule produces this error.</p>
	 * 
	 * <pre>
	 * X : 'foo' -&gt; type(Foo); // ok
	 * Y : 'foo' -&gt; type;      // error 150 (the type command requires an argument)
	 * </pre>
	 *
	 * @since 4.1
	 */
	MISSING_LEXER_COMMAND_ARGUMENT(150, "missing argument for lexer command '<arg>'", ErrorSeverity.ERROR),
	/**
	 * Compiler Error 151.
	 *
	 * <p>lexer command '<em>command</em>' does not take any arguments</p>
	 *
	 * <p>A lexer command which does not take parameters was invoked with an
	 * argument.</p>
	 *
	 * <p>The following rule produces this error.</p>
	 *
	 * <pre>
	 * X : 'foo' -&gt; popMode;    // ok
	 * Y : 'foo' -&gt; popMode(A); // error 151 (the popMode command does not take an argument)
	 * </pre>
	 *
	 * @since 4.1
	 */
	UNWANTED_LEXER_COMMAND_ARGUMENT(151, "lexer command '<arg>' does not take any arguments", ErrorSeverity.ERROR),
	/**
	 * Compiler Error 152.
	 *
	 * <p>unterminated string literal</p>
	 *
	 * <p>The grammar contains an unterminated string literal.</p>
	 *
	 * <p>The following rule produces this error.</p>
	 *
	 * <pre>
	 * x : 'x'; // ok
	 * y : 'y;  // error 152
	 * </pre>
	 *
	 * @since 4.1
	 */
	UNTERMINATED_STRING_LITERAL(152, "unterminated string literal", ErrorSeverity.ERROR),
	/**
	 * Compiler Error 153.
	 *
	 * <p>
	 * rule '<em>rule</em>' contains a closure with at least one alternative
	 * that can match an empty string</p>
	 *
	 * <p>A rule contains a closure ({@code (...)*}) or positive closure
	 * ({@code (...)+}) around an empty alternative.</p>
	 *
	 * <p>The following rule produces this error.</p>
	 *
	 * <pre>
	 * x  : ;
	 * y  : x+;                                // error 153
	 * z1 : ('foo' | 'bar'? 'bar2'?)*;         // error 153
	 * z2 : ('foo' | 'bar' 'bar2'? | 'bar2')*; // ok
	 * </pre>
	 *
	 * @since 4.1
	 */
	EPSILON_CLOSURE(153, "rule '<arg>' contains a closure with at least one alternative that can match an empty string", ErrorSeverity.ERROR),
	/**
	 * Compiler Warning 154.
	 *
	 * <p>
	 * rule '<em>rule</em>' contains an optional block with at least one
	 * alternative that can match an empty string</p>
	 *
	 * <p>A rule contains an optional block ({@code (...)?}) around an empty
	 * alternative.</p>
	 *
	 * <p>The following rule produces this warning.</p>
	 *
	 * <pre>
	 * x  : ;
	 * y  : x?;                                // warning 154
	 * z1 : ('foo' | 'bar'? 'bar2'?)?;         // warning 154
	 * z2 : ('foo' | 'bar' 'bar2'? | 'bar2')?; // ok
	 * </pre>
	 *
	 * @since 4.1
	 */
	EPSILON_OPTIONAL(154, "rule '<arg>' contains an optional block with at least one alternative that can match an empty string", ErrorSeverity.WARNING),
	/**
	 * Compiler Warning 155.
	 *
	 * <p>
	 * rule '<em>rule</em>' contains a lexer command with an unrecognized
	 * constant value; lexer interpreters may produce incorrect output</p>
	 *
	 * <p>A lexer rule contains a standard lexer command, but the constant value
	 * argument for the command is an unrecognized string. As a result, the
	 * lexer command will be translated as a custom lexer action, preventing the
	 * command from executing in some interpreted modes. The output of the lexer
	 * interpreter may not match the output of the generated lexer.</p>
	 *
	 * <p>The following rule produces this warning.</p>
	 *
	 * <pre>
	 * &#064;members {
	 * public static final int CUSTOM = HIDDEN + 1;
	 * }
	 *
	 * X : 'foo' -&gt; channel(HIDDEN);           // ok
	 * Y : 'bar' -&gt; channel(CUSTOM);           // warning 155
	 * </pre>
	 *
	 * @since 4.2
	 */
	UNKNOWN_LEXER_CONSTANT(155, "rule '<arg>' contains a lexer command with an unrecognized constant value; lexer interpreters may produce incorrect output", ErrorSeverity.WARNING),
	/**
	 * Compiler Error 156.
	 *
	 * <p>invalid escape sequence</p>
	 *
	 * <p>The grammar contains a string literal with an invalid escape sequence.</p>
	 *
	 * <p>The following rule produces this error.</p>
	 *
	 * <pre>
	 * x : 'x';  // ok
	 * y : '\u005Cu'; // error 156
	 * </pre>
	 *
	 * @since 4.2.1
	 */
	INVALID_ESCAPE_SEQUENCE(156, "invalid escape sequence", ErrorSeverity.ERROR),
	/**
	 * Compiler Warning 157.
	 *
	 * <p>rule '<em>rule</em>' contains an 'assoc' element option in an
	 * unrecognized location</p>
	 *
	 * <p>
	 * In ANTLR 4.2, the position of the {@code assoc} element option was moved
	 * from the operator terminal(s) to the alternative itself. This warning is
	 * reported when an {@code assoc} element option is specified on a grammar
	 * element that is not recognized by the current version of ANTLR, and as a
	 * result will simply be ignored.
	 * </p>
	 *
	 * <p>The following rule produces this warning.</p>
	 *
	 * <pre>
	 * x : 'x'
	 *   | x '+'&lt;assoc=right&gt; x   // warning 157
	 *   |&lt;assoc=right&gt; x '*' x   // ok
	 *   ;
	 * </pre>
	 *
	 * @since 4.2.1
	 */
	UNRECOGNIZED_ASSOC_OPTION(157, "rule '<arg>' contains an 'assoc' terminal option in an unrecognized location", ErrorSeverity.WARNING),
	/**
	 * Compiler Warning 158.
	 *
	 * <p>fragment rule '<em>rule</em>' contains an action or command which can
	 * never be executed</p>
	 *
	 * <p>A lexer rule which is marked with the {@code fragment} modifier
	 * contains an embedded action or lexer command. ANTLR lexers only execute
	 * commands and embedded actions located in the top-level matched rule.
	 * Since fragment rules can never be the top-level rule matched by a lexer,
	 * actions or commands placed in these rules can never be executed during
	 * the lexing process.</p>
	 *
	 * <p>The following rule produces this warning.</p>
	 *
	 * <pre>
	 * X1 : 'x' -&gt; more    // ok
	 *    ;
	 * Y1 : 'x' {more();}  // ok
	 *    ;
	 * fragment
	 * X2 : 'x' -&gt; more    // warning 158
	 *    ;
	 * fragment
	 * Y2 : 'x' {more();}  // warning 158
	 *    ;
	 * </pre>
	 *
	 * @since 4.2.1
	 */
	FRAGMENT_ACTION_IGNORED(158, "fragment rule '<arg>' contains an action or command which can never be executed", ErrorSeverity.WARNING),
	/**
	 * Compiler Error 159.
	 *
	 * <p>cannot declare a rule with reserved name '<em>rule</em>'</p>
	 *
	 * <p>A rule was declared with a reserved name.</p>
	 *
	 * <p>The following rule produces this error.</p>
	 *
	 * <pre>
	 * EOF : ' '   // error 159 (EOF is a reserved name)
	 *     ;
	 * </pre>
	 *
	 * @since 4.2.1
	 */
	RESERVED_RULE_NAME(159, "cannot declare a rule with reserved name '<arg>'", ErrorSeverity.ERROR),
	/**
	 * Compiler Error 160.
	 *
	 * <p>reference to parser rule '<em>rule</em>' in lexer rule '<em>name</em>'</p>
	 *
	 * @see #UNDEFINED_RULE_REF
	 */
	PARSER_RULE_REF_IN_LEXER_RULE(160, "reference to parser rule '<arg>' in lexer rule '<arg2>'", ErrorSeverity.ERROR),
	/**
	 * Compiler Error 161.
	 *
	 * <p>channel '<em>name</em>' conflicts with token with same name</p>
	 */
	CHANNEL_CONFLICTS_WITH_TOKEN(161, "channel '<arg>' conflicts with token with same name", ErrorSeverity.ERROR),
	/**
	 * Compiler Error 162.
	 *
	 * <p>channel '<em>name</em>' conflicts with mode with same name</p>
	 */
	CHANNEL_CONFLICTS_WITH_MODE(162, "channel '<arg>' conflicts with mode with same name", ErrorSeverity.ERROR),
	/**
	 * Compiler Error 163.
	 *
	 * <p>custom channels are not supported in parser grammars</p>
	 */
	CHANNELS_BLOCK_IN_PARSER_GRAMMAR(163, "custom channels are not supported in parser grammars", ErrorSeverity.ERROR),
	/**
	 * Compiler Error 164.
	 *
	 * <p>custom channels are not supported in combined grammars</p>
	 */
	CHANNELS_BLOCK_IN_COMBINED_GRAMMAR(164, "custom channels are not supported in combined grammars", ErrorSeverity.ERROR),
	/**
	 * Compiler Error 165.
	 *
	 * <p>rule '<em>rule</em>': must label all alternatives in rules with the same base context, or none</p>
	 */
	RULE_WITH_TOO_FEW_ALT_LABELS_GROUP(165, "rule '<arg>': must label all alternatives in rules with the same base context, or none", ErrorSeverity.ERROR),
	/**
	 * Compiler Error 166.
	 *
	 * <p>rule '<em>rule</em>': baseContext option value must reference a rule</p>
	 */
	BASE_CONTEXT_MUST_BE_RULE_NAME(166, "rule '<arg>': baseContext option value must reference a rule", ErrorSeverity.ERROR),
	/**
	 * Compiler Error 167.
	 *
	 * <p>rule '<em>rule</em>': base context must reference a rule that does not specify a base context</p>
	 */
	BASE_CONTEXT_CANNOT_BE_TRANSITIVE(167, "rule '<arg>': base context must reference a rule that does not specify a base context", ErrorSeverity.ERROR),
	/**
	 * Compiler Error 168.
	 *
	 * <p>rule '<em>rule</em>': lexer rules cannot specify a base context</p>
	 */
	LEXER_RULE_CANNOT_HAVE_BASE_CONTEXT(168, "rule '<arg>': lexer rules cannot specify a base context", ErrorSeverity.ERROR),

	/**
	 * Compiler Error 169.
	 *
	 * <p>rule '<em>rule</em>' is left recursive but doesn't conform to a pattern ANTLR can handle</p>
	 *
	 * @since 4.5
	 */
	NONCONFORMING_LR_RULE(169, "rule '<arg>' is left recursive but doesn't conform to a pattern ANTLR can handle", ErrorSeverity.ERROR),
	/**
	 * Compiler Error 170.
	 *
	 * <pre>
	 * mode M1;
	 * A1: 'a'; // ok
	 * mode M2;
	 * A2: 'a'; // ok
	 * M1: 'b'; // error 170
	 * </pre>
	 *
	 * <p>mode <em>name</em> conflicts with token with same name</p>
	 */
	MODE_CONFLICTS_WITH_TOKEN(170, "mode '<arg>' conflicts with token with same name", ErrorSeverity.ERROR),
	/**
	 * Compiler Error 171.
	 *
	 * <p>can not use or declare token with reserved name</p>
	 *
	 * <p>Reserved names: HIDDEN, DEFAULT_TOKEN_CHANNEL, SKIP, MORE, MAX_CHAR_VALUE, MIN_CHAR_VALUE.
	 *
	 * <p>Can be used but cannot be declared: EOF</p>
	 */
	TOKEN_CONFLICTS_WITH_COMMON_CONSTANTS(171, "cannot use or declare token with reserved name '<arg>'", ErrorSeverity.ERROR),
	/**
	 * Compiler Error 172.
	 *
	 * <p>can not use or declare channel with reserved name</p>
	 *
	 * <p>Reserved names: DEFAULT_MODE, SKIP, MORE, EOF, MAX_CHAR_VALUE, MIN_CHAR_VALUE.
	 *
	 * <p>Can be used but cannot be declared: HIDDEN, DEFAULT_TOKEN_CHANNEL</p>
	 */
	CHANNEL_CONFLICTS_WITH_COMMON_CONSTANTS(172, "cannot use or declare channel with reserved name '<arg>'", ErrorSeverity.ERROR),
	/**
	 * Compiler Error 173.
	 *
	 * <p>can not use or declare mode with reserved name</p>
	 *
	 * <p>Reserved names: HIDDEN, DEFAULT_TOKEN_CHANNEL, SKIP, MORE, MAX_CHAR_VALUE, MIN_CHAR_VALUE.
	 *
	 * <p>Can be used and cannot declared: DEFAULT_MODE</p>
	 */
	MODE_CONFLICTS_WITH_COMMON_CONSTANTS(173, "cannot use or declare mode with reserved name '<arg>'", ErrorSeverity.ERROR),
	/**
	 * Compiler Error 174.
	 *
	 * <p>empty strings not allowed</p>
	 *
	 * <pre>
	 * A: '''test''';
	 * B: '';
	 * C: 'test' '';
	 * D: [];
	 * E: [f-a];
	 * </pre>
	 */
	EMPTY_STRINGS_AND_SETS_NOT_ALLOWED(174, "string literals and sets cannot be empty: <arg>", ErrorSeverity.ERROR),
	/**
	 * Compiler Error 175.
	 *
	 * <p>'<em>name</em>' is not a recognized token name</p>
	 *
	 * <pre>TOKEN: 'a' -> type(CHANNEL1); // warning 175</pre>
	 */
	CONSTANT_VALUE_IS_NOT_A_RECOGNIZED_TOKEN_NAME(175, "'<arg>' is not a recognized token name", ErrorSeverity.WARNING),
	/**
	 * Compiler Error 176.
	 *
	 * <p>'<em>name</em>' is not a recognized mode name</p>
	 *
	 * <pre>TOKEN: 'a' -> mode(MODE1); // warning 176</pre>
	 */
	CONSTANT_VALUE_IS_NOT_A_RECOGNIZED_MODE_NAME(176, "'<arg>' is not a recognized mode name", ErrorSeverity.WARNING),
	/**
	 * Compiler Error 177.
	 *
	 * <p>'<em>name</em>' is not a recognized channel name</p>
	 *
	 * <pre>TOKEN: 'a' -> channel(TOKEN1); // warning 177</pre>
	 */
	CONSTANT_VALUE_IS_NOT_A_RECOGNIZED_CHANNEL_NAME(177, "'<arg>' is not a recognized channel name", ErrorSeverity.WARNING),
	/*
	* Compiler Warning 178.
	*
	* <p>duplicated command '<em>command</em>'</p>
	*
	* <p>TOKEN: 'asdf' -> mode(MODE1), mode(MODE2);</p>
	* */
	DUPLICATED_COMMAND(178, "duplicated command '<arg>'", ErrorSeverity.WARNING),
	/*
	* Compiler Waring 179.
	*
	* <p>incompatible commands '<em>command1</em>' and '<em>command2</em>'</p>
	*
	* <p>T00: 'a00' -> skip, more;</p>
	 */
<<<<<<< HEAD
	INCOMPATIBLE_COMMANDS(179, "incompatible commands '<arg>' and '<arg2>'", ErrorSeverity.WARNING),
=======
	INCOMPATIBLE_COMMANDS(179, "incompatible commands <arg> and <arg2>", ErrorSeverity.WARNING),
	/**
	 * Compiler Warning 180.
	 *
	 * <p>chars "a-f" used multiple times in set [a-fc-m]</p>
	 *
	 * <pre>
	 * A:    [aa-z];   // warning
	 * B:    [a-fc-m]; // warning
	 * </pre>
	 *
	 * TODO: Does not work with fragment rules.
	 */
	CHARACTERS_COLLISION_IN_SET(180, "chars \"<arg>\" used multiple times in set <arg2>", ErrorSeverity.WARNING),
>>>>>>> 9f948c54

	/*
	 * Backward incompatibility errors
	 */

	/**
	 * Compiler Error 200.
	 *
	 * <p>tree grammars are not supported in ANTLR 4</p>
	 *
	 * <p>
	 * This error message is provided as a compatibility notice for users
	 * migrating from ANTLR 3. ANTLR 4 does not support tree grammars, but
	 * instead offers automatically generated parse tree listeners and visitors
	 * as a more maintainable alternative.</p>
	 */
	V3_TREE_GRAMMAR(200, "tree grammars are not supported in ANTLR 4", ErrorSeverity.ERROR),
	/**
	 * Compiler Warning 201.
	 *
	 * <p>
	 * labels in lexer rules are not supported in ANTLR 4; actions cannot
	 * reference elements of lexical rules but you can use
	 * {@link Lexer#getText()} to get the entire text matched for the rule</p>
	 *
	 * <p>
	 * ANTLR 4 uses a DFA for recognition of entire tokens, resulting in faster
	 * and smaller lexers than ANTLR 3 produced. As a result, sub-rules
	 * referenced within lexer rules are not tracked independently, and cannot
	 * be assigned to labels.</p>
	 */
	V3_LEXER_LABEL(201, "labels in lexer rules are not supported in ANTLR 4; " +
		"actions cannot reference elements of lexical rules but you can use " +
		"getText() to get the entire text matched for the rule", ErrorSeverity.WARNING),
	/**
	 * Compiler Warning 202.
	 *
	 * <p>
	 * '{@code tokens {A; B;}}' syntax is now '{@code tokens {A, B}}' in ANTLR
	 * 4</p>
	 *
	 * <p>
	 * ANTLR 4 uses comma-separated token declarations in the {@code tokens{}}
	 * block. This warning appears when the tokens block is written using the
	 * ANTLR 3 syntax of semicolon-terminated token declarations.</p>
	 *
	 * <p>
	 * <strong>NOTE:</strong> ANTLR 4 does not allow a trailing comma to appear following the
	 * last token declared in the {@code tokens{}} block.</p>
	 */
	V3_TOKENS_SYNTAX(202, "'tokens {A; B;}' syntax is now 'tokens {A, B}' in ANTLR 4", ErrorSeverity.WARNING),
	/**
	 * Compiler Error 203.
	 *
	 * <p>
	 * assignments in {@code tokens{}} are not supported in ANTLR 4; use lexical
	 * rule '<em>TokenName</em> : <em>LiteralValue</em>;' instead</p>
	 *
	 * <p>
	 * ANTLR 3 allowed literal tokens to be declared and assigned a value within
	 * the {@code tokens{}} block. ANTLR 4 no longer offers this syntax. When
	 * migrating a grammar from ANTLR 3 to ANTLR 4, any tokens with a literal
	 * value declared in the {@code tokens{}} block should be converted to
	 * standard lexer rules.</p>
	 */
	V3_ASSIGN_IN_TOKENS(203, "assignments in tokens{} are not supported in ANTLR 4; use lexical rule '<arg> : <arg2>;' instead", ErrorSeverity.ERROR),
	/**
	 * Compiler Warning 204.
	 *
	 * <p>
	 * {@code {...}?=>} explicitly gated semantic predicates are deprecated in
	 * ANTLR 4; use {@code {...}?} instead</p>
	 *
	 * <p>
	 * ANTLR 4 treats semantic predicates consistently in a manner similar to
	 * gated semantic predicates in ANTLR 3. When migrating a grammar from ANTLR
	 * 3 to ANTLR 4, all uses of the gated semantic predicate syntax can be
	 * safely converted to the standard semantic predicated syntax, which is the
	 * only form used by ANTLR 4.</p>
	 */
	V3_GATED_SEMPRED(204, "{...}?=> explicitly gated semantic predicates are deprecated in ANTLR 4; use {...}? instead", ErrorSeverity.WARNING),
	/**
	 * Compiler Error 205.
	 *
	 * <p>{@code (...)=>} syntactic predicates are not supported in ANTLR 4</p>
	 *
	 * <p>
	 * ANTLR 4's improved lookahead algorithms do not require the use of
	 * syntactic predicates to disambiguate long lookahead sequences. The
	 * syntactic predicates should be removed when migrating a grammar from
	 * ANTLR 3 to ANTLR 4.</p>
	 */
	V3_SYNPRED(205, "(...)=> syntactic predicates are not supported in ANTLR 4", ErrorSeverity.ERROR),

    // Dependency sorting errors

    /** t1.g4 -> t2.g4 -> t3.g4 ->t1.g4 */
    //CIRCULAR_DEPENDENCY(200, "your grammars contain a circular dependency and cannot be sorted into a valid build order", ErrorSeverity.ERROR),
	;

	/**
	 * The error or warning message, in StringTemplate 4 format using {@code <}
	 * and {@code >} as the delimiters. Arguments for the message may be
	 * referenced using the following names:
	 *
	 * <ul>
	 * <li>{@code arg}: The first template argument</li>
	 * <li>{@code arg2}: The second template argument</li>
	 * <li>{@code arg3}: The third template argument</li>
	 * <li>{@code verbose}: {@code true} if verbose messages were requested; otherwise, {@code false}</li>
	 * <li>{@code exception}: The exception which resulted in the error, if any.</li>
	 * <li>{@code stackTrace}: The stack trace for the exception, when available.</li>
	 * </ul>
	 */
	public final String msg;
	/**
	 * The error or warning number.
	 *
	 * <p>The code should be unique, and following its
	 * use in a release should not be altered or reassigned.</p>
	 */
    public final int code;
	/**
	 * The error severity.
	 */
    public final ErrorSeverity severity;

	/**
	 * Constructs a new {@link ErrorType} with the specified code, message, and
	 * severity.
	 *
	 * @param code The unique error number.
	 * @param msg The error message template.
	 * @param severity The error severity.
	 */
	ErrorType(int code, String msg, ErrorSeverity severity) {
        this.code = code;
		this.msg = msg;
        this.severity = severity;
	}
}<|MERGE_RESOLUTION|>--- conflicted
+++ resolved
@@ -1054,24 +1054,20 @@
 	*
 	* <p>T00: 'a00' -> skip, more;</p>
 	 */
-<<<<<<< HEAD
 	INCOMPATIBLE_COMMANDS(179, "incompatible commands '<arg>' and '<arg2>'", ErrorSeverity.WARNING),
-=======
-	INCOMPATIBLE_COMMANDS(179, "incompatible commands <arg> and <arg2>", ErrorSeverity.WARNING),
 	/**
 	 * Compiler Warning 180.
 	 *
-	 * <p>chars "a-f" used multiple times in set [a-fc-m]</p>
-	 *
-	 * <pre>
-	 * A:    [aa-z];   // warning
-	 * B:    [a-fc-m]; // warning
-	 * </pre>
-	 *
-	 * TODO: Does not work with fragment rules.
-	 */
-	CHARACTERS_COLLISION_IN_SET(180, "chars \"<arg>\" used multiple times in set <arg2>", ErrorSeverity.WARNING),
->>>>>>> 9f948c54
+	 * <p>chars '"a-f"' used multiple times in set '[a-fc-m]'</p>
+	 *
+	 * <pre>
+	 * A:    [aa-z];   // warning 180
+	 * B:    [a-fc-m]; // warning 180
+	 * </pre>
+	 *
+	 * <p>TODO: Does not work with fragment rules.</p>
+	 */
+	CHARACTERS_COLLISION_IN_SET(180, "chars '\"<arg>\"' used multiple times in set: <arg2>", ErrorSeverity.WARNING),
 
 	/*
 	 * Backward incompatibility errors
