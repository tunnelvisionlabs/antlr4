/*
 * Copyright (c) 2012 The ANTLR Project. All rights reserved.
 * Use of this file is governed by the BSD-3-Clause license that
 * can be found in the LICENSE.txt file in the project root.
 */
package org.antlr.v4.tool;

import org.antlr.v4.Tool;
import org.antlr.v4.runtime.Lexer;

/**
 * A complex enumeration of all the error messages that the tool can issue.
 * <p>
 * When adding error messages, also add a description of the message to the
 * Wiki with a location under the Wiki page
 * <a href="http://www.antlr.org/wiki/display/ANTLR4/Errors+Reported+by+the+ANTLR+Tool">Errors Reported by the ANTLR Tool</a>.
 *
 * @author Jim Idle &lt;jimi@temporal-wave.com&gt;, Terence Parr
 * @since 4.0
 */
public enum ErrorType {
	/*
	 * Tool errors
	 */

	/**
	 * Compiler Error 1.
	 *
	 * <p>cannot write file '<em>filename</em>': <em>reason</em></p>
	 */
	CANNOT_WRITE_FILE(1, "cannot write file '<arg>': <arg2>", ErrorSeverity.ERROR),
	/**
	 * Compiler Error 2.
	 *
	 * <p>unknown command-line option '<em>option</em>'</p>
	 */
	INVALID_CMDLINE_ARG(2, "unknown command-line option '<arg>'", ErrorSeverity.ERROR),
	/**
	 * Compiler Error 3.
	 *
	 * <p>cannot find tokens file '<em>filename</em>' given for '<em>arg2</em>'</p>
	 */
	CANNOT_FIND_TOKENS_FILE_GIVEN_ON_CMDLINE(3, "cannot find tokens file '<arg>' given for '<arg2>'", ErrorSeverity.ERROR),
	/**
	 * Compiler Error 4.
	 *
	 * <p>error reading tokens file '<em>filename</em>': <em>reason</em></p>
	 */
	ERROR_READING_TOKENS_FILE(4, "error reading tokens file '<arg>': <arg2>", ErrorSeverity.ERROR),
	/**
	 * Compiler Error 5.
	 *
	 * <p>directory not found: <em>directory</em></p>
	 */
	DIR_NOT_FOUND(5, "directory not found: <arg>", ErrorSeverity.ERROR),
	/**
	 * Compiler Error 6.
	 *
	 * <p>output directory is a file: <em>filename</em></p>
	 */
	OUTPUT_DIR_IS_FILE(6, "output directory is a file: <arg>", ErrorSeverity.ERROR),
	/**
	 * Compiler Error 7.
	 *
	 * <p>cannot find or open file: <em>filename</em></p>
	 */
	CANNOT_OPEN_FILE(7, "cannot find or open file: <arg><if(exception&&verbose)>; reason: <exception><endif>", ErrorSeverity.ERROR),
	/**
	 * Compiler Error 8.
	 *
	 * <p>
	 * grammar name '<em>name</em>' and file name '<em>filename</em>' differ</p>
	 */
	FILE_AND_GRAMMAR_NAME_DIFFER(8, "grammar name '<arg>' and file name '<arg2>' differ", ErrorSeverity.ERROR),
	/**
	 * Compiler Error 9.
	 *
	 * <p>invalid {@code -Dname=value} syntax: '<em>syntax</em>'</p>
	 */
	BAD_OPTION_SET_SYNTAX(9, "invalid -Dname=value syntax: '<arg>'", ErrorSeverity.ERROR),
	/**
	 * Compiler Error 10.
	 *
	 * <p>warning treated as error</p>
	 */
	WARNING_TREATED_AS_ERROR(10, "warning treated as error", ErrorSeverity.ERROR_ONE_OFF),
	/**
	 * Compiler Error 11.
	 *
	 * <p>error reading imported grammar '<em>arg</em>' referenced in '<em>arg2</em>'</p>
	 */
	ERROR_READING_IMPORTED_GRAMMAR(11, "error reading imported grammar '<arg>' referenced in '<arg2>'", ErrorSeverity.ERROR),

	/**
	 * Compiler Error 20.
	 *
	 * <p>internal error: <em>message</em></p>
	 */
	INTERNAL_ERROR(20, "internal error: <arg> <arg2><if(exception&&verbose)>: <exception>" +
				   "<stackTrace; separator=\"\\n\"><endif>", ErrorSeverity.ERROR),
	/**
	 * Compiler Error 21.
	 *
	 * <p>.tokens file syntax error <em>filename</em>: <em>message</em></p>
	 */
	TOKENS_FILE_SYNTAX_ERROR(21, ".tokens file syntax error <arg>:<arg2>", ErrorSeverity.ERROR),
	/**
	 * Compiler Warning 22.
	 *
	 * <p>template error: <em>message</em></p>
	 */
	STRING_TEMPLATE_WARNING(22, "template error: <arg> <arg2><if(exception&&verbose)>: <exception>" +
				   "<stackTrace; separator=\"\\n\"><endif>", ErrorSeverity.WARNING),

	/*
	 * Code generation errors
	 */

	/**
	 * Compiler Error 30.
	 *
	 * <p>can't find code generation templates: <em>group</em></p>
	 */
	MISSING_CODE_GEN_TEMPLATES(30, "can't find code generation templates: <arg>", ErrorSeverity.ERROR),
	/**
	 * Compiler Error 31.
	 *
	 * <p>
	 * ANTLR cannot generate '<em>language</em>' code as of version
	 * <em>version</em></p>
	 */
	CANNOT_CREATE_TARGET_GENERATOR(31, "ANTLR cannot generate '<arg>' code as of version "+ Tool.VERSION, ErrorSeverity.ERROR),
	/**
	 * Compiler Error 32.
	 *
	 * <p>
	 * code generation template '<em>template</em>' has missing, misnamed, or
	 * incomplete arg list; missing '<em>field</em>'</p>
	 */
	CODE_TEMPLATE_ARG_ISSUE(32, "code generation template '<arg>' has missing, misnamed, or incomplete arg list; missing '<arg2>'", ErrorSeverity.ERROR),
	/**
	 * Compiler Error 33.
	 *
	 * <p>missing code generation template '<em>template</em>'</p>
	 */
	CODE_GEN_TEMPLATES_INCOMPLETE(33, "missing code generation template '<arg>'", ErrorSeverity.ERROR),
	/**
	 * Compiler Error 34.
	 *
	 * <p>
	 * no mapping to template name for output model class '<em>class</em>'</p>
	 */
	NO_MODEL_TO_TEMPLATE_MAPPING(34, "no mapping to template name for output model class '<arg>'", ErrorSeverity.ERROR),

	/*
	 * Grammar errors
	 */

	/**
	 * Compiler Error 50.
	 *
	 * <p>syntax error: <em>message</em></p>
	 */
	SYNTAX_ERROR(50, "syntax error: <arg>", ErrorSeverity.ERROR),
	/**
	 * Compiler Error 51.
	 *
	 * <p>rule '<em>rule</em>' redefinition; previous at line <em>line</em></p>
	 */
	RULE_REDEFINITION(51, "rule '<arg>' redefinition; previous at line <arg2>", ErrorSeverity.ERROR),
	/**
	 * Compiler Error 52.
	 *
	 * <p>lexer rule '<em>rule</em>' not allowed in parser</p>
	 */
	LEXER_RULES_NOT_ALLOWED(52, "lexer rule '<arg>' not allowed in parser", ErrorSeverity.ERROR),
	/**
	 * Compiler Error 53.
	 *
	 * <p>parser rule '<em>rule</em>' not allowed in lexer</p>
	 */
	PARSER_RULES_NOT_ALLOWED(53, "parser rule '<arg>' not allowed in lexer", ErrorSeverity.ERROR),
	/**
	 * Compiler Error 54.
	 *
	 * <p>
	 * repeated grammar prequel spec ({@code options}, {@code tokens}, or
	 * {@code import}); please merge</p>
	 */
    REPEATED_PREQUEL(54, "repeated grammar prequel spec (options, tokens, or import); please merge", ErrorSeverity.ERROR),
	/**
	 * Compiler Error 56.
	 *
	 * <p>reference to undefined rule: <em>rule</em></p>
	 *
	 * @see #PARSER_RULE_REF_IN_LEXER_RULE
	 */
	UNDEFINED_RULE_REF(56, "reference to undefined rule: <arg>", ErrorSeverity.ERROR),
	/**
	 * Compiler Error 57.
	 *
	 * <p>
	 * reference to undefined rule '<em>rule</em>' in non-local ref
	 * '<em>reference</em>'</p>
	 */
	UNDEFINED_RULE_IN_NONLOCAL_REF(57, "reference to undefined rule '<arg>' in non-local ref '<arg3>'", ErrorSeverity.ERROR),
	/**
	 * Compiler Error 60.
	 *
	 * <p>token names must start with an uppercase letter: <em>name</em></p>
	 */
    TOKEN_NAMES_MUST_START_UPPER(60, "token names must start with an uppercase letter: <arg>", ErrorSeverity.ERROR),
	/**
	 * Compiler Error 63.
	 *
	 * <p>
	 * unknown attribute reference '<em>attribute</em>' in
	 * '<em>expression</em>'</p>
	 */
	UNKNOWN_SIMPLE_ATTRIBUTE(63, "unknown attribute reference '<arg>' in '<arg2>'", ErrorSeverity.ERROR),
	/**
	 * Compiler Error 64.
	 *
	 * <p>
	 * parameter '<em>parameter</em>' of rule '<em>rule</em>' is not accessible
	 * in this scope: <em>expression</em></p>
	 */
	INVALID_RULE_PARAMETER_REF(64, "parameter '<arg>' of rule '<arg2>' is not accessible in this scope: <arg3>", ErrorSeverity.ERROR),
	/**
	 * Compiler Error 65.
	 *
	 * <p>
	 * unknown attribute '<em>attribute</em>' for rule '<em>rule</em>' in
	 * '<em>expression</em>'</p>
	 */
	UNKNOWN_RULE_ATTRIBUTE(65, "unknown attribute '<arg>' for rule '<arg2>' in '<arg3>'", ErrorSeverity.ERROR),
	/**
	 * Compiler Error 66.
	 *
	 * <p>
	 * attribute '<em>attribute</em>' isn't a valid property in
	 * '<em>expression</em>'</p>
	 */
    UNKNOWN_ATTRIBUTE_IN_SCOPE(66, "attribute '<arg>' isn't a valid property in '<arg2>'", ErrorSeverity.ERROR),
	/**
	 * Compiler Error 67.
	 *
	 * <p>
	 * missing attribute access on rule reference '<em>rule</em>' in
	 * '<em>expression</em>'</p>
	 */
	ISOLATED_RULE_REF(67, "missing attribute access on rule reference '<arg>' in '<arg2>'", ErrorSeverity.ERROR),
	/**
	 * Compiler Error 69.
	 *
	 * <p>label '<em>label</em>' conflicts with rule with same name</p>
	 */
	LABEL_CONFLICTS_WITH_RULE(69, "label '<arg>' conflicts with rule with same name", ErrorSeverity.ERROR),
	/**
	 * Compiler Error 70.
	 *
	 * <p>label '<em>label</em>' conflicts with token with same name</p>
	 */
	LABEL_CONFLICTS_WITH_TOKEN(70, "label '<arg>' conflicts with token with same name", ErrorSeverity.ERROR),
	/**
	 * Compiler Error 72.
	 *
	 * <p>label '<em>label</em>' conflicts with parameter with same name</p>
	 */
	LABEL_CONFLICTS_WITH_ARG(72, "label '<arg>' conflicts with parameter with same name", ErrorSeverity.ERROR),
	/**
	 * Compiler Error 73.
	 *
	 * <p>label '<em>label</em>' conflicts with return value with same name</p>
	 */
	LABEL_CONFLICTS_WITH_RETVAL(73, "label '<arg>' conflicts with return value with same name", ErrorSeverity.ERROR),
	/**
	 * Compiler Error 74.
	 *
	 * <p>label '<em>label</em>' conflicts with local with same name</p>
	 */
	LABEL_CONFLICTS_WITH_LOCAL(74, "label '<arg>' conflicts with local with same name", ErrorSeverity.ERROR),
	/**
	 * Compiler Error 75.
	 *
	 * <p>
	 * label '<em>label</em>' type mismatch with previous definition:
	 * <em>message</em></p>
	 */
	LABEL_TYPE_CONFLICT(75, "label '<arg>' type mismatch with previous definition: <arg2>", ErrorSeverity.ERROR),
	/**
	 * Compiler Error 76.
	 *
	 * <p>
	 * return value '<em>name</em>' conflicts with parameter with same name</p>
	 */
	RETVAL_CONFLICTS_WITH_ARG(76, "return value '<arg>' conflicts with parameter with same name", ErrorSeverity.ERROR),
	/**
	 * Compiler Error 79.
	 *
	 * <p>missing argument(s) on rule reference: <em>rule</em></p>
	 */
	MISSING_RULE_ARGS(79, "missing argument(s) on rule reference: <arg>", ErrorSeverity.ERROR),
	/**
	 * Compiler Error 80.
	 *
	 * <p>rule '<em>rule</em>' has no defined parameters</p>
	 */
	RULE_HAS_NO_ARGS(80, "rule '<arg>' has no defined parameters", ErrorSeverity.ERROR),
	/**
	 * Compiler Warning 83.
	 *
	 * <p>unsupported option '<em>option</em>'</p>
	 */
	ILLEGAL_OPTION(83, "unsupported option '<arg>'", ErrorSeverity.WARNING),
	/**
	 * Compiler Warning 84.
	 *
	 * <p>unsupported option value '<em>name</em>=<em>value</em>'</p>
	 */
	ILLEGAL_OPTION_VALUE(84, "unsupported option value '<arg>=<arg2>'", ErrorSeverity.WARNING),
	/**
	 * Compiler Error 94.
	 *
	 * <p>redefinition of '<em>action</em>' action</p>
	 */
    ACTION_REDEFINITION(94, "redefinition of '<arg>' action", ErrorSeverity.ERROR),
	/**
	 * Compiler Error 99.
	 *
	 * <p>This error may take any of the following forms.</p>
	 *
	 * <ul>
	 * <li>grammar '<em>grammar</em>' has no rules</li>
	 * <li>implicitly generated grammar '<em>grammar</em>' has no rules</li>
	 * </ul>
	 */
	NO_RULES(99, "<if(arg2.implicitLexerOwner)>implicitly generated <endif>grammar '<arg>' has no rules", ErrorSeverity.ERROR),
	/**
	 * Compiler Error 105.
	 *
	 * <p>
	 * reference to undefined grammar in rule reference:
	 * <em>grammar</em>.<em>rule</em></p>
	 */
	NO_SUCH_GRAMMAR_SCOPE(105, "reference to undefined grammar in rule reference: <arg>.<arg2>", ErrorSeverity.ERROR),
	/**
	 * Compiler Error 106.
	 *
	 * <p>rule '<em>rule</em>' is not defined in grammar '<em>grammar</em>'</p>
	 */
	NO_SUCH_RULE_IN_SCOPE(106, "rule '<arg2>' is not defined in grammar '<arg>'", ErrorSeverity.ERROR),
	/**
	 * Compiler Warning 108.
	 *
	 * <p>token name '<em>Token</em>' is already defined</p>
	 */
	TOKEN_NAME_REASSIGNMENT(108, "token name '<arg>' is already defined", ErrorSeverity.WARNING),
	/**
	 * Compiler Warning 109.
	 *
	 * <p>options ignored in imported grammar '<em>grammar</em>'</p>
	 */
	OPTIONS_IN_DELEGATE(109, "options ignored in imported grammar '<arg>'", ErrorSeverity.WARNING),
	/**
	 * Compiler Error 110.
	 *
	 * <p>
	 * can't find or load grammar <em>grammar</em></p>
	 */
	CANNOT_FIND_IMPORTED_GRAMMAR(110, "can't find or load grammar '<arg>'", ErrorSeverity.ERROR),
	/**
	 * Compiler Error 111.
	 *
	 * <p>
	 * <em>grammartype</em> grammar '<em>grammar1</em>' cannot import
	 * <em>grammartype</em> grammar '<em>grammar2</em>'</p>
	 */
	INVALID_IMPORT(111, "<arg.typeString> grammar '<arg.name>' cannot import <arg2.typeString> grammar '<arg2.name>'", ErrorSeverity.ERROR),
	/**
	 * Compiler Error 113.
	 *
	 * <p>
	 * <em>grammartype</em> grammar '<em>grammar1</em>' and imported
	 * <em>grammartype</em> grammar '<em>grammar2</em>' both generate
	 * '<em>recognizer</em>'</p>
	 */
	IMPORT_NAME_CLASH(113, "<arg.typeString> grammar '<arg.name>' and imported <arg2.typeString> grammar '<arg2.name>' both generate '<arg2.recognizerName>'", ErrorSeverity.ERROR),
	/**
	 * Compiler Error 114.
	 *
	 * <p>cannot find tokens file '<em>filename</em>'</p>
	 */
<<<<<<< HEAD
	CANNOT_FIND_TOKENS_FILE_REFD_IN_GRAMMAR(160, "cannot find tokens file '<arg>'", ErrorSeverity.ERROR),
=======
	CANNOT_FIND_TOKENS_FILE_REFD_IN_GRAMMAR(114, "cannot find tokens file <arg>", ErrorSeverity.ERROR),
>>>>>>> b8fd5478
	/**
	 * Compiler Warning 118.
	 *
	 * <p>
	 * all operators of alt '<em>alt</em>' of left-recursive rule must have same
	 * associativity</p>
	 *
	 * @deprecated This warning is no longer applicable with the current syntax for specifying associativity.
	 */
	@Deprecated
	ALL_OPS_NEED_SAME_ASSOC(118, "all operators of alt '<arg>' of left-recursive rule must have same associativity", ErrorSeverity.WARNING),
	/**
	 * Compiler Error 119.
	 *
	 * <p>
	 * The following sets of rules are mutually left-recursive
	 * <em>[rules]</em></p>
	 */
	LEFT_RECURSION_CYCLES(119, "The following sets of rules are mutually left-recursive <arg:{c| [<c:{r|<r.name>}; separator=\", \">]}; separator=\" and \">", ErrorSeverity.ERROR),
	/**
	 * Compiler Error 120.
	 *
	 * <p>lexical modes are only allowed in lexer grammars</p>
	 */
	MODE_NOT_IN_LEXER(120, "lexical modes are only allowed in lexer grammars", ErrorSeverity.ERROR),
	/**
	 * Compiler Error 121.
	 *
	 * <p>cannot find an attribute name in attribute declaration</p>
	 */
	CANNOT_FIND_ATTRIBUTE_NAME_IN_DECL(121, "cannot find an attribute name in attribute declaration", ErrorSeverity.ERROR),
	/**
	 * Compiler Error 122.
	 *
	 * <p>rule '<em>rule</em>': must label all alternatives or none</p>
	 */
	RULE_WITH_TOO_FEW_ALT_LABELS(122, "rule '<arg>': must label all alternatives or none", ErrorSeverity.ERROR),
	/**
	 * Compiler Error 123.
	 *
	 * <p>
	 * rule alt label '<em>label</em>' redefined in rule '<em>rule1</em>',
	 * originally in rule '<em>rule2</em>'</p>
	 */
	ALT_LABEL_REDEF(123, "rule alt label '<arg>' redefined in rule '<arg2>', originally in rule '<arg3>'", ErrorSeverity.ERROR),
	/**
	 * Compiler Error 124.
	 *
	 * <p>
	 * rule alt label '<em>label</em>' conflicts with rule '<em>rule</em>'</p>
	 */
	ALT_LABEL_CONFLICTS_WITH_RULE(124, "rule alt label '<arg>' conflicts with rule '<arg2>'", ErrorSeverity.ERROR),
	/**
	 * Compiler Warning 125.
	 *
	 * <p>implicit definition of token '<em>Token</em>' in parser</p>
	 */
	IMPLICIT_TOKEN_DEFINITION(125, "implicit definition of token '<arg>' in parser", ErrorSeverity.WARNING),
	/**
	 * Compiler Error 126.
	 *
	 * <p>
	 * cannot create implicit token for string literal in non-combined grammar:
	 * <em>literal</em></p>
	 */
	IMPLICIT_STRING_DEFINITION(126, "cannot create implicit token for string literal in non-combined grammar: <arg>", ErrorSeverity.ERROR),
	/**
	 * Compiler Error 128.
	 *
	 * <p>
	 * attribute references not allowed in lexer actions:
	 * <em>expression</em></p>
	 */
	ATTRIBUTE_IN_LEXER_ACTION(128, "attribute references not allowed in lexer actions: $<arg>", ErrorSeverity.ERROR),
	/**
	 * Compiler Error 130.
	 *
	 * <p>label '<em>label</em>' assigned to a block which is not a set</p>
	 */
	LABEL_BLOCK_NOT_A_SET(130, "label '<arg>' assigned to a block which is not a set", ErrorSeverity.ERROR),
	/**
	 * Compiler Warning 131.
	 *
	 * <p>This warning may take any of the following forms.</p>
	 *
	 * <ul>
	 * <li>greedy block {@code ()*} contains wildcard; the non-greedy syntax {@code ()*?} may be preferred</li>
	 * <li>greedy block {@code ()+} contains wildcard; the non-greedy syntax {@code ()+?} may be preferred</li>
	 * </ul>
	 */
	EXPECTED_NON_GREEDY_WILDCARD_BLOCK(131, "greedy block ()<arg> contains wildcard; the non-greedy syntax ()<arg>? may be preferred", ErrorSeverity.WARNING),
	/**
	 * Compiler Error 132.
	 *
	 * <p>
	 * action in lexer rule '<em>rule</em>' must be last element of single
	 * outermost alt</p>
	 *
	 * @deprecated This error is no longer issued by ANTLR 4.2.
	 */
	@Deprecated
	LEXER_ACTION_PLACEMENT_ISSUE(132, "action in lexer rule '<arg>' must be last element of single outermost alt", ErrorSeverity.ERROR),
	/**
	 * Compiler Error 133.
	 *
	 * <p>
	 * {@code ->command} in lexer rule '<em>rule</em>' must be last element of
	 * single outermost alt</p>
	 */
	LEXER_COMMAND_PLACEMENT_ISSUE(133, "->command in lexer rule '<arg>' must be last element of single outermost alt", ErrorSeverity.ERROR),
	/**
	 * Compiler Error 134.
	 *
	 * <p>
	 * symbol '<em>symbol</em>' conflicts with generated code in target language
	 * or runtime</p>
	 *
	 * <p>
	 * Note: This error has the same number as the unrelated error
	 * {@link #UNSUPPORTED_REFERENCE_IN_LEXER_SET}.</p>
	 */
	USE_OF_BAD_WORD(134, "symbol '<arg>' conflicts with generated code in target language or runtime", ErrorSeverity.ERROR),
	/**
	 * Compiler Error 183.
	 *
	 * <p>rule reference '<em>rule</em>' is not currently supported in a set</p>
	 *
	 * <p>
	 * Note: This error has the same number as the unrelated error
	 * {@link #USE_OF_BAD_WORD}.</p>
	 */
<<<<<<< HEAD
	UNSUPPORTED_REFERENCE_IN_LEXER_SET(134, "rule reference '<arg>' is not currently supported in a set", ErrorSeverity.ERROR),
=======
	UNSUPPORTED_REFERENCE_IN_LEXER_SET(183, "rule reference <arg> is not currently supported in a set", ErrorSeverity.ERROR),
>>>>>>> b8fd5478
	/**
	 * Compiler Error 135.
	 *
	 * <p>cannot assign a value to list label '<em>label</em>'</p>
	 */
	ASSIGNMENT_TO_LIST_LABEL(135, "cannot assign a value to list label '<arg>'", ErrorSeverity.ERROR),
	/**
	 * Compiler Error 136.
	 *
	 * <p>return value '<em>name</em>' conflicts with rule with same name</p>
	 */
	RETVAL_CONFLICTS_WITH_RULE(136, "return value '<arg>' conflicts with rule with same name", ErrorSeverity.ERROR),
	/**
	 * Compiler Error 137.
	 *
	 * <p>return value '<em>name</em>' conflicts with token with same name</p>
	 */
	RETVAL_CONFLICTS_WITH_TOKEN(137, "return value '<arg>' conflicts with token with same name", ErrorSeverity.ERROR),
	/**
	 * Compiler Error 138.
	 *
	 * <p>parameter '<em>parameter</em>' conflicts with rule with same name</p>
	 */
	ARG_CONFLICTS_WITH_RULE(138, "parameter '<arg>' conflicts with rule with same name", ErrorSeverity.ERROR),
	/**
	 * Compiler Error 139.
	 *
	 * <p>parameter '<em>parameter</em>' conflicts with token with same name</p>
	 */
	ARG_CONFLICTS_WITH_TOKEN(139, "parameter '<arg>' conflicts with token with same name", ErrorSeverity.ERROR),
	/**
	 * Compiler Error 140.
	 *
	 * <p>local '<em>local</em>' conflicts with rule with same name</p>
	 */
	LOCAL_CONFLICTS_WITH_RULE(140, "local '<arg>' conflicts with rule with same name", ErrorSeverity.ERROR),
	/**
	 * Compiler Error 141.
	 *
	 * <p>local '<em>local</em>' conflicts with rule token same name</p>
	 */
	LOCAL_CONFLICTS_WITH_TOKEN(141, "local '<arg>' conflicts with rule token same name", ErrorSeverity.ERROR),
	/**
	 * Compiler Error 142.
	 *
	 * <p>local '<em>local</em>' conflicts with parameter with same name</p>
	 */
	LOCAL_CONFLICTS_WITH_ARG(142, "local '<arg>' conflicts with parameter with same name", ErrorSeverity.ERROR),
	/**
	 * Compiler Error 143.
	 *
	 * <p>local '<em>local</em>' conflicts with return value with same name</p>
	 */
	LOCAL_CONFLICTS_WITH_RETVAL(143, "local '<arg>' conflicts with return value with same name", ErrorSeverity.ERROR),
	/**
	 * Compiler Error 144.
	 *
	 * <p>
	 * multi-character literals are not allowed in lexer sets:
	 * <em>literal</em></p>
	 */
	INVALID_LITERAL_IN_LEXER_SET(144, "multi-character literals are not allowed in lexer sets: <arg>", ErrorSeverity.ERROR),
	/**
	 * Compiler Error 145.
	 *
	 * <p>
	 * lexer mode '<em>mode</em>' must contain at least one non-fragment
	 * rule</p>
	 *
	 * <p>
	 * Every lexer mode must contain at least one rule which is not declared
	 * with the {@code fragment} modifier.</p>
	 */
	MODE_WITHOUT_RULES(145, "lexer mode '<arg>' must contain at least one non-fragment rule", ErrorSeverity.ERROR),
	/**
	 * Compiler Warning 146.
	 *
	 * <p>non-fragment lexer rule '<em>rule</em>' can match the empty string</p>
	 *
	 * <p>All non-fragment lexer rules must match at least one character.</p>
	 *
	 * <p>The following example shows this error.</p>
	 *
	 * <pre>
	 * Whitespace : [ \t]+;  // ok
	 * Whitespace : [ \t];   // ok
	 *
	 * fragment WS : [ \t]*; // ok
	 *
	 * Whitespace : [ \t]*;  // error 146
	 * </pre>
	 */
	EPSILON_TOKEN(146, "non-fragment lexer rule '<arg>' can match the empty string", ErrorSeverity.WARNING),
	/**
	 * Compiler Error 147.
	 *
	 * <p>
	 * left recursive rule '<em>rule</em>' must contain an alternative which is
	 * not left recursive</p>
	 *
	 * <p>Left-recursive rules must contain at least one alternative which is not
	 * left recursive.</p>
	 *
	 * <p>The following rule produces this error.</p>
	 *
	 * <pre>
	 * // error 147:
	 * a : a ID
	 *   | a INT
	 *   ;
	 * </pre>
	 */
	NO_NON_LR_ALTS(147, "left recursive rule '<arg>' must contain an alternative which is not left recursive", ErrorSeverity.ERROR),
	/**
	 * Compiler Error 148.
	 *
	 * <p>
	 * left recursive rule '<em>rule</em>' contains a left recursive alternative
	 * which can be followed by the empty string</p>
	 *
	 * <p>In left-recursive rules, all left-recursive alternatives must match at
	 * least one symbol following the recursive rule invocation.</p>
	 *
	 * <p>The following rule produces this error.</p>
	 *
	 * <pre>
	 * a : ID    // ok        (alternative is not left recursive)
	 *   | a INT // ok        (a must be follow by INT)
	 *   | a ID? // error 148 (the ID following a is optional)
	 *   ;
	 * </pre>
	 */
	EPSILON_LR_FOLLOW(148, "left recursive rule '<arg>' contains a left recursive alternative which can be followed by the empty string", ErrorSeverity.ERROR),
	/**
	 * Compiler Error 149.
	 *
	 * <p>
	 * lexer command '<em>command</em>' does not exist or is not supported by
	 * the current target</p>
	 *
	 * <p>Each lexer command requires an explicit implementation in the target
	 * templates. This error indicates that the command was incorrectly written
	 * or is not supported by the current target.</p>
	 *
	 * <p>The following rule produces this error.</p>
	 *
	 * <pre>
	 * X : 'foo' -&gt; type(Foo);  // ok
	 * Y : 'foo' -&gt; token(Foo); // error 149 (token is not a supported lexer command)
	 * </pre>
	 *
	 * @since 4.1
	 */
	INVALID_LEXER_COMMAND(149, "lexer command '<arg>' does not exist or is not supported by the current target", ErrorSeverity.ERROR),
	/**
	 * Compiler Error 150.
	 *
	 * <p>missing argument for lexer command '<em>command</em>'</p>
	 *
	 * <p>Some lexer commands require an argument.</p>
	 *
	 * <p>The following rule produces this error.</p>
	 * 
	 * <pre>
	 * X : 'foo' -&gt; type(Foo); // ok
	 * Y : 'foo' -&gt; type;      // error 150 (the type command requires an argument)
	 * </pre>
	 *
	 * @since 4.1
	 */
	MISSING_LEXER_COMMAND_ARGUMENT(150, "missing argument for lexer command '<arg>'", ErrorSeverity.ERROR),
	/**
	 * Compiler Error 151.
	 *
	 * <p>lexer command '<em>command</em>' does not take any arguments</p>
	 *
	 * <p>A lexer command which does not take parameters was invoked with an
	 * argument.</p>
	 *
	 * <p>The following rule produces this error.</p>
	 *
	 * <pre>
	 * X : 'foo' -&gt; popMode;    // ok
	 * Y : 'foo' -&gt; popMode(A); // error 151 (the popMode command does not take an argument)
	 * </pre>
	 *
	 * @since 4.1
	 */
	UNWANTED_LEXER_COMMAND_ARGUMENT(151, "lexer command '<arg>' does not take any arguments", ErrorSeverity.ERROR),
	/**
	 * Compiler Error 152.
	 *
	 * <p>unterminated string literal</p>
	 *
	 * <p>The grammar contains an unterminated string literal.</p>
	 *
	 * <p>The following rule produces this error.</p>
	 *
	 * <pre>
	 * x : 'x'; // ok
	 * y : 'y;  // error 152
	 * </pre>
	 *
	 * @since 4.1
	 */
	UNTERMINATED_STRING_LITERAL(152, "unterminated string literal", ErrorSeverity.ERROR),
	/**
	 * Compiler Error 153.
	 *
	 * <p>
	 * rule '<em>rule</em>' contains a closure with at least one alternative
	 * that can match an empty string</p>
	 *
	 * <p>A rule contains a closure ({@code (...)*}) or positive closure
	 * ({@code (...)+}) around an empty alternative.</p>
	 *
	 * <p>The following rule produces this error.</p>
	 *
	 * <pre>
	 * x  : ;
	 * y  : x+;                                // error 153
	 * z1 : ('foo' | 'bar'? 'bar2'?)*;         // error 153
	 * z2 : ('foo' | 'bar' 'bar2'? | 'bar2')*; // ok
	 * </pre>
	 *
	 * @since 4.1
	 */
	EPSILON_CLOSURE(153, "rule '<arg>' contains a closure with at least one alternative that can match an empty string", ErrorSeverity.ERROR),
	/**
	 * Compiler Warning 154.
	 *
	 * <p>
	 * rule '<em>rule</em>' contains an optional block with at least one
	 * alternative that can match an empty string</p>
	 *
	 * <p>A rule contains an optional block ({@code (...)?}) around an empty
	 * alternative.</p>
	 *
	 * <p>The following rule produces this warning.</p>
	 *
	 * <pre>
	 * x  : ;
	 * y  : x?;                                // warning 154
	 * z1 : ('foo' | 'bar'? 'bar2'?)?;         // warning 154
	 * z2 : ('foo' | 'bar' 'bar2'? | 'bar2')?; // ok
	 * </pre>
	 *
	 * @since 4.1
	 */
	EPSILON_OPTIONAL(154, "rule '<arg>' contains an optional block with at least one alternative that can match an empty string", ErrorSeverity.WARNING),
	/**
	 * Compiler Warning 155.
	 *
	 * <p>
	 * rule '<em>rule</em>' contains a lexer command with an unrecognized
	 * constant value; lexer interpreters may produce incorrect output</p>
	 *
	 * <p>A lexer rule contains a standard lexer command, but the constant value
	 * argument for the command is an unrecognized string. As a result, the
	 * lexer command will be translated as a custom lexer action, preventing the
	 * command from executing in some interpreted modes. The output of the lexer
	 * interpreter may not match the output of the generated lexer.</p>
	 *
	 * <p>The following rule produces this warning.</p>
	 *
	 * <pre>
	 * &#064;members {
	 * public static final int CUSTOM = HIDDEN + 1;
	 * }
	 *
	 * X : 'foo' -&gt; channel(HIDDEN);           // ok
	 * Y : 'bar' -&gt; channel(CUSTOM);           // warning 155
	 * </pre>
	 *
	 * @since 4.2
	 */
	UNKNOWN_LEXER_CONSTANT(155, "rule '<arg>' contains a lexer command with an unrecognized constant value; lexer interpreters may produce incorrect output", ErrorSeverity.WARNING),
	/**
	 * Compiler Error 156.
	 *
	 * <p>invalid escape sequence</p>
	 *
	 * <p>The grammar contains a string literal with an invalid escape sequence.</p>
	 *
	 * <p>The following rule produces this error.</p>
	 *
	 * <pre>
	 * x : 'x';  // ok
	 * y : '\u005Cu'; // error 156
	 * </pre>
	 *
	 * @since 4.2.1
	 */
	INVALID_ESCAPE_SEQUENCE(156, "invalid escape sequence '<arg>'", ErrorSeverity.WARNING),
	/**
	 * Compiler Warning 157.
	 *
	 * <p>rule '<em>rule</em>' contains an 'assoc' element option in an
	 * unrecognized location</p>
	 *
	 * <p>
	 * In ANTLR 4.2, the position of the {@code assoc} element option was moved
	 * from the operator terminal(s) to the alternative itself. This warning is
	 * reported when an {@code assoc} element option is specified on a grammar
	 * element that is not recognized by the current version of ANTLR, and as a
	 * result will simply be ignored.
	 * </p>
	 *
	 * <p>The following rule produces this warning.</p>
	 *
	 * <pre>
	 * x : 'x'
	 *   | x '+'&lt;assoc=right&gt; x   // warning 157
	 *   |&lt;assoc=right&gt; x '*' x   // ok
	 *   ;
	 * </pre>
	 *
	 * @since 4.2.1
	 */
	UNRECOGNIZED_ASSOC_OPTION(157, "rule '<arg>' contains an 'assoc' terminal option in an unrecognized location", ErrorSeverity.WARNING),
	/**
	 * Compiler Warning 158.
	 *
	 * <p>fragment rule '<em>rule</em>' contains an action or command which can
	 * never be executed</p>
	 *
	 * <p>A lexer rule which is marked with the {@code fragment} modifier
	 * contains an embedded action or lexer command. ANTLR lexers only execute
	 * commands and embedded actions located in the top-level matched rule.
	 * Since fragment rules can never be the top-level rule matched by a lexer,
	 * actions or commands placed in these rules can never be executed during
	 * the lexing process.</p>
	 *
	 * <p>The following rule produces this warning.</p>
	 *
	 * <pre>
	 * X1 : 'x' -&gt; more    // ok
	 *    ;
	 * Y1 : 'x' {more();}  // ok
	 *    ;
	 * fragment
	 * X2 : 'x' -&gt; more    // warning 158
	 *    ;
	 * fragment
	 * Y2 : 'x' {more();}  // warning 158
	 *    ;
	 * </pre>
	 *
	 * @since 4.2.1
	 */
	FRAGMENT_ACTION_IGNORED(158, "fragment rule '<arg>' contains an action or command which can never be executed", ErrorSeverity.WARNING),
	/**
	 * Compiler Error 159.
	 *
	 * <p>cannot declare a rule with reserved name '<em>rule</em>'</p>
	 *
	 * <p>A rule was declared with a reserved name.</p>
	 *
	 * <p>The following rule produces this error.</p>
	 *
	 * <pre>
	 * EOF : ' '   // error 159 (EOF is a reserved name)
	 *     ;
	 * </pre>
	 *
	 * @since 4.2.1
	 */
	RESERVED_RULE_NAME(159, "cannot declare a rule with reserved name '<arg>'", ErrorSeverity.ERROR),
	/**
	 * Compiler Error 160.
	 *
	 * <p>reference to parser rule '<em>rule</em>' in lexer rule '<em>name</em>'</p>
	 *
	 * @see #UNDEFINED_RULE_REF
	 */
	PARSER_RULE_REF_IN_LEXER_RULE(160, "reference to parser rule '<arg>' in lexer rule '<arg2>'", ErrorSeverity.ERROR),
	/**
	 * Compiler Error 161.
	 *
	 * <p>channel '<em>name</em>' conflicts with token with same name</p>
	 */
	CHANNEL_CONFLICTS_WITH_TOKEN(161, "channel '<arg>' conflicts with token with same name", ErrorSeverity.ERROR),
	/**
	 * Compiler Error 162.
	 *
	 * <p>channel '<em>name</em>' conflicts with mode with same name</p>
	 */
	CHANNEL_CONFLICTS_WITH_MODE(162, "channel '<arg>' conflicts with mode with same name", ErrorSeverity.ERROR),
	/**
	 * Compiler Error 163.
	 *
	 * <p>custom channels are not supported in parser grammars</p>
	 */
	CHANNELS_BLOCK_IN_PARSER_GRAMMAR(163, "custom channels are not supported in parser grammars", ErrorSeverity.ERROR),
	/**
	 * Compiler Error 164.
	 *
	 * <p>custom channels are not supported in combined grammars</p>
	 */
	CHANNELS_BLOCK_IN_COMBINED_GRAMMAR(164, "custom channels are not supported in combined grammars", ErrorSeverity.ERROR),
	/**
	 * Compiler Error 165.
	 *
	 * <p>rule '<em>rule</em>': must label all alternatives in rules with the same base context, or none</p>
	 */
	RULE_WITH_TOO_FEW_ALT_LABELS_GROUP(165, "rule '<arg>': must label all alternatives in rules with the same base context, or none", ErrorSeverity.ERROR),
	/**
	 * Compiler Error 166.
	 *
	 * <p>rule '<em>rule</em>': baseContext option value must reference a rule</p>
	 */
	BASE_CONTEXT_MUST_BE_RULE_NAME(166, "rule '<arg>': baseContext option value must reference a rule", ErrorSeverity.ERROR),
	/**
	 * Compiler Error 167.
	 *
	 * <p>rule '<em>rule</em>': base context must reference a rule that does not specify a base context</p>
	 */
	BASE_CONTEXT_CANNOT_BE_TRANSITIVE(167, "rule '<arg>': base context must reference a rule that does not specify a base context", ErrorSeverity.ERROR),
	/**
	 * Compiler Error 168.
	 *
	 * <p>rule '<em>rule</em>': lexer rules cannot specify a base context</p>
	 */
	LEXER_RULE_CANNOT_HAVE_BASE_CONTEXT(168, "rule '<arg>': lexer rules cannot specify a base context", ErrorSeverity.ERROR),

	/**
	 * Compiler Error 169.
	 *
	 * <p>rule '<em>rule</em>' is left recursive but doesn't conform to a pattern ANTLR can handle</p>
	 *
	 * @since 4.5
	 */
	NONCONFORMING_LR_RULE(169, "rule '<arg>' is left recursive but doesn't conform to a pattern ANTLR can handle", ErrorSeverity.ERROR),
	/**
	 * Compiler Error 170.
	 *
	 * <pre>
	 * mode M1;
	 * A1: 'a'; // ok
	 * mode M2;
	 * A2: 'a'; // ok
	 * M1: 'b'; // error 170
	 * </pre>
	 *
	 * <p>mode <em>name</em> conflicts with token with same name</p>
	 */
	MODE_CONFLICTS_WITH_TOKEN(170, "mode '<arg>' conflicts with token with same name", ErrorSeverity.ERROR),
	/**
	 * Compiler Error 171.
	 *
	 * <p>can not use or declare token with reserved name</p>
	 *
	 * <p>Reserved names: HIDDEN, DEFAULT_TOKEN_CHANNEL, SKIP, MORE, MAX_CHAR_VALUE, MIN_CHAR_VALUE.
	 *
	 * <p>Can be used but cannot be declared: EOF</p>
	 */
	TOKEN_CONFLICTS_WITH_COMMON_CONSTANTS(171, "cannot use or declare token with reserved name '<arg>'", ErrorSeverity.ERROR),
	/**
	 * Compiler Error 172.
	 *
	 * <p>can not use or declare channel with reserved name</p>
	 *
	 * <p>Reserved names: DEFAULT_MODE, SKIP, MORE, EOF, MAX_CHAR_VALUE, MIN_CHAR_VALUE.
	 *
	 * <p>Can be used but cannot be declared: HIDDEN, DEFAULT_TOKEN_CHANNEL</p>
	 */
	CHANNEL_CONFLICTS_WITH_COMMON_CONSTANTS(172, "cannot use or declare channel with reserved name '<arg>'", ErrorSeverity.ERROR),
	/**
	 * Compiler Error 173.
	 *
	 * <p>can not use or declare mode with reserved name</p>
	 *
	 * <p>Reserved names: HIDDEN, DEFAULT_TOKEN_CHANNEL, SKIP, MORE, MAX_CHAR_VALUE, MIN_CHAR_VALUE.
	 *
	 * <p>Can be used and cannot declared: DEFAULT_MODE</p>
	 */
	MODE_CONFLICTS_WITH_COMMON_CONSTANTS(173, "cannot use or declare mode with reserved name '<arg>'", ErrorSeverity.ERROR),
	/**
	 * Compiler Error 174.
	 *
	 * <p>empty strings not allowed</p>
	 *
	 * <pre>
	 * A: '''test''';
	 * B: '';
	 * C: 'test' '';
	 * D: [];
	 * E: [f-a];
	 * </pre>
	 */
	EMPTY_STRINGS_AND_SETS_NOT_ALLOWED(174, "string literals and sets cannot be empty: <arg>", ErrorSeverity.ERROR),
	/**
	 * Compiler Error 175.
	 *
	 * <p>'<em>name</em>' is not a recognized token name</p>
	 *
	 * <pre>TOKEN: 'a' -> type(CHANNEL1); // warning 175</pre>
	 */
	CONSTANT_VALUE_IS_NOT_A_RECOGNIZED_TOKEN_NAME(175, "'<arg>' is not a recognized token name", ErrorSeverity.WARNING),
	/**
	 * Compiler Error 176.
	 *
	 * <p>'<em>name</em>' is not a recognized mode name</p>
	 *
	 * <pre>TOKEN: 'a' -> mode(MODE1); // warning 176</pre>
	 */
	CONSTANT_VALUE_IS_NOT_A_RECOGNIZED_MODE_NAME(176, "'<arg>' is not a recognized mode name", ErrorSeverity.WARNING),
	/**
	 * Compiler Error 177.
	 *
	 * <p>'<em>name</em>' is not a recognized channel name</p>
	 *
	 * <pre>TOKEN: 'a' -> channel(TOKEN1); // warning 177</pre>
	 */
	CONSTANT_VALUE_IS_NOT_A_RECOGNIZED_CHANNEL_NAME(177, "'<arg>' is not a recognized channel name", ErrorSeverity.WARNING),
	/*
	* Compiler Warning 178.
	*
	* <p>duplicated command '<em>command</em>'</p>
	*
	* <p>TOKEN: 'asdf' -> mode(MODE1), mode(MODE2);</p>
	* */
	DUPLICATED_COMMAND(178, "duplicated command '<arg>'", ErrorSeverity.WARNING),
	/*
	* Compiler Waring 179.
	*
	* <p>incompatible commands '<em>command1</em>' and '<em>command2</em>'</p>
	*
	* <p>T00: 'a00' -> skip, more;</p>
	 */
	INCOMPATIBLE_COMMANDS(179, "incompatible commands '<arg>' and '<arg2>'", ErrorSeverity.WARNING),
	/**
	 * Compiler Warning 180.
	 *
	 * <p>chars '"a-f"' used multiple times in set '[a-fc-m]'</p>
	 *
	 * <pre>
	 * A:    [aa-z];   // warning 180
	 * B:    [a-fc-m]; // warning 180
	 * </pre>
	 *
	 * <p>TODO: Does not work with fragment rules.</p>
	 */
	CHARACTERS_COLLISION_IN_SET(180, "chars '<arg>' used multiple times in set: <arg2>", ErrorSeverity.WARNING),

	/**
	 * Compiler Warning 181
	 *
	 * <p>The token range operator makes no sense in the parser as token types
	 * are not ordered (except in implementation).
	 * </p>
	 *
	 * <pre>
	 * grammar T;
	 * a : 'A'..'Z' ;
	 * </pre>
	 *
	 */
	TOKEN_RANGE_IN_PARSER(181, "token ranges not allowed in parser: <arg>..<arg2>", ErrorSeverity.ERROR),

	/**
	 * Compiler Error 182.
	 *
	 * <p>Unicode properties cannot be part of a lexer charset range</p>
	 *
	 * <pre>
	 * A: [\\p{Letter}-\\p{Number}];
	 * </pre>
	 */
	UNICODE_PROPERTY_NOT_ALLOWED_IN_RANGE(
			182,
			"unicode property escapes not allowed in lexer charset range: <arg>",
			ErrorSeverity.ERROR),

	/*
	 * Backward incompatibility errors
	 */

	/**
	 * Compiler Error 200.
	 *
	 * <p>tree grammars are not supported in ANTLR 4</p>
	 *
	 * <p>
	 * This error message is provided as a compatibility notice for users
	 * migrating from ANTLR 3. ANTLR 4 does not support tree grammars, but
	 * instead offers automatically generated parse tree listeners and visitors
	 * as a more maintainable alternative.</p>
	 */
	V3_TREE_GRAMMAR(200, "tree grammars are not supported in ANTLR 4", ErrorSeverity.ERROR),
	/**
	 * Compiler Warning 201.
	 *
	 * <p>
	 * labels in lexer rules are not supported in ANTLR 4; actions cannot
	 * reference elements of lexical rules but you can use
	 * {@link Lexer#getText()} to get the entire text matched for the rule</p>
	 *
	 * <p>
	 * ANTLR 4 uses a DFA for recognition of entire tokens, resulting in faster
	 * and smaller lexers than ANTLR 3 produced. As a result, sub-rules
	 * referenced within lexer rules are not tracked independently, and cannot
	 * be assigned to labels.</p>
	 */
	V3_LEXER_LABEL(201, "labels in lexer rules are not supported in ANTLR 4; " +
		"actions cannot reference elements of lexical rules but you can use " +
		"getText() to get the entire text matched for the rule", ErrorSeverity.WARNING),
	/**
	 * Compiler Warning 202.
	 *
	 * <p>
	 * '{@code tokens {A; B;}}' syntax is now '{@code tokens {A, B}}' in ANTLR
	 * 4</p>
	 *
	 * <p>
	 * ANTLR 4 uses comma-separated token declarations in the {@code tokens{}}
	 * block. This warning appears when the tokens block is written using the
	 * ANTLR 3 syntax of semicolon-terminated token declarations.</p>
	 *
	 * <p>
	 * <strong>NOTE:</strong> ANTLR 4 does not allow a trailing comma to appear following the
	 * last token declared in the {@code tokens{}} block.</p>
	 */
	V3_TOKENS_SYNTAX(202, "'tokens {A; B;}' syntax is now 'tokens {A, B}' in ANTLR 4", ErrorSeverity.WARNING),
	/**
	 * Compiler Error 203.
	 *
	 * <p>
	 * assignments in {@code tokens{}} are not supported in ANTLR 4; use lexical
	 * rule '<em>TokenName</em> : <em>LiteralValue</em>;' instead</p>
	 *
	 * <p>
	 * ANTLR 3 allowed literal tokens to be declared and assigned a value within
	 * the {@code tokens{}} block. ANTLR 4 no longer offers this syntax. When
	 * migrating a grammar from ANTLR 3 to ANTLR 4, any tokens with a literal
	 * value declared in the {@code tokens{}} block should be converted to
	 * standard lexer rules.</p>
	 */
	V3_ASSIGN_IN_TOKENS(203, "assignments in tokens{} are not supported in ANTLR 4; use lexical rule '<arg> : <arg2>;' instead", ErrorSeverity.ERROR),
	/**
	 * Compiler Warning 204.
	 *
	 * <p>
	 * {@code {...}?=>} explicitly gated semantic predicates are deprecated in
	 * ANTLR 4; use {@code {...}?} instead</p>
	 *
	 * <p>
	 * ANTLR 4 treats semantic predicates consistently in a manner similar to
	 * gated semantic predicates in ANTLR 3. When migrating a grammar from ANTLR
	 * 3 to ANTLR 4, all uses of the gated semantic predicate syntax can be
	 * safely converted to the standard semantic predicated syntax, which is the
	 * only form used by ANTLR 4.</p>
	 */
	V3_GATED_SEMPRED(204, "{...}?=> explicitly gated semantic predicates are deprecated in ANTLR 4; use {...}? instead", ErrorSeverity.WARNING),
	/**
	 * Compiler Error 205.
	 *
	 * <p>{@code (...)=>} syntactic predicates are not supported in ANTLR 4</p>
	 *
	 * <p>
	 * ANTLR 4's improved lookahead algorithms do not require the use of
	 * syntactic predicates to disambiguate long lookahead sequences. The
	 * syntactic predicates should be removed when migrating a grammar from
	 * ANTLR 3 to ANTLR 4.</p>
	 */
	V3_SYNPRED(205, "(...)=> syntactic predicates are not supported in ANTLR 4", ErrorSeverity.ERROR),

    // Dependency sorting errors

    /** t1.g4 -> t2.g4 -> t3.g4 ->t1.g4 */
    //CIRCULAR_DEPENDENCY(200, "your grammars contain a circular dependency and cannot be sorted into a valid build order", ErrorSeverity.ERROR),
	;

	/**
	 * The error or warning message, in StringTemplate 4 format using {@code <}
	 * and {@code >} as the delimiters. Arguments for the message may be
	 * referenced using the following names:
	 *
	 * <ul>
	 * <li>{@code arg}: The first template argument</li>
	 * <li>{@code arg2}: The second template argument</li>
	 * <li>{@code arg3}: The third template argument</li>
	 * <li>{@code verbose}: {@code true} if verbose messages were requested; otherwise, {@code false}</li>
	 * <li>{@code exception}: The exception which resulted in the error, if any.</li>
	 * <li>{@code stackTrace}: The stack trace for the exception, when available.</li>
	 * </ul>
	 */
	public final String msg;
	/**
	 * The error or warning number.
	 *
	 * <p>The code should be unique, and following its
	 * use in a release should not be altered or reassigned.</p>
	 */
    public final int code;
	/**
	 * The error severity.
	 */
    public final ErrorSeverity severity;

	/**
	 * Constructs a new {@link ErrorType} with the specified code, message, and
	 * severity.
	 *
	 * @param code The unique error number.
	 * @param msg The error message template.
	 * @param severity The error severity.
	 */
	ErrorType(int code, String msg, ErrorSeverity severity) {
        this.code = code;
		this.msg = msg;
        this.severity = severity;
	}
}<|MERGE_RESOLUTION|>--- conflicted
+++ resolved
@@ -391,11 +391,7 @@
 	 *
 	 * <p>cannot find tokens file '<em>filename</em>'</p>
 	 */
-<<<<<<< HEAD
-	CANNOT_FIND_TOKENS_FILE_REFD_IN_GRAMMAR(160, "cannot find tokens file '<arg>'", ErrorSeverity.ERROR),
-=======
-	CANNOT_FIND_TOKENS_FILE_REFD_IN_GRAMMAR(114, "cannot find tokens file <arg>", ErrorSeverity.ERROR),
->>>>>>> b8fd5478
+	CANNOT_FIND_TOKENS_FILE_REFD_IN_GRAMMAR(114, "cannot find tokens file '<arg>'", ErrorSeverity.ERROR),
 	/**
 	 * Compiler Warning 118.
 	 *
@@ -527,11 +523,7 @@
 	 * Note: This error has the same number as the unrelated error
 	 * {@link #USE_OF_BAD_WORD}.</p>
 	 */
-<<<<<<< HEAD
-	UNSUPPORTED_REFERENCE_IN_LEXER_SET(134, "rule reference '<arg>' is not currently supported in a set", ErrorSeverity.ERROR),
-=======
-	UNSUPPORTED_REFERENCE_IN_LEXER_SET(183, "rule reference <arg> is not currently supported in a set", ErrorSeverity.ERROR),
->>>>>>> b8fd5478
+	UNSUPPORTED_REFERENCE_IN_LEXER_SET(183, "rule reference '<arg>' is not currently supported in a set", ErrorSeverity.ERROR),
 	/**
 	 * Compiler Error 135.
 	 *
