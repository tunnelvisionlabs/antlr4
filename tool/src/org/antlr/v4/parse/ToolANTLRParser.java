/*
 [The "BSD license"]
 Copyright (c) 2011 Terence Parr
 All rights reserved.

 Redistribution and use in source and binary forms, with or without
 modification, are permitted provided that the following conditions
 are met:

 1. Redistributions of source code must retain the above copyright
    notice, this list of conditions and the following disclaimer.
 2. Redistributions in binary form must reproduce the above copyright
    notice, this list of conditions and the following disclaimer in the
    documentation and/or other materials provided with the distribution.
 3. The name of the author may not be used to endorse or promote products
    derived from this software without specific prior written permission.

 THIS SOFTWARE IS PROVIDED BY THE AUTHOR ``AS IS'' AND ANY EXPRESS OR
 IMPLIED WARRANTIES, INCLUDING, BUT NOT LIMITED TO, THE IMPLIED WARRANTIES
 OF MERCHANTABILITY AND FITNESS FOR A PARTICULAR PURPOSE ARE DISCLAIMED.
 IN NO EVENT SHALL THE AUTHOR BE LIABLE FOR ANY DIRECT, INDIRECT,
 INCIDENTAL, SPECIAL, EXEMPLARY, OR CONSEQUENTIAL DAMAGES (INCLUDING, BUT
 NOT LIMITED TO, PROCUREMENT OF SUBSTITUTE GOODS OR SERVICES; LOSS OF USE,
 DATA, OR PROFITS; OR BUSINESS INTERRUPTION) HOWEVER CAUSED AND ON ANY
 THEORY OF LIABILITY, WHETHER IN CONTRACT, STRICT LIABILITY, OR TORT
 (INCLUDING NEGLIGENCE OR OTHERWISE) ARISING IN ANY WAY OUT OF THE USE OF
 THIS SOFTWARE, EVEN IF ADVISED OF THE POSSIBILITY OF SUCH DAMAGE.
 */

package org.antlr.v4.parse;

import org.antlr.runtime.*;
import org.antlr.v4.Tool;
import org.antlr.v4.tool.ErrorType;

/** Override error handling for use with ANTLR tool itself; leaves
 *  nothing in grammar associated with Tool so others can use in IDEs, ...
 */
public class ToolANTLRParser extends ANTLRParser {
	public Tool tool;

	public ToolANTLRParser(TokenStream input, Tool tool) {
		super(input);
		this.tool = tool;
	}

	@Override
	public void displayRecognitionError(String[] tokenNames,
										RecognitionException e)
	{
		String msg = getParserErrorMessage(this, e);
<<<<<<< HEAD
		if ( paraphrases.size()>0 ) {
			String paraphrase = paraphrases.peek();
=======
		if ( !paraphrases.isEmpty() ) {
			String paraphrase = (String)paraphrases.peek();
>>>>>>> 885f6530
			msg = msg+" while "+paraphrase;
		}
	//	List stack = getRuleInvocationStack(e, this.getClass().getName());
	//	msg += ", rule stack = "+stack;
		tool.errMgr.syntaxError(ErrorType.SYNTAX_ERROR, getSourceName(), e.token, e, msg);
	}

	public String getParserErrorMessage(Parser parser, RecognitionException e) {
		String msg;
		if ( e instanceof NoViableAltException) {
			String name = parser.getTokenErrorDisplay(e.token);
			msg = name+" came as a complete surprise to me";
		}
		else if ( e instanceof v4ParserException) {
			msg = ((v4ParserException)e).msg;
		}
		else {
			msg = parser.getErrorMessage(e, parser.getTokenNames());
		}
		return msg;
	}


}<|MERGE_RESOLUTION|>--- conflicted
+++ resolved
@@ -49,13 +49,8 @@
 										RecognitionException e)
 	{
 		String msg = getParserErrorMessage(this, e);
-<<<<<<< HEAD
-		if ( paraphrases.size()>0 ) {
+		if ( !paraphrases.isEmpty() ) {
 			String paraphrase = paraphrases.peek();
-=======
-		if ( !paraphrases.isEmpty() ) {
-			String paraphrase = (String)paraphrases.peek();
->>>>>>> 885f6530
 			msg = msg+" while "+paraphrase;
 		}
 	//	List stack = getRuleInvocationStack(e, this.getClass().getName());
