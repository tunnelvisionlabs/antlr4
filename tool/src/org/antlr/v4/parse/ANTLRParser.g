/*
 * [The "BSD license"]
 *  Copyright (c) 2012 Terence Parr
 *  Copyright (c) 2012 Sam Harwell
 *  All rights reserved.
 *
 *  Redistribution and use in source and binary forms, with or without
 *  modification, are permitted provided that the following conditions
 *  are met:
 *
 *  1. Redistributions of source code must retain the above copyright
 *     notice, this list of conditions and the following disclaimer.
 *  2. Redistributions in binary form must reproduce the above copyright
 *     notice, this list of conditions and the following disclaimer in the
 *     documentation and/or other materials provided with the distribution.
 *  3. The name of the author may not be used to endorse or promote products
 *     derived from this software without specific prior written permission.
 *
 *  THIS SOFTWARE IS PROVIDED BY THE AUTHOR ``AS IS'' AND ANY EXPRESS OR
 *  IMPLIED WARRANTIES, INCLUDING, BUT NOT LIMITED TO, THE IMPLIED WARRANTIES
 *  OF MERCHANTABILITY AND FITNESS FOR A PARTICULAR PURPOSE ARE DISCLAIMED.
 *  IN NO EVENT SHALL THE AUTHOR BE LIABLE FOR ANY DIRECT, INDIRECT,
 *  INCIDENTAL, SPECIAL, EXEMPLARY, OR CONSEQUENTIAL DAMAGES (INCLUDING, BUT
 *  NOT LIMITED TO, PROCUREMENT OF SUBSTITUTE GOODS OR SERVICES; LOSS OF USE,
 *  DATA, OR PROFITS; OR BUSINESS INTERRUPTION) HOWEVER CAUSED AND ON ANY
 *  THEORY OF LIABILITY, WHETHER IN CONTRACT, STRICT LIABILITY, OR TORT
 *  (INCLUDING NEGLIGENCE OR OTHERWISE) ARISING IN ANY WAY OUT OF THE USE OF
 *  THIS SOFTWARE, EVEN IF ADVISED OF THE POSSIBILITY OF SUCH DAMAGE.
 */

/** The definitive ANTLR v3 grammar to parse ANTLR v4 grammars.
 *  The grammar builds ASTs that are sniffed by subsequent stages.
 */
parser grammar ANTLRParser;

options {
	// Target language is Java, which is the default but being specific
	// here as this grammar is also meant as a good example grammar for
	// for users.
	language      = Java;

	// The output of this grammar is going to be an AST upon which
	// we run a semantic checking phase, then the rest of the analysis
	// including final code generation.
	output        = AST;

	// The vocabulary (tokens and their int token types) we are using
	// for the parser. This is generated by the lexer. The vocab will be extended
	// to include the imaginary tokens below.
	tokenVocab    = ANTLRLexer;

	ASTLabelType  = GrammarAST;
}

// Imaginary Tokens
//
// Imaginary tokens do not exist as far as the lexer is concerned, and it cannot
// generate them. However we sometimes need additional 'tokens' to use as root
// nodes for the AST we are generating. The tokens section is where we
// specify any such tokens
tokens {
    RULE;
	PREC_RULE; // flip to this if we find that it's left-recursive
    RULES;
    RULEMODIFIERS;
    RULEACTIONS;
    BLOCK;
    OPTIONAL;
    CLOSURE;
    POSITIVE_CLOSURE;
    RANGE;
    SET;
    CHAR_RANGE;
    EPSILON;
    ALT;
    ALTLIST;
    ID;
    ARG;
    ARGLIST;
    RET;
	COMBINED;
    INITACTION;
    LABEL;                // $x used in rewrite rules
    TEMPLATE;
    WILDCARD;
    // A generic node indicating a list of something when we don't
    // really need to distinguish what we have a list of as the AST
    // will 'kinow' by context.
    //
    LIST;
    ELEMENT_OPTIONS;      // TOKEN<options>
    RESULT;

    // lexer action stuff
    LEXER_ALT_ACTION;
    LEXER_ACTION_CALL; // ID(foo)
}

// Include the copyright in this source and also the generated source
//
@header {
/*
 [The "BSD licence"]
 Copyright (c) 2005-20012 Terence Parr
 All rights reserved.

 Redistribution and use in source and binary forms, with or without
 modification, are permitted provided that the following conditions
 are met:
 1. Redistributions of source code must retain the above copyright
    notice, this list of conditions and the following disclaimer.
 2. Redistributions in binary form must reproduce the above copyright
    notice, this list of conditions and the following disclaimer in the
    documentation and/or other materials provided with the distribution.
 3. The name of the author may not be used to endorse or promote products
    derived from this software without specific prior written permission.

 THIS SOFTWARE IS PROVIDED BY THE AUTHOR ``AS IS'' AND ANY EXPRESS OR
 IMPLIED WARRANTIES, INCLUDING, BUT NOT LIMITED TO, THE IMPLIED WARRANTIES
 OF MERCHANTABILITY AND FITNESS FOR A PARTICULAR PURPOSE ARE DISCLAIMED.
 IN NO EVENT SHALL THE AUTHOR BE LIABLE FOR ANY DIRECT, INDIRECT,
 INCIDENTAL, SPECIAL, EXEMPLARY, OR CONSEQUENTIAL DAMAGES (INCLUDING, BUT
 NOT LIMITED TO, PROCUREMENT OF SUBSTITUTE GOODS OR SERVICES; LOSS OF USE,
 DATA, OR PROFITS; OR BUSINESS INTERRUPTION) HOWEVER CAUSED AND ON ANY
 THEORY OF LIABILITY, WHETHER IN CONTRACT, STRICT LIABILITY, OR TORT
 (INCLUDING NEGLIGENCE OR OTHERWISE) ARISING IN ANY WAY OUT OF THE USE OF
 THIS SOFTWARE, EVEN IF ADVISED OF THE POSSIBILITY OF SUCH DAMAGE.
*/
package org.antlr.v4.parse;

import org.antlr.v4.tool.*;
import org.antlr.v4.tool.ast.*;
<<<<<<< HEAD
=======

>>>>>>> bca2589b
import java.util.ArrayDeque;
import java.util.Deque;
}

@members {
Deque<String> paraphrases = new ArrayDeque<String>();
public void grammarError(ErrorType etype, org.antlr.runtime.Token token, Object... args) { }
}

// The main entry point for parsing a V3 grammar from top to toe. This is
// the method call from whence to obtain the AST for the parse.
//
grammarSpec
@after {
GrammarAST options = (GrammarAST)$tree.getFirstChildWithType(ANTLRParser.OPTIONS);
if ( options!=null ) {
	Grammar.setNodeOptions($tree, options);
}
}
    :
      // The grammar itself can have a documenation comment, which is the
      // first terminal in the file.
      //
      DOC_COMMENT?

      // Next we should see the type and name of the grammar file that
      // we are about to parse.
      //
      grammarType id SEMI

      // There now follows zero or more declaration sections that should
      // be given to us before the rules are declared
      //
// A number of things can be declared/stated before the grammar rules
// 'proper' are parsed. These include grammar imports (delegate), grammar
// options, imaginary token declarations, global scope declarations,
// and actions such as @header. In this rule we allow any number of
// these constructs in any order so that the grammar author is not
// constrained by some arbitrary order of declarations that nobody
// can remember. In the next phase of the parse, we verify that these
// constructs are valid, not repeated and so on.
      sync ( prequelConstruct sync )*

	  // We should now see at least one ANTLR EBNF style rule
	  // declaration. If the rules are missing we will let the
	  // semantic verification phase tell the user about it.
	  //
	  rules

	  modeSpec*

      // And we force ANTLR to process everything it finds in the input
      // stream by specifying hte need to match End Of File before the
      // parse is complete.
      //
      EOF

      // Having parsed everything in the file and accumulated the relevant
      // subtrees, we can now rewrite everything into the main AST form
      // that our tree walkers are expecting.
      //

      -> ^(grammarType       // The grammar type is our root AST node
             id              // We need to identify the grammar of course
             DOC_COMMENT?    // We may or may not have a global documentation comment for the file
             prequelConstruct* // The set of declarations we accumulated
             rules           // And of course, we need the set of rules we discovered
             modeSpec*
         )
	;

grammarType
@after {
	if ( $tg!=null ) throw new v3TreeGrammarException(tg);
	if ( $t!=null ) ((GrammarRootAST)$tree).grammarType = $t.type;
	else ((GrammarRootAST)$tree).grammarType=COMBINED;
}
    :	(	t=LEXER g=GRAMMAR  -> GRAMMAR<GrammarRootAST>[$g, "LEXER_GRAMMAR"]
		| // A standalone parser specification
		  	t=PARSER g=GRAMMAR -> GRAMMAR<GrammarRootAST>[$g, "PARSER_GRAMMAR"]

		// A combined lexer and parser specification
		| 	g=GRAMMAR          -> GRAMMAR<GrammarRootAST>[$g, "COMBINED_GRAMMAR"]
		|   tg=TREE_GRAMMAR

		)
    ;

// This is the list of all constructs that can be declared before
// the set of rules that compose the grammar, and is invoked 0..n
// times by the grammarPrequel rule.
prequelConstruct
	: // A list of options that affect analysis and/or code generation
	  optionsSpec

    | // A list of grammars to which this grammar will delegate certain
      // parts of the parsing sequence - a set of imported grammars
      delegateGrammars

    | // The declaration of any token types we need that are not already
      // specified by a preceeding grammar, such as when a parser declares
      // imaginary tokens with which to construct the AST, or a rewriting
      // tree parser adds further imaginary tokens to ones defined in a prior
      // {tree} parser.
      tokensSpec

    | // A declaration of language target implemented constructs. All such
      // action sections start with '@' and are given to the language target's
      // StringTemplate group. For instance @parser::header and @lexer::header
      // are gathered here.
      action
    ;

// A list of options that affect analysis and/or code generation
optionsSpec
	:	OPTIONS (option SEMI)* RBRACE -> ^(OPTIONS[$OPTIONS, "OPTIONS"] option+)
    ;

option
    :   id ASSIGN^ optionValue
    ;

// ------------
// Option Value
//
// The actual value of an option - Doh!
//
optionValue
    : // If the option value is a single word that conforms to the
      // lexical rules of token or rule names, then the user may skip quotes
      // and so on. Many option values meet this description
      qid
    | STRING_LITERAL
	| ACTION<ActionAST>
    | INT
    ;

// A list of grammars to which this grammar will delegate certain
// parts of the parsing sequence - a set of imported grammars
delegateGrammars
	: IMPORT delegateGrammar (COMMA delegateGrammar)* SEMI -> ^(IMPORT delegateGrammar+)
	;

// A possibly named grammar file that should be imported to this gramamr
// and delgated to for the rules it specifies
delegateGrammar
    :   id ASSIGN^ id
    |   id
    ;

tokensSpec
	: TOKENS_SPEC id (COMMA id)* COMMA? RBRACE -> ^(TOKENS_SPEC id+)
    | TOKENS_SPEC RBRACE ->
    | TOKENS_SPEC^ v3tokenSpec+ RBRACE!
      {grammarError(ErrorType.V3_TOKENS_SYNTAX, $TOKENS_SPEC);}
	;

v3tokenSpec
	:	id
		(	ASSIGN lit=STRING_LITERAL
            {
            grammarError(ErrorType.V3_ASSIGN_IN_TOKENS, $id.start,
                         $id.text, $lit.getText());
            }
						            	-> id // ignore assignment
		|								-> id
		)
		SEMI
	;

// A declaration of a language target specifc section,
// such as @header, @includes and so on. We do not verify these
// sections, they are just passed on to the language target.
/** Match stuff like @parser::members {int i;} */
action
	:	AT (actionScopeName COLONCOLON)? id ACTION -> ^(AT actionScopeName? id ACTION<ActionAST>)
	;

/** Sometimes the scope names will collide with keywords; allow them as
 *  ids for action scopes.
 */
actionScopeName
	:	id
	|	LEXER	-> ID[$LEXER]
    |   PARSER	-> ID[$PARSER]
	;

modeSpec
    :	MODE id SEMI sync (lexerRule sync)+  -> ^(MODE id lexerRule+)
    ;

rules
    :	sync (rule sync)*
      // Rewrite with an enclosing node as this is good for counting
      // the number of rules and an easy marker for the walker to detect
      // that there are no rules.
      ->^(RULES rule*)
    ;

sync
@init {
	BitSet followSet = computeErrorRecoverySet();
	if ( input.LA(1)!=Token.EOF && !followSet.member(input.LA(1)) ) {
		reportError(new NoViableAltException("",0,0,input));
       	beginResync();
       	consumeUntil(input, followSet);
       	endResync();
	}
}	:
	;

rule:	parserRule
	|	lexerRule
	;

// The specification of an EBNF rule in ANTLR style, with all the
// rule level parameters, declarations, actions, rewrite specs and so
// on.
//
// Note that here we allow any number of rule declaration sections (such
// as scope, returns, etc) in any order and we let the upcoming semantic
// verification of the AST determine if things are repeated or if a
// particular functional element is not valid in the context of the
// grammar type, such as using returns in lexer rules and so on.
parserRule
@init { paraphrases.push("matching a rule"); }
@after {
	paraphrases.pop();
	GrammarAST options = (GrammarAST)$tree.getFirstChildWithType(ANTLRParser.OPTIONS);
	if ( options!=null ) {
		Grammar.setNodeOptions($tree, options);
	}
}
    : // A rule may start with an optional documentation comment
      DOC_COMMENT?

	  // Next comes the rule name. Here we do not distinguish between
	  // parser or lexer rules, the semantic verification phase will
	  // reject any rules that make no sense, such as lexer rules in
	  // a pure parser or tree parser.
	  RULE_REF

	  // Immediately following the rulename, there may be a specification
	  // of input parameters for the rule. We do not do anything with the
	  // parameters here except gather them for future phases such as
	  // semantic verifcation, type assignment etc. We require that
	  // the input parameters are the next syntactically significant element
	  // following the rule id.
	  ARG_ACTION?

	  ruleReturns?

	  throwsSpec?

	  localsSpec?

	  // Now, before the rule specification itself, which is introduced
	  // with a COLON, we may have zero or more configuration sections.
	  // As usual we just accept anything that is syntactically valid for
	  // one form of the rule or another and let the semantic verification
	  // phase throw out anything that is invalid.
// At the rule level, a programmer may specify a number of sections, such
// as scope declarations, rule return elements, @ sections (which may be
// language target specific) and so on. We allow any number of these in any
// order here and as usual rely onthe semantic verification phase to reject
// anything invalid using its addinotal context information. Here we are
// context free and just accept anything that is a syntactically correct
// construct.
//
      rulePrequels

      COLON

      // The rule is, at the top level, just a list of alts, with
      // finer grained structure defined within the alts.
      ruleBlock

      SEMI

      exceptionGroup

      -> ^( RULE<RuleAST> RULE_REF DOC_COMMENT? ARG_ACTION<ActionAST>?
      		ruleReturns? throwsSpec? localsSpec? rulePrequels? ruleBlock exceptionGroup*
      	  )
    ;

// Many language targets support exceptions and the rule will
// generally be able to throw the language target equivalent
// of a recognition exception. The grammar programmar can
// specify a list of exceptions to catch or a generic catch all
// and the target language code generation template is
// responsible for generating code that makes sense.
exceptionGroup
    : exceptionHandler* finallyClause?
    ;

// Specifies a handler for a particular type of exception
// thrown by a rule
exceptionHandler
	: CATCH ARG_ACTION ACTION -> ^(CATCH ARG_ACTION<ActionAST> ACTION<ActionAST>)
	;

finallyClause
	: FINALLY ACTION -> ^(FINALLY ACTION<ActionAST>)
	;

rulePrequels
@init { paraphrases.push("matching rule preamble"); }
@after { paraphrases.pop(); }
	:	sync (rulePrequel sync)* -> rulePrequel*
	;

// An individual rule level configuration as referenced by the ruleActions
// rule above.
//
rulePrequel
    : optionsSpec
    | ruleAction
    ;

// A rule can return elements that it constructs as it executes.
// The return values are specified in a 'returns' prequel element,
// which contains COMMA separated declarations, where the declaration
// is target language specific. Here we see the returns declaration
// as a single lexical action element, to be processed later.
//
ruleReturns
	: RETURNS^ ARG_ACTION<ActionAST>
	;

// --------------
// Exception spec
//
// Some target languages, such as Java and C# support exceptions
// and they are specified as a prequel element for each rule that
// wishes to throw its own exception type. Note that the name of the
// exception is just a single word, so the header section of the grammar
// must specify the correct import statements (or language equivalent).
// Target languages that do not support exceptions just safely ignore
// them.
//
throwsSpec
    : THROWS qid (COMMA qid)* -> ^(THROWS qid+)
    ;

// locals [Cat x, float g]
localsSpec : LOCALS^ ARG_ACTION<ActionAST> ;

// @ Sections are generally target language specific things
// such as local variable declarations, code to run before the
// rule starts and so on. Fir instance most targets support the
// @init {} section where declarations and code can be placed
// to run before the rule is entered. The C target also has
// an @declarations {} section, where local variables are declared
// in order that the generated code is C89 copmliant.
//
/** Match stuff like @init {int i;} */
ruleAction
	:	AT id ACTION -> ^(AT id ACTION<ActionAST>)
	;

// A set of alts, rewritten as a BLOCK for generic processing
// in tree walkers. Used by the rule 'rule' so that the list of
// alts for a rule appears as a BLOCK containing the alts and
// can be processed by the generic BLOCK rule. Note that we
// use a separate rule so that the BLOCK node has start and stop
// boundaries set correctly by rule post processing of rewrites.
ruleBlock
@init {Token colon = input.LT(-1);}
    :	ruleAltList -> ^(BLOCK<BlockAST>[colon,"BLOCK"] ruleAltList)
    ;
    catch [ResyncToEndOfRuleBlock e] {
    	// just resyncing; ignore error
		retval.tree = (GrammarAST)adaptor.errorNode(input, retval.start, input.LT(-1), null);
    }

ruleAltList
	:	labeledAlt (OR labeledAlt)* -> labeledAlt+
	;

labeledAlt
	:	alternative
		(	POUND! id! {((AltAST)$alternative.tree).altLabel=$id.tree;}
		)?
	;

lexerRule
@init { paraphrases.push("matching a lexer rule"); }
@after {
	paraphrases.pop();
}
    : DOC_COMMENT? FRAGMENT?
	  TOKEN_REF COLON lexerRuleBlock SEMI
      -> ^( RULE<RuleAST> TOKEN_REF DOC_COMMENT?
      		^(RULEMODIFIERS FRAGMENT)? lexerRuleBlock
      	  )
	;

lexerRuleBlock
@init {Token colon = input.LT(-1);}
    :	lexerAltList -> ^(BLOCK<BlockAST>[colon,"BLOCK"] lexerAltList)
    ;
    catch [ResyncToEndOfRuleBlock e] {
    	// just resyncing; ignore error
		retval.tree = (GrammarAST)adaptor.errorNode(input, retval.start, input.LT(-1), null);
    }

lexerAltList
	:	lexerAlt (OR lexerAlt)* -> lexerAlt+
	;

lexerAlt
	:	lexerElements
		(	lexerCommands	-> ^(LEXER_ALT_ACTION<AltAST> lexerElements lexerCommands)
		|					-> lexerElements
		)
	;

lexerElements
    :	lexerElement+ -> ^(ALT<AltAST> lexerElement+)
    ;

lexerElement
@init {
	paraphrases.push("looking for lexer rule element");
	int m = input.mark();
}
@after { paraphrases.pop(); }
	:	labeledLexerElement
		(	ebnfSuffix	-> ^( ebnfSuffix ^(BLOCK<BlockAST>[$labeledLexerElement.start,"BLOCK"] ^(ALT<AltAST> labeledLexerElement) ) )
		|				-> labeledLexerElement
		)
	|	lexerAtom
		(	ebnfSuffix	-> ^( ebnfSuffix ^(BLOCK<BlockAST>[$lexerAtom.start,"BLOCK"] ^(ALT<AltAST> lexerAtom) ) )
		|				-> lexerAtom
		)
	|	lexerBlock
		(	ebnfSuffix	-> ^(ebnfSuffix lexerBlock)
		|				-> lexerBlock
		)
	|	actionElement // actions only allowed at end of outer alt actually,
					  // but preds can be anywhere
	;
    catch [RecognitionException re] {
    	retval.tree = (GrammarAST)adaptor.errorNode(input, retval.start, input.LT(-1), re);
    	int ttype = input.get(input.range()).getType(); // seems to be next token
	    // look for anything that really belongs at the start of the rule minus the initial ID
    	if ( ttype==COLON || ttype==RETURNS || ttype==CATCH || ttype==FINALLY || ttype==AT || ttype==EOF ) {
			RecognitionException missingSemi =
				new v4ParserException("unterminated rule (missing ';') detected at '"+
									  input.LT(1).getText()+" "+input.LT(2).getText()+"'", input);
			reportError(missingSemi);
			if ( ttype==EOF ) {
				input.seek(input.index()+1);
			}
			else if ( ttype==CATCH || ttype==FINALLY ) {
				input.seek(input.range()); // ignore what's before rule trailer stuff
			}
			else if ( ttype==RETURNS || ttype==AT ) { // scan back looking for ID of rule header
				int p = input.index();
				Token t = input.get(p);
				while ( t.getType()!=RULE_REF && t.getType()!=TOKEN_REF ) {
					p--;
					t = input.get(p);
				}
				input.seek(p);
			}
			throw new ResyncToEndOfRuleBlock(); // make sure it goes back to rule block level to recover
		}
        reportError(re);
        recover(input,re);
	}

labeledLexerElement
	:	id (ass=ASSIGN|ass=PLUS_ASSIGN)
		(	lexerAtom	-> ^($ass id lexerAtom)
		|	lexerBlock	-> ^($ass id lexerBlock)
		)
	;


lexerBlock
@after {
GrammarAST options = (GrammarAST)$tree.getFirstChildWithType(ANTLRParser.OPTIONS);
if ( options!=null ) {
	Grammar.setNodeOptions($tree, options);
}
}
 	:	LPAREN
        ( optionsSpec COLON )?
        lexerAltList
        RPAREN
      -> ^(BLOCK<BlockAST>[$LPAREN,"BLOCK"] optionsSpec? lexerAltList )
    ;

// channel=HIDDEN, skip, more, mode(INSIDE), push(INSIDE), pop
lexerCommands
	:	RARROW lexerCommand (COMMA lexerCommand)* -> lexerCommand+
	;

lexerCommand
	:	lexerCommandName LPAREN lexerCommandExpr RPAREN -> ^(LEXER_ACTION_CALL lexerCommandName lexerCommandExpr)
	|	lexerCommandName
	;

lexerCommandExpr
	:	id
	|	INT
	;

lexerCommandName
        :       id
        |       MODE    ->ID[$MODE]
        ;

altList
    :	alternative (OR alternative)* -> alternative+
    ;

// An individual alt with an optional rewrite clause for the
// elements of the alt.
alternative
@init { paraphrases.push("matching alternative"); }
@after { paraphrases.pop(); }
    :	elements	-> elements
    |				-> ^(ALT<AltAST> EPSILON) // empty alt
    ;

elements
    : e+=element+ -> ^(ALT<AltAST> $e+)
    ;

element
@init {
	paraphrases.push("looking for rule element");
	int m = input.mark();
}
@after { paraphrases.pop(); }
	:	labeledElement
		(	ebnfSuffix	-> ^( ebnfSuffix ^(BLOCK<BlockAST>[$labeledElement.start,"BLOCK"] ^(ALT<AltAST> labeledElement ) ))
		|				-> labeledElement
		)
	|	atom
		(	ebnfSuffix	-> ^( ebnfSuffix ^(BLOCK<BlockAST>[$atom.start,"BLOCK"] ^(ALT<AltAST> atom) ) )
		|				-> atom
		)
	|	ebnf
	|	actionElement
	;
    catch [RecognitionException re] {
    	retval.tree = (GrammarAST)adaptor.errorNode(input, retval.start, input.LT(-1), re);
    	int ttype = input.get(input.range()).getType();
	    // look for anything that really belongs at the start of the rule minus the initial ID
    	if ( ttype==COLON || ttype==RETURNS || ttype==CATCH || ttype==FINALLY || ttype==AT ) {
			RecognitionException missingSemi =
				new v4ParserException("unterminated rule (missing ';') detected at '"+
									  input.LT(1).getText()+" "+input.LT(2).getText()+"'", input);
			reportError(missingSemi);
			if ( ttype==CATCH || ttype==FINALLY ) {
				input.seek(input.range()); // ignore what's before rule trailer stuff
			}
			if ( ttype==RETURNS || ttype==AT ) { // scan back looking for ID of rule header
				int p = input.index();
				Token t = input.get(p);
				while ( t.getType()!=RULE_REF && t.getType()!=TOKEN_REF ) {
					p--;
					t = input.get(p);
				}
				input.seek(p);
			}
			throw new ResyncToEndOfRuleBlock(); // make sure it goes back to rule block level to recover
		}
        reportError(re);
        recover(input,re);
	}

actionElement
@after {
	GrammarAST options = (GrammarAST)$tree.getFirstChildWithType(ANTLRParser.ELEMENT_OPTIONS);
	if ( options!=null ) {
		Grammar.setNodeOptions($tree, options);
	}
}
	:	ACTION<ActionAST>
	|   ACTION elementOptions	-> ^(ACTION<ActionAST> elementOptions)
	|   SEMPRED<PredAST>
	|   SEMPRED elementOptions	-> ^(SEMPRED<PredAST> elementOptions)
	;

labeledElement
	:	id (ass=ASSIGN|ass=PLUS_ASSIGN)
		(	atom						-> ^($ass id atom)
		|	block						-> ^($ass id block)
		)
	;

// A block of gramamr structure optionally followed by standard EBNF
// notation, or ANTLR specific notation. I.E. ? + ^ and so on
ebnf
    : block
      // And now we see if we have any of the optional suffixs and rewrite
      // the AST for this rule accordingly
      (	blockSuffix	-> ^(blockSuffix block)
      |				-> block
      )
    ;

// The standard EBNF suffixes with additional components that make
// sense only to ANTLR, in the context of a grammar block.
blockSuffix
    : ebnfSuffix // Standard EBNF
    ;

ebnfSuffix
	:	QUESTION nongreedy=QUESTION?	-> OPTIONAL<OptionalBlockAST>[$start, $nongreedy]
  	|	STAR nongreedy=QUESTION?		-> CLOSURE<StarBlockAST>[$start, $nongreedy]
   	|	PLUS nongreedy=QUESTION?		-> POSITIVE_CLOSURE<PlusBlockAST>[$start, $nongreedy]
	;

lexerAtom
	:	range
	|	terminal
    |   RULE_REF<RuleRefAST>
    |	notSet
    |	wildcard
    |	LEXER_CHAR_SET
	;

atom
	:	// Qualified reference delegate.rule. This must be
	    // lexically contiguous (no spaces either side of the DOT)
	    // otherwise it is two references with a wildcard in between
	    // and not a qualified reference.
	    /*
	    {
	    	input.LT(1).getCharPositionInLine()+input.LT(1).getText().length()==
	        input.LT(2).getCharPositionInLine() &&
	        input.LT(2).getCharPositionInLine()+1==input.LT(3).getCharPositionInLine()
	    }?
	    id DOT ruleref -> ^(DOT id ruleref)

    |
    	*/
        range  // Range x..y - only valid in lexers
	|	terminal
    |   ruleref
    |	notSet
    |	wildcard
    ;
    catch [RecognitionException re] { throw re; } // pass upwards to element

wildcard
@after {
	GrammarAST options = (GrammarAST)$tree.getFirstChildWithType(ANTLRParser.ELEMENT_OPTIONS);
	if ( options!=null ) {
		Grammar.setNodeOptions($tree, options);
	}
}
	:	// Wildcard '.' means any character in a lexer, any
		// token in parser and any node or subtree in a tree parser
		// Because the terminal rule is allowed to be the node
		// specification for the start of a tree rule, we must
		// later check that wildcard was not used for that.
	    DOT elementOptions?
	    -> ^(WILDCARD<TerminalAST>[$DOT] elementOptions?)
	;

// --------------------
// Inverted element set
//
// A set of characters (in a lexer) or terminal tokens, if a parser,
// that are then used to create the inverse set of them.
notSet
    : NOT setElement	-> ^(NOT<NotAST>[$NOT] ^(SET<SetAST>[$setElement.start,"SET"] setElement))
    | NOT blockSet		-> ^(NOT<NotAST>[$NOT] blockSet)
    ;

blockSet
@init {
	Token t;
	boolean ebnf = false;
}
    :	LPAREN setElement (OR setElement)* RPAREN
		-> ^(SET<SetAST>[$LPAREN,"SET"] setElement+ )
    ;

setElement
	:	TOKEN_REF<TerminalAST>
	|	STRING_LITERAL<TerminalAST>
	|	range
    |   LEXER_CHAR_SET
	;

// -------------
// Grammar Block
//
// Anywhere where an element is valid, the grammar may start a new block
// of alts by surrounding that block with ( ). A new block may also have a set
// of options, which apply only to that block.
//
block
@after {
GrammarAST options = (GrammarAST)$tree.getFirstChildWithType(ANTLRParser.OPTIONS);
if ( options!=null ) {
	Grammar.setNodeOptions($tree, options);
}
}
 	:	LPAREN
        ( optionsSpec? ra+=ruleAction* COLON )?
        altList
		RPAREN
      -> ^(BLOCK<BlockAST>[$LPAREN,"BLOCK"] optionsSpec? $ra* altList )
    ;

// ----------------
// Parser rule ref
//
// Reference to a parser rule with optional arguments and optional
// directive to become the root node or ignore the tree produced
//
ruleref
@after {
GrammarAST options = (GrammarAST)$tree.getFirstChildWithType(ANTLRParser.ELEMENT_OPTIONS);
if ( options!=null ) {
	Grammar.setNodeOptions($tree, options);
}
}
    :	RULE_REF ARG_ACTION? elementOptions? -> ^(RULE_REF<RuleRefAST> ARG_ACTION<ActionAST>? elementOptions?)
    ;
    catch [RecognitionException re] { throw re; } // pass upwards to element

// ---------------
// Character Range
//
// Specifies a range of characters. Valid for lexer rules only, but
// we do not check that here, the tree walkers shoudl do that.
// Note also that the parser also allows through more than just
// character literals so that we can produce a much nicer semantic
// error about any abuse of the .. operator.
//
range
    : STRING_LITERAL<TerminalAST> RANGE<RangeAST>^ STRING_LITERAL<TerminalAST>
    ;

terminal
@after {
GrammarAST options = (GrammarAST)$tree.getFirstChildWithType(ANTLRParser.ELEMENT_OPTIONS);
if ( options!=null ) {
	Grammar.setNodeOptions($tree, options);
}
}
	:   TOKEN_REF elementOptions?		-> ^(TOKEN_REF<TerminalAST> elementOptions?)
	|   STRING_LITERAL elementOptions?	-> ^(STRING_LITERAL<TerminalAST> elementOptions?)
	;

// Terminals may be adorned with certain options when
// reference in the grammar: TOK<,,,>
elementOptions
    : LT elementOption (COMMA elementOption)* GT -> ^(ELEMENT_OPTIONS[$LT,"ELEMENT_OPTIONS"] elementOption+)
    ;

// When used with elements we can specify what the tree node type can
// be and also assign settings of various options  (which we do not check here)
elementOption
    : // This format indicates the default element option
      qid
    | id ASSIGN^ optionValue
    ;

// The name of the grammar, and indeed some other grammar elements may
// come through to the parser looking like a rule reference or a token
// reference, hence this rule is used to pick up whichever it is and rewrite
// it as a generic ID token.
id
@init { paraphrases.push("looking for an identifier"); }
@after { paraphrases.pop(); }
    : RULE_REF  ->ID[$RULE_REF]
    | TOKEN_REF ->ID[$TOKEN_REF]
    ;

qid
@init { paraphrases.push("looking for a qualified identifier"); }
@after { paraphrases.pop(); }
	:	id (DOT id)* -> ID[$qid.start, $text]
	;

alternativeEntry : alternative EOF ; // allow gunit to call alternative and see EOF afterwards
elementEntry : element EOF ;
ruleEntry : rule EOF ;
blockEntry : block EOF ;<|MERGE_RESOLUTION|>--- conflicted
+++ resolved
@@ -130,10 +130,7 @@
 
 import org.antlr.v4.tool.*;
 import org.antlr.v4.tool.ast.*;
-<<<<<<< HEAD
-=======
-
->>>>>>> bca2589b
+
 import java.util.ArrayDeque;
 import java.util.Deque;
 }
