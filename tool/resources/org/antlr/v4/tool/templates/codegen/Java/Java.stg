--- conflicted
+++ resolved
@@ -66,11 +66,8 @@
 package <file.genPackage>;
 <endif>
 <header>
-<<<<<<< HEAD
 import org.antlr.v4.runtime.Token;
 import org.antlr.v4.runtime.misc.NotNull;
-=======
->>>>>>> e6de65a1
 import org.antlr.v4.runtime.tree.ParseTreeListener;
 
 /**
@@ -88,7 +85,7 @@
 <endif>
  * @param ctx the parse tree
  */
-void enter<lname; format="cap">(<file.parserName>.<lname; format="cap">Context ctx);
+void enter<lname; format="cap">(@NotNull <file.parserName>.<lname; format="cap">Context ctx);
 /**
 <if(file.listenerLabelRuleNames.(lname))>
  * Exit a parse tree produced by the {@code <lname>\}
@@ -98,7 +95,7 @@
 <endif>
  * @param ctx the parse tree
  */
-void exit<lname; format="cap">(<file.parserName>.<lname; format="cap">Context ctx);}; separator="\n">
+void exit<lname; format="cap">(@NotNull <file.parserName>.<lname; format="cap">Context ctx);}; separator="\n">
 }
 >>
 
@@ -110,11 +107,8 @@
 <header>
 
 import org.antlr.v4.runtime.ParserRuleContext;
-<<<<<<< HEAD
 import org.antlr.v4.runtime.Token;
 import org.antlr.v4.runtime.misc.NotNull;
-=======
->>>>>>> e6de65a1
 import org.antlr.v4.runtime.tree.ErrorNode;
 import org.antlr.v4.runtime.tree.TerminalNode;
 
@@ -130,38 +124,38 @@
  *
  * \<p>The default implementation does nothing.\</p>
  */
-@Override public void enter<lname; format="cap">(<file.parserName>.<lname; format="cap">Context ctx) { \}
+@Override public void enter<lname; format="cap">(@NotNull <file.parserName>.<lname; format="cap">Context ctx) { \}
 /**
  * {@inheritDoc\}
  *
  * \<p>The default implementation does nothing.\</p>
  */
-@Override public void exit<lname; format="cap">(<file.parserName>.<lname; format="cap">Context ctx) { \}}; separator="\n">
+@Override public void exit<lname; format="cap">(@NotNull <file.parserName>.<lname; format="cap">Context ctx) { \}}; separator="\n">
 
 	/**
 	 * {@inheritDoc\}
 	 *
 	 * \<p>The default implementation does nothing.\</p>
 	 */
-	@Override public void enterEveryRule(ParserRuleContext ctx) { }
+	@Override public void enterEveryRule(@NotNull ParserRuleContext ctx) { }
 	/**
 	 * {@inheritDoc\}
 	 *
 	 * \<p>The default implementation does nothing.\</p>
 	 */
-	@Override public void exitEveryRule(ParserRuleContext ctx) { }
+	@Override public void exitEveryRule(@NotNull ParserRuleContext ctx) { }
 	/**
 	 * {@inheritDoc\}
 	 *
 	 * \<p>The default implementation does nothing.\</p>
 	 */
-	@Override public void visitTerminal(TerminalNode node) { }
+	@Override public void visitTerminal(@NotNull TerminalNode node) { }
 	/**
 	 * {@inheritDoc\}
 	 *
 	 * \<p>The default implementation does nothing.\</p>
 	 */
-	@Override public void visitErrorNode(ErrorNode node) { }
+	@Override public void visitErrorNode(@NotNull ErrorNode node) { }
 }
 >>
 
@@ -171,11 +165,8 @@
 package <file.genPackage>;
 <endif>
 <header>
-<<<<<<< HEAD
 import org.antlr.v4.runtime.Token;
 import org.antlr.v4.runtime.misc.NotNull;
-=======
->>>>>>> e6de65a1
 import org.antlr.v4.runtime.tree.ParseTreeVisitor;
 
 /**
@@ -197,11 +188,7 @@
  * @param ctx the parse tree
  * @return the visitor result
  */
-<<<<<<< HEAD
 Result visit<lname; format="cap">(@NotNull <file.parserName>.<lname; format="cap">Context ctx);}; separator="\n">
-=======
-T visit<lname; format="cap">(<file.parserName>.<lname; format="cap">Context ctx);}; separator="\n">
->>>>>>> e6de65a1
 }
 >>
 
@@ -211,11 +198,8 @@
 package <file.genPackage>;
 <endif>
 <header>
-<<<<<<< HEAD
 import org.antlr.v4.runtime.Token;
 import org.antlr.v4.runtime.misc.NotNull;
-=======
->>>>>>> e6de65a1
 import org.antlr.v4.runtime.tree.AbstractParseTreeVisitor;
 
 /**
@@ -234,11 +218,7 @@
  * \<p>The default implementation returns the result of calling
  * {@link #visitChildren\} on {@code ctx\}.\</p>
  */
-<<<<<<< HEAD
 @Override public Result visit<lname; format="cap">(@NotNull <file.parserName>.<lname; format="cap">Context ctx) { return visitChildren(ctx); \}}; separator="\n">
-=======
-@Override public T visit<lname; format="cap">(<file.parserName>.<lname; format="cap">Context ctx) { return visitChildren(ctx); \}}; separator="\n">
->>>>>>> e6de65a1
 }
 >>
 
@@ -328,7 +308,7 @@
 }
 
 @Override
-
+@NotNull
 public Vocabulary getVocabulary() {
 	return VOCABULARY;
 }
@@ -340,13 +320,9 @@
 public void action(RuleContext _localctx, int ruleIndex, int actionIndex) {
 	switch (ruleIndex) {
 	<recog.actionFuncs.values:{f|
-<<<<<<< HEAD
-case <f.ruleIndex> : <f.name>_action(<if(!recog.modes)>(<f.ctxType>)<endif>_localctx, actionIndex); break;}; separator="\n">
-=======
 case <f.ruleIndex>:
-	<f.name>_action((<f.ctxType>)_localctx, actionIndex);
+	<f.name>_action(<if(!recog.modes)>(<f.ctxType>)<endif>_localctx, actionIndex);
 	break;}; separator="\n">
->>>>>>> e6de65a1
 	}
 }
 <actionFuncs.values; separator="\n">
@@ -356,12 +332,8 @@
 public boolean sempred(RuleContext _localctx, int ruleIndex, int predIndex) {
 	switch (ruleIndex) {
 	<recog.sempredFuncs.values:{f|
-<<<<<<< HEAD
-case <f.ruleIndex> : return <f.name>_sempred(<if(!recog.modes)>(<f.ctxType>)<endif>_localctx, predIndex);}; separator="\n">
-=======
 case <f.ruleIndex>:
-	return <f.name>_sempred((<f.ctxType>)_localctx, predIndex);}; separator="\n">
->>>>>>> e6de65a1
+	return <f.name>_sempred(<if(!recog.modes)>(<f.ctxType>)<endif>_localctx, predIndex);}; separator="\n">
 	}
 	return true;
 }
@@ -734,13 +706,9 @@
 <if(m.labels)><m.labels:{l | <labelref(l)> = }>_input.LT(1);<endif>
 <capture>
 if ( <if(invert)><m.varName> \<= 0 || <else>!<endif>(<expr>) ) {
-<<<<<<< HEAD
 	<if(m.labels)><m.labels:{l | <labelref(l)> = }><endif>_errHandler.recoverInline(this);
-=======
-	<if(m.labels)><m.labels:{l | <labelref(l)> = (Token)}><endif>_errHandler.recoverInline(this);
 } else {
 	consume();
->>>>>>> e6de65a1
 }
 >>
 
