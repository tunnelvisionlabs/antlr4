package org.antlr.v4.test;

<<<<<<< HEAD
import junit.framework.TestCase;
import org.antlr.v4.runtime.atn.PredictionContextCache;
import org.antlr.v4.runtime.atn.PredictionContext;
=======
import org.antlr.v4.runtime.atn.ArrayPredictionContext;
import org.antlr.v4.runtime.atn.PredictionContext;
import org.antlr.v4.runtime.atn.PredictionContextCache;
import org.antlr.v4.runtime.atn.SingletonPredictionContext;
import static org.junit.Assert.*;
import org.junit.Before;
import org.junit.Ignore;
>>>>>>> 2ce42f46
import org.junit.Test;

import java.util.ArrayDeque;
import java.util.Deque;
import java.util.IdentityHashMap;
import java.util.Map;

public class TestGraphNodes {
	PredictionContextCache contextCache;

<<<<<<< HEAD
	@Override
	protected void setUp() throws Exception {
=======
	@Before
	public void setUp() {
		PredictionContext.globalNodeCount = 1;
>>>>>>> 2ce42f46
		contextCache = new PredictionContextCache();
	}

	public boolean rootIsWildcard() { return true; }
	public boolean fullCtx() { return false; }

	@Test public void test_$_$() {
		PredictionContext r = contextCache.join(PredictionContext.EMPTY_LOCAL,
													  PredictionContext.EMPTY_LOCAL);
		System.out.println(toDOTString(r));
		String expecting =
			"digraph G {\n" +
			"rankdir=LR;\n" +
			"  s0[label=\"*\"];\n" +
			"}\n";
		assertEquals(expecting, toDOTString(r));
	}

	@Test public void test_$_$_fullctx() {
		PredictionContext r = contextCache.join(PredictionContext.EMPTY_FULL,
													  PredictionContext.EMPTY_FULL);
		System.out.println(toDOTString(r));
		String expecting =
			"digraph G {\n" +
			"rankdir=LR;\n" +
			"  s0[label=\"$\"];\n" +
			"}\n";
		assertEquals(expecting, toDOTString(r));
	}

	@Test public void test_x_$() {
		PredictionContext r = contextCache.join(x(false), PredictionContext.EMPTY_LOCAL);
		System.out.println(toDOTString(r));
		String expecting =
			"digraph G {\n" +
			"rankdir=LR;\n" +
			"  s0[label=\"*\"];\n" +
			"}\n";
		assertEquals(expecting, toDOTString(r));
	}

	@Test public void test_x_$_fullctx() {
		PredictionContext r = contextCache.join(x(true), PredictionContext.EMPTY_FULL);
		System.out.println(toDOTString(r));
		String expecting =
			"digraph G {\n" +
			"rankdir=LR;\n" +
			"  s0[shape=record, label=\"<p0>|<p1>$\"];\n" +
			"  s1[label=\"$\"];\n" +
			"  s0:p0->s1[label=\"9\"];\n" +
			"}\n";
		assertEquals(expecting, toDOTString(r));
	}

	@Test public void test_$_x() {
		PredictionContext r = contextCache.join(PredictionContext.EMPTY_LOCAL, x(false));
		System.out.println(toDOTString(r));
		String expecting =
			"digraph G {\n" +
			"rankdir=LR;\n" +
			"  s0[label=\"*\"];\n" +
			"}\n";
		assertEquals(expecting, toDOTString(r));
	}

	@Test public void test_$_x_fullctx() {
		PredictionContext r = contextCache.join(PredictionContext.EMPTY_FULL, x(true));
		System.out.println(toDOTString(r));
		String expecting =
			"digraph G {\n" +
			"rankdir=LR;\n" +
			"  s0[shape=record, label=\"<p0>|<p1>$\"];\n" +
			"  s1[label=\"$\"];\n" +
			"  s0:p0->s1[label=\"9\"];\n" +
			"}\n";
		assertEquals(expecting, toDOTString(r));
	}

	@Test public void test_a_a() {
		PredictionContext r = contextCache.join(a(false), a(false));
		System.out.println(toDOTString(r));
		String expecting =
			"digraph G {\n" +
			"rankdir=LR;\n" +
			"  s0[label=\"0\"];\n" +
			"  s1[label=\"*\"];\n" +
			"  s0->s1[label=\"1\"];\n" +
			"}\n";
		assertEquals(expecting, toDOTString(r));
	}

	@Test public void test_a$_ax() {
		PredictionContext a1 = a(false);
		PredictionContext x = x(false);
		PredictionContext a2 = createSingleton(x, 1);
		PredictionContext r = contextCache.join(a1, a2);
		System.out.println(toDOTString(r));
		String expecting =
			"digraph G {\n" +
			"rankdir=LR;\n" +
			"  s0[label=\"0\"];\n" +
			"  s1[label=\"*\"];\n" +
			"  s0->s1[label=\"1\"];\n" +
			"}\n";
		assertEquals(expecting, toDOTString(r));
	}

	@Test public void test_a$_ax_fullctx() {
		PredictionContext a1 = a(true);
		PredictionContext x = x(true);
		PredictionContext a2 = createSingleton(x, 1);
		PredictionContext r = contextCache.join(a1, a2);
		System.out.println(toDOTString(r));
		String expecting =
			"digraph G {\n" +
			"rankdir=LR;\n" +
			"  s0[label=\"0\"];\n" +
			"  s1[shape=record, label=\"<p0>|<p1>$\"];\n" +
			"  s2[label=\"$\"];\n" +
			"  s0->s1[label=\"1\"];\n" +
			"  s1:p0->s2[label=\"9\"];\n" +
			"}\n";
		assertEquals(expecting, toDOTString(r));
	}

	@Test public void test_ax$_a$() {
		PredictionContext x = x(false);
		PredictionContext a1 = createSingleton(x, 1);
		PredictionContext a2 = a(false);
		PredictionContext r = contextCache.join(a1, a2);
		System.out.println(toDOTString(r));
		String expecting =
			"digraph G {\n" +
			"rankdir=LR;\n" +
			"  s0[label=\"0\"];\n" +
			"  s1[label=\"*\"];\n" +
			"  s0->s1[label=\"1\"];\n" +
			"}\n";
		assertEquals(expecting, toDOTString(r));
	}

	@Test public void test_aa$_a$_$_fullCtx() {
		PredictionContext empty = PredictionContext.EMPTY_FULL;
		PredictionContext child1 = createSingleton(empty, 8);
		PredictionContext right = contextCache.join(empty, child1);
		PredictionContext left = createSingleton(right, 8);
		PredictionContext merged = contextCache.join(left, right);
		String actual = toDOTString(merged);
		System.out.println(actual);
		String expecting =
			"digraph G {\n" +
			"rankdir=LR;\n" +
			"  s0[shape=record, label=\"<p0>|<p1>$\"];\n" +
			"  s1[shape=record, label=\"<p0>|<p1>$\"];\n" +
			"  s2[label=\"$\"];\n" +
			"  s0:p0->s1[label=\"8\"];\n" +
			"  s1:p0->s2[label=\"8\"];\n" +
			"}\n";
		assertEquals(expecting, actual);
	}

	@Test public void test_ax$_a$_fullctx() {
		PredictionContext x = x(true);
		PredictionContext a1 = createSingleton(x, 1);
		PredictionContext a2 = a(true);
		PredictionContext r = contextCache.join(a1, a2);
		System.out.println(toDOTString(r));
		String expecting =
			"digraph G {\n" +
			"rankdir=LR;\n" +
			"  s0[label=\"0\"];\n" +
			"  s1[shape=record, label=\"<p0>|<p1>$\"];\n" +
			"  s2[label=\"$\"];\n" +
			"  s0->s1[label=\"1\"];\n" +
			"  s1:p0->s2[label=\"9\"];\n" +
			"}\n";
		assertEquals(expecting, toDOTString(r));
	}

	@Test public void test_a_b() {
		PredictionContext r = contextCache.join(a(false), b(false));
		System.out.println(toDOTString(r));
		String expecting =
			"digraph G {\n" +
			"rankdir=LR;\n" +
			"  s0[shape=record, label=\"<p0>|<p1>\"];\n" +
			"  s1[label=\"*\"];\n" +
			"  s0:p0->s1[label=\"1\"];\n" +
			"  s0:p1->s1[label=\"2\"];\n" +
			"}\n";
		assertEquals(expecting, toDOTString(r));
	}

	@Test public void test_ax_ax_same() {
		PredictionContext x = x(false);
		PredictionContext a1 = createSingleton(x, 1);
		PredictionContext a2 = createSingleton(x, 1);
		PredictionContext r = contextCache.join(a1, a2);
		System.out.println(toDOTString(r));
		String expecting =
			"digraph G {\n" +
			"rankdir=LR;\n" +
			"  s0[label=\"0\"];\n" +
			"  s1[label=\"1\"];\n" +
			"  s2[label=\"*\"];\n" +
			"  s0->s1[label=\"1\"];\n" +
			"  s1->s2[label=\"9\"];\n" +
			"}\n";
		assertEquals(expecting, toDOTString(r));
	}

	@Test public void test_ax_ax() {
		PredictionContext x1 = x(false);
		PredictionContext x2 = x(false);
		PredictionContext a1 = createSingleton(x1, 1);
		PredictionContext a2 = createSingleton(x2, 1);
		PredictionContext r = contextCache.join(a1, a2);
		System.out.println(toDOTString(r));
		String expecting =
			"digraph G {\n" +
			"rankdir=LR;\n" +
			"  s0[label=\"0\"];\n" +
			"  s1[label=\"1\"];\n" +
			"  s2[label=\"*\"];\n" +
			"  s0->s1[label=\"1\"];\n" +
			"  s1->s2[label=\"9\"];\n" +
			"}\n";
		assertEquals(expecting, toDOTString(r));
	}

	@Test public void test_abx_abx() {
		PredictionContext x1 = x(false);
		PredictionContext x2 = x(false);
		PredictionContext b1 = createSingleton(x1, 2);
		PredictionContext b2 = createSingleton(x2, 2);
		PredictionContext a1 = createSingleton(b1, 1);
		PredictionContext a2 = createSingleton(b2, 1);
		PredictionContext r = contextCache.join(a1, a2);
		System.out.println(toDOTString(r));
		String expecting =
			"digraph G {\n" +
			"rankdir=LR;\n" +
			"  s0[label=\"0\"];\n" +
			"  s1[label=\"1\"];\n" +
			"  s2[label=\"2\"];\n" +
			"  s3[label=\"*\"];\n" +
			"  s0->s1[label=\"1\"];\n" +
			"  s1->s2[label=\"2\"];\n" +
			"  s2->s3[label=\"9\"];\n" +
			"}\n";
		assertEquals(expecting, toDOTString(r));
	}

	@Test public void test_abx_acx() {
		PredictionContext x1 = x(false);
		PredictionContext x2 = x(false);
		PredictionContext b = createSingleton(x1, 2);
		PredictionContext c = createSingleton(x2, 3);
		PredictionContext a1 = createSingleton(b, 1);
		PredictionContext a2 = createSingleton(c, 1);
		PredictionContext r = contextCache.join(a1, a2);
		System.out.println(toDOTString(r));
		String expecting =
			"digraph G {\n" +
			"rankdir=LR;\n" +
			"  s0[label=\"0\"];\n" +
			"  s1[shape=record, label=\"<p0>|<p1>\"];\n" +
			"  s2[label=\"2\"];\n" +
			"  s3[label=\"*\"];\n" +
			"  s0->s1[label=\"1\"];\n" +
			"  s1:p0->s2[label=\"2\"];\n" +
			"  s1:p1->s2[label=\"3\"];\n" +
			"  s2->s3[label=\"9\"];\n" +
			"}\n";
		assertEquals(expecting, toDOTString(r));
	}

	@Test public void test_ax_bx_same() {
		PredictionContext x = x(false);
		PredictionContext a = createSingleton(x, 1);
		PredictionContext b = createSingleton(x, 2);
		PredictionContext r = contextCache.join(a, b);
		System.out.println(toDOTString(r));
		String expecting =
			"digraph G {\n" +
			"rankdir=LR;\n" +
			"  s0[shape=record, label=\"<p0>|<p1>\"];\n" +
			"  s1[label=\"1\"];\n" +
			"  s2[label=\"*\"];\n" +
			"  s0:p0->s1[label=\"1\"];\n" +
			"  s0:p1->s1[label=\"2\"];\n" +
			"  s1->s2[label=\"9\"];\n" +
			"}\n";
		assertEquals(expecting, toDOTString(r));
	}

	@Test public void test_ax_bx() {
		PredictionContext x1 = x(false);
		PredictionContext x2 = x(false);
		PredictionContext a = createSingleton(x1, 1);
		PredictionContext b = createSingleton(x2, 2);
		PredictionContext r = contextCache.join(a, b);
		System.out.println(toDOTString(r));
		String expecting =
			"digraph G {\n" +
			"rankdir=LR;\n" +
			"  s0[shape=record, label=\"<p0>|<p1>\"];\n" +
			"  s1[label=\"1\"];\n" +
			"  s2[label=\"*\"];\n" +
			"  s0:p0->s1[label=\"1\"];\n" +
			"  s0:p1->s1[label=\"2\"];\n" +
			"  s1->s2[label=\"9\"];\n" +
			"}\n";
		assertEquals(expecting, toDOTString(r));
	}

	@Test public void test_ax_by() {
		PredictionContext a = createSingleton(x(false), 1);
		PredictionContext b = createSingleton(y(false), 2);
		PredictionContext r = contextCache.join(a, b);
		System.out.println(toDOTString(r));
		String expecting =
			"digraph G {\n" +
			"rankdir=LR;\n" +
			"  s0[shape=record, label=\"<p0>|<p1>\"];\n" +
			"  s2[label=\"2\"];\n" +
			"  s3[label=\"*\"];\n" +
			"  s1[label=\"1\"];\n" +
			"  s0:p0->s1[label=\"1\"];\n" +
			"  s0:p1->s2[label=\"2\"];\n" +
			"  s2->s3[label=\"10\"];\n" +
			"  s1->s3[label=\"9\"];\n" +
			"}\n";
		assertEquals(expecting, toDOTString(r));
	}

	@Test public void test_a$_bx() {
		PredictionContext x2 = x(false);
		PredictionContext a = a(false);
		PredictionContext b = createSingleton(x2, 2);
		PredictionContext r = contextCache.join(a, b);
		System.out.println(toDOTString(r));
		String expecting =
			"digraph G {\n" +
			"rankdir=LR;\n" +
			"  s0[shape=record, label=\"<p0>|<p1>\"];\n" +
			"  s2[label=\"2\"];\n" +
			"  s1[label=\"*\"];\n" +
			"  s0:p0->s1[label=\"1\"];\n" +
			"  s0:p1->s2[label=\"2\"];\n" +
			"  s2->s1[label=\"9\"];\n" +
			"}\n";
		assertEquals(expecting, toDOTString(r));
	}

	@Test public void test_a$_bx_fullctx() {
		PredictionContext x2 = x(true);
		PredictionContext a = a(true);
		PredictionContext b = createSingleton(x2, 2);
		PredictionContext r = contextCache.join(a, b);
		System.out.println(toDOTString(r));
		String expecting =
			"digraph G {\n" +
			"rankdir=LR;\n" +
			"  s0[shape=record, label=\"<p0>|<p1>\"];\n" +
			"  s2[label=\"2\"];\n" +
			"  s1[label=\"$\"];\n" +
			"  s0:p0->s1[label=\"1\"];\n" +
			"  s0:p1->s2[label=\"2\"];\n" +
			"  s2->s1[label=\"9\"];\n" +
			"}\n";
		assertEquals(expecting, toDOTString(r));
	}

	@Ignore("Known inefficiency but deferring resolving the issue for now")
	@Test public void test_aex_bfx() {
		PredictionContext x1 = x(false);
		PredictionContext x2 = x(false);
		PredictionContext e = createSingleton(x1, 5);
		PredictionContext f = createSingleton(x2, 6);
		PredictionContext a = createSingleton(e, 1);
		PredictionContext b = createSingleton(f, 2);
		PredictionContext r = contextCache.join(a, b);
		System.out.println(toDOTString(r));
		String expecting =
			"digraph G {\n" +
			"rankdir=LR;\n" +
			"  s0[shape=record, label=\"<p0>|<p1>\"];\n" +
			"  s2[label=\"2\"];\n" +
			"  s3[label=\"3\"];\n" +
			"  s4[label=\"*\"];\n" +
			"  s1[label=\"1\"];\n" +
			"  s0:p0->s1[label=\"1\"];\n" +
			"  s0:p1->s2[label=\"2\"];\n" +
			"  s2->s3[label=\"6\"];\n" +
			"  s3->s4[label=\"9\"];\n" +
			"  s1->s3[label=\"5\"];\n" +
			"}\n";
		assertEquals(expecting, toDOTString(r));
	}

	// Array merges

	@Test public void test_A$_A$_fullctx() {
		PredictionContext A1 = array(PredictionContext.EMPTY_FULL);
		PredictionContext A2 = array(PredictionContext.EMPTY_FULL);
		PredictionContext r = contextCache.join(A1, A2);
		System.out.println(toDOTString(r));
		String expecting =
			"digraph G {\n" +
			"rankdir=LR;\n" +
			"  s0[label=\"$\"];\n" +
			"}\n";
		assertEquals(expecting, toDOTString(r));
	}

	@Test public void test_Aab_Ac() { // a,b + c
		PredictionContext a = a(false);
		PredictionContext b = b(false);
		PredictionContext c = c(false);
		PredictionContext A1 = array(a, b);
		PredictionContext A2 = array(c);
		PredictionContext r = contextCache.join(A1, A2);
		System.out.println(toDOTString(r));
		String expecting =
			"digraph G {\n" +
			"rankdir=LR;\n" +
			"  s0[shape=record, label=\"<p0>|<p1>|<p2>\"];\n" +
			"  s1[label=\"*\"];\n" +
			"  s0:p0->s1[label=\"1\"];\n" +
			"  s0:p1->s1[label=\"2\"];\n" +
			"  s0:p2->s1[label=\"3\"];\n" +
			"}\n";
		assertEquals(expecting, toDOTString(r));
	}

	@Test public void test_Aa_Aa() {
		PredictionContext a1 = a(false);
		PredictionContext a2 = a(false);
		PredictionContext A1 = array(a1);
		PredictionContext A2 = array(a2);
		PredictionContext r = contextCache.join(A1, A2);
		System.out.println(toDOTString(r));
		String expecting =
			"digraph G {\n" +
			"rankdir=LR;\n" +
			"  s0[label=\"0\"];\n" +
			"  s1[label=\"*\"];\n" +
			"  s0->s1[label=\"1\"];\n" +
			"}\n";
		assertEquals(expecting, toDOTString(r));
	}

	@Test public void test_Aa_Abc() { // a + b,c
		PredictionContext a = a(false);
		PredictionContext b = b(false);
		PredictionContext c = c(false);
		PredictionContext A1 = array(a);
		PredictionContext A2 = array(b, c);
		PredictionContext r = contextCache.join(A1, A2);
		System.out.println(toDOTString(r));
		String expecting =
			"digraph G {\n" +
			"rankdir=LR;\n" +
			"  s0[shape=record, label=\"<p0>|<p1>|<p2>\"];\n" +
			"  s1[label=\"*\"];\n" +
			"  s0:p0->s1[label=\"1\"];\n" +
			"  s0:p1->s1[label=\"2\"];\n" +
			"  s0:p2->s1[label=\"3\"];\n" +
			"}\n";
		assertEquals(expecting, toDOTString(r));
	}

	@Test public void test_Aac_Ab() { // a,c + b
		PredictionContext a = a(false);
		PredictionContext b = b(false);
		PredictionContext c = c(false);
		PredictionContext A1 = array(a, c);
		PredictionContext A2 = array(b);
		PredictionContext r = contextCache.join(A1, A2);
		System.out.println(toDOTString(r));
		String expecting =
			"digraph G {\n" +
			"rankdir=LR;\n" +
			"  s0[shape=record, label=\"<p0>|<p1>|<p2>\"];\n" +
			"  s1[label=\"*\"];\n" +
			"  s0:p0->s1[label=\"1\"];\n" +
			"  s0:p1->s1[label=\"2\"];\n" +
			"  s0:p2->s1[label=\"3\"];\n" +
			"}\n";
		assertEquals(expecting, toDOTString(r));
	}

	@Test public void test_Aab_Aa() { // a,b + a
		PredictionContext A1 = array(a(false), b(false));
		PredictionContext A2 = array(a(false));
		PredictionContext r = contextCache.join(A1, A2);
		System.out.println(toDOTString(r));
		String expecting =
			"digraph G {\n" +
			"rankdir=LR;\n" +
			"  s0[shape=record, label=\"<p0>|<p1>\"];\n" +
			"  s1[label=\"*\"];\n" +
			"  s0:p0->s1[label=\"1\"];\n" +
			"  s0:p1->s1[label=\"2\"];\n" +
			"}\n";
		assertEquals(expecting, toDOTString(r));
	}

	@Test public void test_Aab_Ab() { // a,b + b
		PredictionContext A1 = array(a(false), b(false));
		PredictionContext A2 = array(b(false));
		PredictionContext r = contextCache.join(A1, A2);
		System.out.println(toDOTString(r));
		String expecting =
			"digraph G {\n" +
			"rankdir=LR;\n" +
			"  s0[shape=record, label=\"<p0>|<p1>\"];\n" +
			"  s1[label=\"*\"];\n" +
			"  s0:p0->s1[label=\"1\"];\n" +
			"  s0:p1->s1[label=\"2\"];\n" +
			"}\n";
		assertEquals(expecting, toDOTString(r));
	}

	@Test public void test_Aax_Aby() { // ax + by but in arrays
		PredictionContext a = createSingleton(x(false), 1);
		PredictionContext b = createSingleton(y(false), 2);
		PredictionContext A1 = array(a);
		PredictionContext A2 = array(b);
		PredictionContext r = contextCache.join(A1, A2);
		System.out.println(toDOTString(r));
		String expecting =
			"digraph G {\n" +
			"rankdir=LR;\n" +
			"  s0[shape=record, label=\"<p0>|<p1>\"];\n" +
			"  s2[label=\"2\"];\n" +
			"  s3[label=\"*\"];\n" +
			"  s1[label=\"1\"];\n" +
			"  s0:p0->s1[label=\"1\"];\n" +
			"  s0:p1->s2[label=\"2\"];\n" +
			"  s2->s3[label=\"10\"];\n" +
			"  s1->s3[label=\"9\"];\n" +
			"}\n";
		assertEquals(expecting, toDOTString(r));
	}

	@Test public void test_Aax_Aay() { // ax + ay -> merged singleton a, array parent
		PredictionContext a1 = createSingleton(x(false), 1);
		PredictionContext a2 = createSingleton(y(false), 1);
		PredictionContext A1 = array(a1);
		PredictionContext A2 = array(a2);
		PredictionContext r = contextCache.join(A1, A2);
		System.out.println(toDOTString(r));
		String expecting =
			"digraph G {\n" +
			"rankdir=LR;\n" +
			"  s0[label=\"0\"];\n" +
			"  s1[shape=record, label=\"<p0>|<p1>\"];\n" +
			"  s2[label=\"*\"];\n" +
			"  s0->s1[label=\"1\"];\n" +
			"  s1:p0->s2[label=\"9\"];\n" +
			"  s1:p1->s2[label=\"10\"];\n" +
			"}\n";
		assertEquals(expecting, toDOTString(r));
	}

	@Test public void test_Aaxc_Aayd() { // ax,c + ay,d -> merged a, array parent
		PredictionContext a1 = createSingleton(x(false), 1);
		PredictionContext a2 = createSingleton(y(false), 1);
		PredictionContext A1 = array(a1, c(false));
		PredictionContext A2 = array(a2, d(false));
		PredictionContext r = contextCache.join(A1, A2);
		System.out.println(toDOTString(r));
		String expecting =
			"digraph G {\n" +
			"rankdir=LR;\n" +
			"  s0[shape=record, label=\"<p0>|<p1>|<p2>\"];\n" +
			"  s2[label=\"*\"];\n" +
			"  s1[shape=record, label=\"<p0>|<p1>\"];\n" +
			"  s0:p0->s1[label=\"1\"];\n" +
			"  s0:p1->s2[label=\"3\"];\n" +
			"  s0:p2->s2[label=\"4\"];\n" +
			"  s1:p0->s2[label=\"9\"];\n" +
			"  s1:p1->s2[label=\"10\"];\n" +
			"}\n";
		assertEquals(expecting, toDOTString(r));
	}

	@Test public void test_Aaubv_Acwdx() { // au,bv + cw,dx -> [a,b,c,d]->[u,v,w,x]
		PredictionContext a = createSingleton(u(false), 1);
		PredictionContext b = createSingleton(v(false), 2);
		PredictionContext c = createSingleton(w(false), 3);
		PredictionContext d = createSingleton(x(false), 4);
		PredictionContext A1 = array(a, b);
		PredictionContext A2 = array(c, d);
		PredictionContext r = contextCache.join(A1, A2);
		System.out.println(toDOTString(r));
		String expecting =
			"digraph G {\n" +
			"rankdir=LR;\n" +
			"  s0[shape=record, label=\"<p0>|<p1>|<p2>|<p3>\"];\n" +
			"  s4[label=\"4\"];\n" +
			"  s5[label=\"*\"];\n" +
			"  s3[label=\"3\"];\n" +
			"  s2[label=\"2\"];\n" +
			"  s1[label=\"1\"];\n" +
			"  s0:p0->s1[label=\"1\"];\n" +
			"  s0:p1->s2[label=\"2\"];\n" +
			"  s0:p2->s3[label=\"3\"];\n" +
			"  s0:p3->s4[label=\"4\"];\n" +
			"  s4->s5[label=\"9\"];\n" +
			"  s3->s5[label=\"8\"];\n" +
			"  s2->s5[label=\"7\"];\n" +
			"  s1->s5[label=\"6\"];\n" +
			"}\n";
		assertEquals(expecting, toDOTString(r));
	}

	@Test public void test_Aaubv_Abvdx() { // au,bv + bv,dx -> [a,b,d]->[u,v,x]
		PredictionContext a = createSingleton(u(false), 1);
		PredictionContext b1 = createSingleton(v(false), 2);
		PredictionContext b2 = createSingleton(v(false), 2);
		PredictionContext d = createSingleton(x(false), 4);
		PredictionContext A1 = array(a, b1);
		PredictionContext A2 = array(b2, d);
		PredictionContext r = contextCache.join(A1, A2);
		System.out.println(toDOTString(r));
		String expecting =
			"digraph G {\n" +
			"rankdir=LR;\n" +
			"  s0[shape=record, label=\"<p0>|<p1>|<p2>\"];\n" +
			"  s3[label=\"3\"];\n" +
			"  s4[label=\"*\"];\n" +
			"  s2[label=\"2\"];\n" +
			"  s1[label=\"1\"];\n" +
			"  s0:p0->s1[label=\"1\"];\n" +
			"  s0:p1->s2[label=\"2\"];\n" +
			"  s0:p2->s3[label=\"4\"];\n" +
			"  s3->s4[label=\"9\"];\n" +
			"  s2->s4[label=\"7\"];\n" +
			"  s1->s4[label=\"6\"];\n" +
			"}\n";
		assertEquals(expecting, toDOTString(r));
	}

	@Test public void test_Aaubv_Abwdx() { // au,bv + bw,dx -> [a,b,d]->[u,[v,w],x]
		PredictionContext a = createSingleton(u(false), 1);
		PredictionContext b1 = createSingleton(v(false), 2);
		PredictionContext b2 = createSingleton(w(false), 2);
		PredictionContext d = createSingleton(x(false), 4);
		PredictionContext A1 = array(a, b1);
		PredictionContext A2 = array(b2, d);
		PredictionContext r = contextCache.join(A1, A2);
		System.out.println(toDOTString(r));
		String expecting =
			"digraph G {\n" +
			"rankdir=LR;\n" +
			"  s0[shape=record, label=\"<p0>|<p1>|<p2>\"];\n" +
			"  s3[label=\"3\"];\n" +
			"  s4[label=\"*\"];\n" +
			"  s2[shape=record, label=\"<p0>|<p1>\"];\n" +
			"  s1[label=\"1\"];\n" +
			"  s0:p0->s1[label=\"1\"];\n" +
			"  s0:p1->s2[label=\"2\"];\n" +
			"  s0:p2->s3[label=\"4\"];\n" +
			"  s3->s4[label=\"9\"];\n" +
			"  s2:p0->s4[label=\"7\"];\n" +
			"  s2:p1->s4[label=\"8\"];\n" +
			"  s1->s4[label=\"6\"];\n" +
			"}\n";
		assertEquals(expecting, toDOTString(r));
	}

	@Test public void test_Aaubv_Abvdu() { // au,bv + bv,du -> [a,b,d]->[u,v,u]; u,v shared
		PredictionContext a = createSingleton(u(false), 1);
		PredictionContext b1 = createSingleton(v(false), 2);
		PredictionContext b2 = createSingleton(v(false), 2);
		PredictionContext d = createSingleton(u(false), 4);
		PredictionContext A1 = array(a, b1);
		PredictionContext A2 = array(b2, d);
		PredictionContext r = contextCache.join(A1, A2);
		System.out.println(toDOTString(r));
		String expecting =
			"digraph G {\n" +
			"rankdir=LR;\n" +
			"  s0[shape=record, label=\"<p0>|<p1>|<p2>\"];\n" +
			"  s2[label=\"2\"];\n" +
			"  s3[label=\"*\"];\n" +
			"  s1[label=\"1\"];\n" +
			"  s0:p0->s1[label=\"1\"];\n" +
			"  s0:p1->s2[label=\"2\"];\n" +
			"  s0:p2->s1[label=\"4\"];\n" +
			"  s2->s3[label=\"7\"];\n" +
			"  s1->s3[label=\"6\"];\n" +
			"}\n";
		assertEquals(expecting, toDOTString(r));
	}

	@Test public void test_Aaubu_Acudu() { // au,bu + cu,du -> [a,b,c,d]->[u,u,u,u]
		PredictionContext a = createSingleton(u(false), 1);
		PredictionContext b = createSingleton(u(false), 2);
		PredictionContext c = createSingleton(u(false), 3);
		PredictionContext d = createSingleton(u(false), 4);
		PredictionContext A1 = array(a, b);
		PredictionContext A2 = array(c, d);
		PredictionContext r = contextCache.join(A1, A2);
		System.out.println(toDOTString(r));
		String expecting =
			"digraph G {\n" +
			"rankdir=LR;\n" +
			"  s0[shape=record, label=\"<p0>|<p1>|<p2>|<p3>\"];\n" +
			"  s1[label=\"1\"];\n" +
			"  s2[label=\"*\"];\n" +
			"  s0:p0->s1[label=\"1\"];\n" +
			"  s0:p1->s1[label=\"2\"];\n" +
			"  s0:p2->s1[label=\"3\"];\n" +
			"  s0:p3->s1[label=\"4\"];\n" +
			"  s1->s2[label=\"6\"];\n" +
			"}\n";
		assertEquals(expecting, toDOTString(r));
	}


	// ------------ SUPPORT -------------------------

	protected PredictionContext a(boolean fullContext) {
		return createSingleton(fullContext ? PredictionContext.EMPTY_FULL : PredictionContext.EMPTY_LOCAL, 1);
	}

	private PredictionContext b(boolean fullContext) {
		return createSingleton(fullContext ? PredictionContext.EMPTY_FULL : PredictionContext.EMPTY_LOCAL, 2);
	}

	private PredictionContext c(boolean fullContext) {
		return createSingleton(fullContext ? PredictionContext.EMPTY_FULL : PredictionContext.EMPTY_LOCAL, 3);
	}

	private PredictionContext d(boolean fullContext) {
		return createSingleton(fullContext ? PredictionContext.EMPTY_FULL : PredictionContext.EMPTY_LOCAL, 4);
	}

	private PredictionContext u(boolean fullContext) {
		return createSingleton(fullContext ? PredictionContext.EMPTY_FULL : PredictionContext.EMPTY_LOCAL, 6);
	}

	private PredictionContext v(boolean fullContext) {
		return createSingleton(fullContext ? PredictionContext.EMPTY_FULL : PredictionContext.EMPTY_LOCAL, 7);
	}

	private PredictionContext w(boolean fullContext) {
		return createSingleton(fullContext ? PredictionContext.EMPTY_FULL : PredictionContext.EMPTY_LOCAL, 8);
	}

	private PredictionContext x(boolean fullContext) {
		return createSingleton(fullContext ? PredictionContext.EMPTY_FULL : PredictionContext.EMPTY_LOCAL, 9);
	}

	private PredictionContext y(boolean fullContext) {
		return createSingleton(fullContext ? PredictionContext.EMPTY_FULL : PredictionContext.EMPTY_LOCAL, 10);
	}

	public PredictionContext createSingleton(PredictionContext parent, int payload) {
		PredictionContext a = contextCache.getChild(parent, payload);
		return a;
	}

	public PredictionContext array(PredictionContext... nodes) {
		PredictionContext result = nodes[0];
		for (int i = 1; i < nodes.length; i++) {
			result = contextCache.join(result, nodes[i]);
		}

		return result;
	}

	private static String toDOTString(PredictionContext context) {
		StringBuilder nodes = new StringBuilder();
		StringBuilder edges = new StringBuilder();
		Map<PredictionContext, PredictionContext> visited = new IdentityHashMap<PredictionContext, PredictionContext>();
		Map<PredictionContext, Integer> contextIds = new IdentityHashMap<PredictionContext, Integer>();
		Deque<PredictionContext> workList = new ArrayDeque<PredictionContext>();
		visited.put(context, context);
		contextIds.put(context, contextIds.size());
		workList.add(context);
		while (!workList.isEmpty()) {
			PredictionContext current = workList.pop();
			nodes.append("  s").append(contextIds.get(current)).append('[');

			if (current.size() > 1) {
				nodes.append("shape=record, ");
			}

			nodes.append("label=\"");

			if (current.isEmpty()) {
				nodes.append(PredictionContext.isEmptyLocal(current) ? '*' : '$');
			} else if (current.size() > 1) {
				for (int i = 0; i < current.size(); i++) {
					if (i > 0) {
						nodes.append('|');
					}

					nodes.append("<p").append(i).append('>');
					if (current.getInvokingState(i) == PredictionContext.EMPTY_FULL_STATE_KEY) {
						nodes.append('$');
					}
					else if (current.getInvokingState(i) == PredictionContext.EMPTY_LOCAL_STATE_KEY) {
						nodes.append('*');
					}
				}
			} else {
				nodes.append(contextIds.get(current));
			}

			nodes.append("\"];\n");

			for (int i = 0; i < current.size(); i++) {
				if (current.getInvokingState(i) == PredictionContext.EMPTY_FULL_STATE_KEY
					|| current.getInvokingState(i) == PredictionContext.EMPTY_LOCAL_STATE_KEY)
				{
					continue;
				}

				if (visited.put(current.getParent(i), current.getParent(i)) == null) {
					contextIds.put(current.getParent(i), contextIds.size());
					workList.push(current.getParent(i));
				}

				edges.append("  s").append(contextIds.get(current));
				if (current.size() > 1) {
					edges.append(":p").append(i);
				}

				edges.append("->");
				edges.append('s').append(contextIds.get(current.getParent(i)));
				edges.append("[label=\"").append(current.getInvokingState(i)).append("\"]");
				edges.append(";\n");
			}
		}

		StringBuilder builder = new StringBuilder();
		builder.append("digraph G {\n");
		builder.append("rankdir=LR;\n");
		builder.append(nodes);
		builder.append(edges);
		builder.append("}\n");
		return builder.toString();
	}
}<|MERGE_RESOLUTION|>--- conflicted
+++ resolved
@@ -1,18 +1,10 @@
 package org.antlr.v4.test;
 
-<<<<<<< HEAD
-import junit.framework.TestCase;
 import org.antlr.v4.runtime.atn.PredictionContextCache;
 import org.antlr.v4.runtime.atn.PredictionContext;
-=======
-import org.antlr.v4.runtime.atn.ArrayPredictionContext;
-import org.antlr.v4.runtime.atn.PredictionContext;
-import org.antlr.v4.runtime.atn.PredictionContextCache;
-import org.antlr.v4.runtime.atn.SingletonPredictionContext;
 import static org.junit.Assert.*;
 import org.junit.Before;
 import org.junit.Ignore;
->>>>>>> 2ce42f46
 import org.junit.Test;
 
 import java.util.ArrayDeque;
@@ -23,14 +15,8 @@
 public class TestGraphNodes {
 	PredictionContextCache contextCache;
 
-<<<<<<< HEAD
-	@Override
-	protected void setUp() throws Exception {
-=======
 	@Before
 	public void setUp() {
-		PredictionContext.globalNodeCount = 1;
->>>>>>> 2ce42f46
 		contextCache = new PredictionContextCache();
 	}
 
@@ -405,7 +391,6 @@
 		assertEquals(expecting, toDOTString(r));
 	}
 
-	@Ignore("Known inefficiency but deferring resolving the issue for now")
 	@Test public void test_aex_bfx() {
 		PredictionContext x1 = x(false);
 		PredictionContext x2 = x(false);
