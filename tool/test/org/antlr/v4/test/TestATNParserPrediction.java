/*
 [The "BSD license"]
  Copyright (c) 2011 Terence Parr
  All rights reserved.

  Redistribution and use in source and binary forms, with or without
  modification, are permitted provided that the following conditions
  are met:

  1. Redistributions of source code must retain the above copyright
     notice, this list of conditions and the following disclaimer.
  2. Redistributions in binary form must reproduce the above copyright
     notice, this list of conditions and the following disclaimer in the
     documentation and/or other materials provided with the distribution.
  3. The name of the author may not be used to endorse or promote products
     derived from this software without specific prior written permission.

  THIS SOFTWARE IS PROVIDED BY THE AUTHOR ``AS IS'' AND ANY EXPRESS OR
  IMPLIED WARRANTIES, INCLUDING, BUT NOT LIMITED TO, THE IMPLIED WARRANTIES
  OF MERCHANTABILITY AND FITNESS FOR A PARTICULAR PURPOSE ARE DISCLAIMED.
  IN NO EVENT SHALL THE AUTHOR BE LIABLE FOR ANY DIRECT, INDIRECT,
  INCIDENTAL, SPECIAL, EXEMPLARY, OR CONSEQUENTIAL DAMAGES (INCLUDING, BUT
  NOT LIMITED TO, PROCUREMENT OF SUBSTITUTE GOODS OR SERVICES; LOSS OF USE,
  DATA, OR PROFITS; OR BUSINESS INTERRUPTION) HOWEVER CAUSED AND ON ANY
  THEORY OF LIABILITY, WHETHER IN CONTRACT, STRICT LIABILITY, OR TORT
  (INCLUDING NEGLIGENCE OR OTHERWISE) ARISING IN ANY WAY OUT OF THE USE OF
  THIS SOFTWARE, EVEN IF ADVISED OF THE POSSIBILITY OF SUCH DAMAGE.
 */

package org.antlr.v4.test;

import org.antlr.v4.Tool;
import org.antlr.v4.automata.ParserATNFactory;
import org.antlr.v4.runtime.NoViableAltException;
import org.antlr.v4.runtime.ParserRuleContext;
import org.antlr.v4.runtime.Token;
import org.antlr.v4.runtime.TokenStream;
import org.antlr.v4.runtime.atn.ATN;
import org.antlr.v4.runtime.atn.DecisionState;
import org.antlr.v4.runtime.atn.LexerATNSimulator;
import org.antlr.v4.runtime.atn.ParserATNSimulator;
import org.antlr.v4.runtime.dfa.DFA;
import org.antlr.v4.runtime.misc.IntegerList;
import org.antlr.v4.tool.DOTGenerator;
import org.antlr.v4.tool.Grammar;
import org.antlr.v4.tool.LexerGrammar;
import org.antlr.v4.tool.Rule;
import org.antlr.v4.tool.interp.ParserInterpreter;
import org.junit.Test;

	// NOTICE: TOKENS IN LEXER, PARSER MUST BE SAME OR TOKEN TYPE MISMATCH
	// NOTICE: TOKENS IN LEXER, PARSER MUST BE SAME OR TOKEN TYPE MISMATCH
	// NOTICE: TOKENS IN LEXER, PARSER MUST BE SAME OR TOKEN TYPE MISMATCH

public class TestATNParserPrediction extends BaseTest {
	@Test public void testAorB() throws Exception {
		LexerGrammar lg = new LexerGrammar(
			"lexer grammar L;\n" +
			"A : 'a' ;\n" +
			"B : 'b' ;\n" +
			"C : 'c' ;\n");
		Grammar g = new Grammar(
			"parser grammar T;\n"+
			"a : A{;} | B ;");
		int decision = 0;
		checkPredictedAlt(lg, g, decision, "a", 1);
		checkPredictedAlt(lg, g, decision, "b", 2);

		// After matching these inputs for decision, what is DFA after each prediction?
		String[] inputs = {
			"a",
			"b",
			"a"
		};
		String[] dfa = {
			"s0-'a'->:s1=>1\n",

			"s0-'a'->:s1=>1\n" +
			"s0-'b'->:s2=>2\n",

			"s0-'a'->:s1=>1\n" + // don't change after it works
			"s0-'b'->:s2=>2\n",
		};
		checkDFAConstruction(lg, g, decision, inputs, dfa);
	}

	@Test public void testEmptyInput() throws Exception {
		LexerGrammar lg = new LexerGrammar(
			"lexer grammar L;\n" +
			"A : 'a' ;\n" +
			"B : 'b' ;\n" +
			"C : 'c' ;\n");
		Grammar g = new Grammar(
			"parser grammar T;\n"+
			"a : A | ;");
		int decision = 0;
		checkPredictedAlt(lg, g, decision, "a", 1);
		checkPredictedAlt(lg, g, decision, "", 2);

		// After matching these inputs for decision, what is DFA after each prediction?
		String[] inputs = {
			"a",
			"",
		};
		String[] dfa = {
			"s0-'a'->:s1=>1\n",

			"s0-EOF->:s2=>2\n" +
			"s0-'a'->:s1=>1\n",
		};
		checkDFAConstruction(lg, g, decision, inputs, dfa);
	}

	@Test public void testPEGAchillesHeel() throws Exception {
		LexerGrammar lg = new LexerGrammar(
			"lexer grammar L;\n" +
			"A : 'a' ;\n" +
			"B : 'b' ;\n" +
			"C : 'c' ;\n");
		Grammar g = new Grammar(
			"parser grammar T;\n"+
			"a : A | A B ;");
		checkPredictedAlt(lg, g, 0, "a", 1);
		checkPredictedAlt(lg, g, 0, "ab", 2);
		checkPredictedAlt(lg, g, 0, "abc", 2);

		String[] inputs = {
			"a",
			"ab",
			"abc"
		};
		String[] dfa = {
			"s0-'a'->s1\n" +
			"s1-EOF->:s2=>1\n",

			"s0-'a'->s1\n" +
			"s1-EOF->:s2=>1\n" +
			"s1-'b'->:s3=>2\n",

			"s0-'a'->s1\n" +
			"s1-EOF->:s2=>1\n" +
			"s1-'b'->:s3=>2\n"
		};
		checkDFAConstruction(lg, g, 0, inputs, dfa);
	}

	@Test public void testRuleRefxory() throws Exception {
		LexerGrammar lg = new LexerGrammar(
			"lexer grammar L;\n" +
			"A : 'a' ;\n" +
			"B : 'b' ;\n" +
			"C : 'c' ;\n");
		Grammar g = new Grammar(
			"parser grammar T;\n"+
			"a : x | y ;\n" +
			"x : A ;\n" +
			"y : B ;\n");
		int decision = 0;
		checkPredictedAlt(lg, g, decision, "a", 1);
		checkPredictedAlt(lg, g, decision, "b", 2);

		// After matching these inputs for decision, what is DFA after each prediction?
		String[] inputs = {
			"a",
			"b",
			"a"
		};
		String[] dfa = {
			"s0-'a'->:s1=>1\n",

			"s0-'a'->:s1=>1\n" +
			"s0-'b'->:s2=>2\n",

			"s0-'a'->:s1=>1\n" + // don't change after it works
			"s0-'b'->:s2=>2\n",
		};
		checkDFAConstruction(lg, g, decision, inputs, dfa);
	}

	@Test public void testOptionalRuleChasesGlobalFollow() throws Exception {
		LexerGrammar lg = new LexerGrammar(
			"lexer grammar L;\n" +
			"A : 'a' ;\n" +
			"B : 'b' ;\n" +
			"C : 'c' ;\n");
		Grammar g = new Grammar(
			"parser grammar T;\n"+
			"tokens {A,B,C}\n" +
			"a : x B ;\n" +
			"b : x C ;\n" +
			"x : A | ;\n");
		int decision = 0;
		checkPredictedAlt(lg, g, decision, "a", 1);
		checkPredictedAlt(lg, g, decision, "b", 2);
		checkPredictedAlt(lg, g, decision, "c", 2);

		// After matching these inputs for decision, what is DFA after each prediction?
		String[] inputs = {
			"a",
			"b",
			"c",
			"c",
		};
		String[] dfa = {
			"s0-'a'->:s1=>1\n",

			"s0-'a'->:s1=>1\n" +
			"s0-'b'->:s2=>2\n",

			"s0-'a'->:s1=>1\n" +
			"s0-'b'->:s2=>2\n" +
			"s0-'c'->:s3=>2\n",

			"s0-'a'->:s1=>1\n" +
			"s0-'b'->:s2=>2\n" +
			"s0-'c'->:s3=>2\n",
		};
		checkDFAConstruction(lg, g, decision, inputs, dfa);
	}

	@Test public void testLL1Ambig() throws Exception {
		LexerGrammar lg = new LexerGrammar(
			"lexer grammar L;\n" +
			"A : 'a' ;\n" +
			"B : 'b' ;\n" +
			"C : 'c' ;\n");
		Grammar g = new Grammar(
			"parser grammar T;\n"+
			"a : A | A | A B ;");
		int decision = 0;
		checkPredictedAlt(lg, g, decision, "a", 1);
		checkPredictedAlt(lg, g, decision, "ab", 3);

		// After matching these inputs for decision, what is DFA after each prediction?
		String[] inputs = {
			"a",
			"ab",
			"ab"
		};
		String[] dfa = {
			"s0-'a'->s1\n" +
			"s1-EOF->:s2=>1\n",

			"s0-'a'->s1\n" +
			"s1-EOF->:s2=>1\n" +
			"s1-'b'->:s3=>3\n",

			"s0-'a'->s1\n" +
			"s1-EOF->:s2=>1\n" +
			"s1-'b'->:s3=>3\n",
		};
		checkDFAConstruction(lg, g, decision, inputs, dfa);
	}

	@Test public void testLL2Ambig() throws Exception {
		LexerGrammar lg = new LexerGrammar(
			"lexer grammar L;\n" +
			"A : 'a' ;\n" +
			"B : 'b' ;\n" +
			"C : 'c' ;\n");
		Grammar g = new Grammar(
			"parser grammar T;\n"+
			"a : A B | A B | A B C ;");
		int decision = 0;
		checkPredictedAlt(lg, g, decision, "ab", 1);
		checkPredictedAlt(lg, g, decision, "abc", 3);

		// After matching these inputs for decision, what is DFA after each prediction?
		String[] inputs = {
			"ab",
			"abc",
			"ab"
		};
		String[] dfa = {
			"s0-'a'->s1\n" +
			"s1-'b'->s2\n" +
			"s2-EOF->:s3=>1\n",

			"s0-'a'->s1\n" +
			"s1-'b'->s2\n" +
			"s2-EOF->:s3=>1\n" +
			"s2-'c'->:s4=>3\n",

			"s0-'a'->s1\n" +
			"s1-'b'->s2\n" +
			"s2-EOF->:s3=>1\n" +
			"s2-'c'->:s4=>3\n",
		};
		checkDFAConstruction(lg, g, decision, inputs, dfa);
	}

	@Test public void testRecursiveLeftPrefix() throws Exception {
		LexerGrammar lg = new LexerGrammar(
			"lexer grammar L;\n" +
			"A : 'a' ;\n" +
			"B : 'b' ;\n" +
			"C : 'c' ;\n" +
			"LP : '(' ;\n" +
			"RP : ')' ;\n" +
			"INT : '0'..'9'+ ;\n"
		);
		Grammar g = new Grammar(
			"parser grammar T;\n"+
			"tokens {A,B,C,LP,RP,INT}\n" +
			"a : e B | e C ;\n" +
			"e : LP e RP\n" +
			"  | INT\n" +
			"  ;");
		int decision = 0;
		checkPredictedAlt(lg, g, decision, "34b", 1);
		checkPredictedAlt(lg, g, decision, "34c", 2);
		checkPredictedAlt(lg, g, decision, "((34))b", 1);
		checkPredictedAlt(lg, g, decision, "((34))c", 2);

		// After matching these inputs for decision, what is DFA after each prediction?
		String[] inputs = {
			"34b",
			"34c",
			"((34))b",
			"((34))c"
		};
		String[] dfa = {
			"s0-INT->s1\n" +
			"s1-'b'->:s2=>1\n",

			"s0-INT->s1\n" +
			"s1-'b'->:s2=>1\n" +
			"s1-'c'->:s3=>2\n",

			"s0-'('->s4\n" +
			"s0-INT->s1\n" +
			"s1-'b'->:s2=>1\n" +
			"s1-'c'->:s3=>2\n" +
			"s4-'('->s5\n" +
			"s5-INT->s6\n" +
			"s6-')'->s7\n" +
			"s7-')'->s1\n",

			"s0-'('->s4\n" +
			"s0-INT->s1\n" +
			"s1-'b'->:s2=>1\n" +
			"s1-'c'->:s3=>2\n" +
			"s4-'('->s5\n" +
			"s5-INT->s6\n" +
			"s6-')'->s7\n" +
			"s7-')'->s1\n",
		};
		checkDFAConstruction(lg, g, decision, inputs, dfa);
	}

	@Test public void testRecursiveLeftPrefixWithAorABIssue() throws Exception {
		LexerGrammar lg = new LexerGrammar(
			"lexer grammar L;\n" +
			"A : 'a' ;\n" +
			"B : 'b' ;\n" +
			"C : 'c' ;\n" +
			"LP : '(' ;\n" +
			"RP : ')' ;\n" +
			"INT : '0'..'9'+ ;\n"
		);
		Grammar g = new Grammar(
			"parser grammar T;\n"+
			"tokens {A,B,C,LP,RP,INT}\n" +
			"a : e A | e A B ;\n" +
			"e : LP e RP\n" +
			"  | INT\n" +
			"  ;");
		int decision = 0;
		checkPredictedAlt(lg, g, decision, "34a", 1);
		checkPredictedAlt(lg, g, decision, "34ab", 2); // PEG would miss this one!
		checkPredictedAlt(lg, g, decision, "((34))a", 1);
		checkPredictedAlt(lg, g, decision, "((34))ab", 2);

		// After matching these inputs for decision, what is DFA after each prediction?
		String[] inputs = {
			"34a",
			"34ab",
			"((34))a",
			"((34))ab",
		};
		String[] dfa = {
			"s0-INT->s1\n" +
			"s1-'a'->s2\n" +
			"s2-EOF->:s3=>1\n",

			"s0-INT->s1\n" +
			"s1-'a'->s2\n" +
			"s2-EOF->:s3=>1\n" +
			"s2-'b'->:s4=>2\n",

			"s0-'('->s5\n" +
			"s0-INT->s1\n" +
			"s1-'a'->s2\n" +
			"s2-EOF->:s3=>1\n" +
			"s2-'b'->:s4=>2\n" +
			"s5-'('->s6\n" +
			"s6-INT->s7\n" +
			"s7-')'->s8\n" +
			"s8-')'->s1\n",

			"s0-'('->s5\n" +
			"s0-INT->s1\n" +
			"s1-'a'->s2\n" +
			"s2-EOF->:s3=>1\n" +
			"s2-'b'->:s4=>2\n" +
			"s5-'('->s6\n" +
			"s6-INT->s7\n" +
			"s7-')'->s8\n" +
			"s8-')'->s1\n",
		};
		checkDFAConstruction(lg, g, decision, inputs, dfa);
	}

	@Test public void testContinuePrediction() throws Exception {
		// Sam found prev def of ambiguity was too restrictive.
		// E.g., (13, 1, []), (13, 2, []), (12, 2, []) should not
		// be declared ambig since (12, 2, []) can take us to
		// unambig state maybe. keep going.
		LexerGrammar lg = new LexerGrammar(
			"lexer grammar L;\n" +
			"ID : 'a'..'z' ;\n" + // one char
			"SEMI : ';' ;\n"+
			"INT : '0'..'9'+ ;\n"
		);
		Grammar g = new Grammar(
			"parser grammar T;\n"+
			"tokens {ID,SEMI,INT}\n" +
			"a : (ID | ID ID?) SEMI ;");
		int decision = 1;
		checkPredictedAlt(lg, g, decision, "a;", 1);
		checkPredictedAlt(lg, g, decision, "ab;", 2);
	}

	@Test public void testContinuePrediction2() throws Exception {
		// ID is ambig for first two alts, but ID SEMI lets us move forward with alt 3
		LexerGrammar lg = new LexerGrammar(
			"lexer grammar L;\n" +
			"ID : 'a'..'z' ;\n" + // one char
			"SEMI : ';' ;\n"+
			"INT : '0'..'9'+ ;\n"
		);
		Grammar g = new Grammar(
			"parser grammar T;\n"+
			"tokens {ID,SEMI,INT}\n" +
			"a : ID | ID | ID SEMI ;\n");
		int decision = 0;
		checkPredictedAlt(lg, g, decision, "a", 1);
		checkPredictedAlt(lg, g, decision, "a;", 3);
	}

	/** first check that the ATN predicts right alt.
	 *  Then check adaptive prediction.
	 */
	public void checkPredictedAlt(LexerGrammar lg, Grammar g, int decision,
								  String inputString, int expectedAlt)
	{
		Tool.internalOption_ShowATNConfigsInDFA = true;
<<<<<<< HEAD
		ATN lexatn = createATN(lg);
		LexerATNSimulator lexInterp = new LexerATNSimulator(lexatn);
=======
		ATN lexatn = createATN(lg, true);
		LexerATNSimulator lexInterp =
			new LexerATNSimulator(lexatn,new DFA[1],new PredictionContextCache());
>>>>>>> f9a63b88
		IntegerList types = getTokenTypesViaATN(inputString, lexInterp);
		System.out.println(types);

		semanticProcess(lg);
		g.importVocab(lg);
		semanticProcess(g);

		ParserATNFactory f = new ParserATNFactory(g);
		ATN atn = f.createATN();

		DOTGenerator dot = new DOTGenerator(g);

		Rule r = g.getRule("a");
		if ( r!=null) System.out.println(dot.getDOT(atn.ruleToStartState[r.index]));
		r = g.getRule("b");
		if ( r!=null) System.out.println(dot.getDOT(atn.ruleToStartState[r.index]));
		r = g.getRule("e");
		if ( r!=null) System.out.println(dot.getDOT(atn.ruleToStartState[r.index]));
		r = g.getRule("ifstat");
		if ( r!=null) System.out.println(dot.getDOT(atn.ruleToStartState[r.index]));
		r = g.getRule("block");
		if ( r!=null) System.out.println(dot.getDOT(atn.ruleToStartState[r.index]));

		// Check ATN prediction
//		ParserATNSimulator<Token> interp = new ParserATNSimulator<Token>(atn);
		TokenStream<Token> input = new IntTokenStream(types);
		ParserInterpreter interp = new ParserInterpreter(g, input);
		DecisionState startState = atn.decisionToState.get(decision);
		DFA dfa = new DFA(startState, decision);
		int alt = interp.predictATN(dfa, input, ParserRuleContext.emptyContext(), false);

		System.out.println(dot.getDOT(dfa, false));

		assertEquals(expectedAlt, alt);

		// Check adaptive prediction
		input.seek(0);
		alt = interp.adaptivePredict(input, decision, null);
		assertEquals(expectedAlt, alt);
		// run 2x; first time creates DFA in atn
		input.seek(0);
		alt = interp.adaptivePredict(input, decision, null);
		assertEquals(expectedAlt, alt);
	}

	public DFA getDFA(LexerGrammar lg, Grammar g, String ruleName,
					  String inputString, ParserRuleContext<Token> ctx)
	{
		Tool.internalOption_ShowATNConfigsInDFA = true;
<<<<<<< HEAD
		ATN lexatn = createATN(lg);
		LexerATNSimulator lexInterp = new LexerATNSimulator(lexatn);
=======
		ATN lexatn = createATN(lg, true);
		LexerATNSimulator lexInterp = new LexerATNSimulator(lexatn,null,null);
>>>>>>> f9a63b88

		semanticProcess(lg);
		g.importVocab(lg);
		semanticProcess(g);

		ParserATNFactory f = new ParserATNFactory(g);
		ATN atn = f.createATN();

//		DOTGenerator dot = new DOTGenerator(g);
//		System.out.println(dot.getDOT(atn.ruleToStartState.get(g.getRule("a"))));
//		System.out.println(dot.getDOT(atn.ruleToStartState.get(g.getRule("b"))));
//		System.out.println(dot.getDOT(atn.ruleToStartState.get(g.getRule("e"))));

		ParserATNSimulator<Token> interp = new ParserATNSimulator<Token>(atn);
		IntegerList types = getTokenTypesViaATN(inputString, lexInterp);
		System.out.println(types);
		TokenStream<Token> input = new IntTokenStream(types);
		try {
			DecisionState startState = atn.decisionToState.get(0);
			DFA dfa = new DFA(startState);
//			Rule r = g.getRule(ruleName);
			//ATNState startState = atn.ruleToStartState.get(r);
			interp.predictATN(dfa, input, ctx, false);
		}
		catch (NoViableAltException nvae) {
			nvae.printStackTrace(System.err);
		}
		return null;
	}

	public void checkDFAConstruction(LexerGrammar lg, Grammar g, int decision,
									 String[] inputString, String[] dfaString)
	{
//		Tool.internalOption_ShowATNConfigsInDFA = true;
<<<<<<< HEAD
		ATN lexatn = createATN(lg);
		LexerATNSimulator lexInterp = new LexerATNSimulator(lexatn);
=======
		ATN lexatn = createATN(lg, true);
		LexerATNSimulator lexInterp =
			new LexerATNSimulator(lexatn,new DFA[1], new PredictionContextCache());
>>>>>>> f9a63b88

		semanticProcess(lg);
		g.importVocab(lg);
		semanticProcess(g);

		ParserInterpreter interp = new ParserInterpreter(g, null);
		for (int i=0; i<inputString.length; i++) {
			// Check DFA
			IntegerList types = getTokenTypesViaATN(inputString[i], lexInterp);
			System.out.println(types);
			TokenStream<Token> input = new IntTokenStream(types);
			try {
				interp.adaptivePredict(input, decision, ParserRuleContext.emptyContext());
			}
			catch (NoViableAltException nvae) {
				nvae.printStackTrace(System.err);
			}
			DFA dfa = interp.getATNSimulator().atn.decisionToDFA[decision];
			assertEquals(dfaString[i], dfa.toString(g.getTokenDisplayNames(), g.rules.keySet().toArray(new String[g.rules.size()])));
		}
	}
}<|MERGE_RESOLUTION|>--- conflicted
+++ resolved
@@ -455,14 +455,8 @@
 								  String inputString, int expectedAlt)
 	{
 		Tool.internalOption_ShowATNConfigsInDFA = true;
-<<<<<<< HEAD
-		ATN lexatn = createATN(lg);
+		ATN lexatn = createATN(lg, true);
 		LexerATNSimulator lexInterp = new LexerATNSimulator(lexatn);
-=======
-		ATN lexatn = createATN(lg, true);
-		LexerATNSimulator lexInterp =
-			new LexerATNSimulator(lexatn,new DFA[1],new PredictionContextCache());
->>>>>>> f9a63b88
 		IntegerList types = getTokenTypesViaATN(inputString, lexInterp);
 		System.out.println(types);
 
@@ -512,13 +506,8 @@
 					  String inputString, ParserRuleContext<Token> ctx)
 	{
 		Tool.internalOption_ShowATNConfigsInDFA = true;
-<<<<<<< HEAD
-		ATN lexatn = createATN(lg);
+		ATN lexatn = createATN(lg, true);
 		LexerATNSimulator lexInterp = new LexerATNSimulator(lexatn);
-=======
-		ATN lexatn = createATN(lg, true);
-		LexerATNSimulator lexInterp = new LexerATNSimulator(lexatn,null,null);
->>>>>>> f9a63b88
 
 		semanticProcess(lg);
 		g.importVocab(lg);
@@ -553,14 +542,8 @@
 									 String[] inputString, String[] dfaString)
 	{
 //		Tool.internalOption_ShowATNConfigsInDFA = true;
-<<<<<<< HEAD
-		ATN lexatn = createATN(lg);
+		ATN lexatn = createATN(lg, true);
 		LexerATNSimulator lexInterp = new LexerATNSimulator(lexatn);
-=======
-		ATN lexatn = createATN(lg, true);
-		LexerATNSimulator lexInterp =
-			new LexerATNSimulator(lexatn,new DFA[1], new PredictionContextCache());
->>>>>>> f9a63b88
 
 		semanticProcess(lg);
 		g.importVocab(lg);
