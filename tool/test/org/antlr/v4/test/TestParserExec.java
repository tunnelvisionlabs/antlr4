--- conflicted
+++ resolved
@@ -164,12 +164,8 @@
 
 
 	/**
-<<<<<<< HEAD
-	 * Related to https://github.com/antlr/antlr4/issues/41.
-=======
 	 * This test is meant to detect regressions of bug antlr/antlr4#41.
 	 * https://github.com/antlr/antlr4/issues/41
->>>>>>> d738949c
 	 */
 	@Test
 	public void testOptional() throws Exception {
@@ -190,23 +186,11 @@
 
 		found = execParser("T.g4", grammar, "TParser", "TLexer", "stat", "if x", false);
 		assertEquals("", found);
-<<<<<<< HEAD
-		assertNull(null, this.stderrDuringParse);
+		assertNull(this.stderrDuringParse);
 
 		found = execParser("T.g4", grammar, "TParser", "TLexer", "stat", "if if x else x", false);
 		assertEquals("", found);
-		assertNull(null, this.stderrDuringParse);
-
-		found = execParser("T.g4", grammar, "TParser", "TLexer", "stat", "if if x else x if", false);
-		assertEquals("", found);
-		assertNull(null, this.stderrDuringParse);
-=======
-		assertNull(this.stderrDuringParse);
-
-		found = execParser("T.g4", grammar, "TParser", "TLexer", "stat", "if if x else x", false);
-		assertEquals("", found);
-		assertNull(this.stderrDuringParse);
->>>>>>> d738949c
+		assertNull(this.stderrDuringParse);
 	}
 
 	/**
