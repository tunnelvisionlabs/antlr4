--- conflicted
+++ resolved
@@ -48,10 +48,7 @@
 import org.antlr.v4.runtime.misc.Tuple2;
 
 import java.util.ArrayDeque;
-<<<<<<< HEAD
 import java.util.BitSet;
-=======
->>>>>>> a319ea4b
 import java.util.Collection;
 import java.util.Deque;
 
@@ -169,12 +166,7 @@
 		}
 
 		// get atn simulator that knows how to do predictions
-<<<<<<< HEAD
 		setInterpreter(new ParserATNSimulator(this, atn));
-=======
-		setInterpreter(new ParserATNSimulator(this, atn,
-											  decisionToDFA,
-											  sharedContextCache));
 	}
 
 	@Override
@@ -182,7 +174,6 @@
 		super.reset();
 		overrideDecisionReached = false;
 		overrideDecisionRoot = null;
->>>>>>> a319ea4b
 	}
 
 	@Override
@@ -215,13 +206,8 @@
 	public ParserRuleContext parse(int startRuleIndex) {
 		RuleStartState startRuleStartState = atn.ruleToStartState[startRuleIndex];
 
-<<<<<<< HEAD
-		InterpreterRuleContext rootContext = createInterpreterRuleContext(null, ATNState.INVALID_STATE_NUMBER, startRuleIndex);
+		rootContext = createInterpreterRuleContext(null, ATNState.INVALID_STATE_NUMBER, startRuleIndex);
 		if (startRuleStartState.isPrecedenceRule) {
-=======
-		rootContext = createInterpreterRuleContext(null, ATNState.INVALID_STATE_NUMBER, startRuleIndex);
-		if (startRuleStartState.isLeftRecursiveRule) {
->>>>>>> a319ea4b
 			enterRecursionRule(rootContext, startRuleStartState.stateNumber, startRuleIndex, 0);
 		}
 		else {
@@ -276,16 +262,9 @@
 	}
 
 	protected void visitState(ATNState p) {
-<<<<<<< HEAD
-		int edge = 1;
+		int predictedAlt = 1;
 		if (p.getNumberOfTransitions() > 1) {
-			edge = visitDecisionsState((DecisionState) p);
-=======
-//		System.out.println("visitState "+p.stateNumber);
-		int predictedAlt = 1;
-		if ( p instanceof DecisionState ) {
 			predictedAlt = visitDecisionState((DecisionState) p);
->>>>>>> a319ea4b
 		}
 
 		Transition transition = p.transition(predictedAlt - 1);
@@ -361,36 +340,21 @@
 		setState(transition.target.stateNumber);
 	}
 
-<<<<<<< HEAD
-	protected int visitDecisionsState(DecisionState p) {
+	/** Method visitDecisionState() is called when the interpreter reaches
+	 *  a decision state (instance of DecisionState). It gives an opportunity
+	 *  for subclasses to track interesting things.
+	 */
+	protected int visitDecisionState(DecisionState p) {
+		int edge = 1;
 		int predictedAlt;
 		getErrorHandler().sync(this);
 		int decision = p.decision;
-		if (decision == overrideDecision && _input.index() == overrideDecisionInputIndex) {
+		if (decision == overrideDecision && _input.index() == overrideDecisionInputIndex && !overrideDecisionReached) {
 			predictedAlt = overrideDecisionAlt;
+			overrideDecisionReached = true;
 		}
 		else {
 			predictedAlt = getInterpreter().adaptivePredict(_input, decision, _ctx);
-=======
-	/** Method visitDecisionState() is called when the interpreter reaches
-	 *  a decision state (instance of DecisionState). It gives an opportunity
-	 *  for subclasses to track interesting things.
-	 */
-	protected int visitDecisionState(DecisionState p) {
-		int predictedAlt = 1;
-		if ( p.getNumberOfTransitions()>1 ) {
-			getErrorHandler().sync(this);
-			int decision = p.decision;
-			if ( decision == overrideDecision && _input.index() == overrideDecisionInputIndex &&
-			     !overrideDecisionReached )
-			{
-				predictedAlt = overrideDecisionAlt;
-				overrideDecisionReached = true;
-			}
-			else {
-				predictedAlt = getInterpreter().adaptivePredict(_input, decision, _ctx);
-			}
->>>>>>> a319ea4b
 		}
 		return predictedAlt;
 	}
@@ -484,17 +448,6 @@
 				InputMismatchException ime = (InputMismatchException)e;
 				Token tok = e.getOffendingToken();
 				int expectedTokenType = ime.getExpectedTokens().getMinElement(); // get any element
-<<<<<<< HEAD
-				String tokenText;
-				if ( expectedTokenType== Token.EOF ) {
-					tokenText = "<missing EOF>";
-				}
-				else {
-					tokenText = "<mismatched "+tok.getText()+">";
-				}
-
-=======
->>>>>>> a319ea4b
 				Token errToken =
 					getTokenFactory().create(Tuple.create(tok.getTokenSource(), tok.getTokenSource().getInputStream()),
 				                             expectedTokenType, tok.getText(),
