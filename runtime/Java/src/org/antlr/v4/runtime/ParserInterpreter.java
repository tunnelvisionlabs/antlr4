/*
 * [The "BSD license"]
 * Copyright (c) 2013 Terence Parr
 * Copyright (c) 2013 Sam Harwell
 * All rights reserved.
 *
 * Redistribution and use in source and binary forms, with or without
 * modification, are permitted provided that the following conditions
 * are met:
 *
 * 1. Redistributions of source code must retain the above copyright
 *    notice, this list of conditions and the following disclaimer.
 * 2. Redistributions in binary form must reproduce the above copyright
 *    notice, this list of conditions and the following disclaimer in the
 *    documentation and/or other materials provided with the distribution.
 * 3. The name of the author may not be used to endorse or promote products
 *    derived from this software without specific prior written permission.
 *
 * THIS SOFTWARE IS PROVIDED BY THE AUTHOR ``AS IS'' AND ANY EXPRESS OR
 * IMPLIED WARRANTIES, INCLUDING, BUT NOT LIMITED TO, THE IMPLIED WARRANTIES
 * OF MERCHANTABILITY AND FITNESS FOR A PARTICULAR PURPOSE ARE DISCLAIMED.
 * IN NO EVENT SHALL THE AUTHOR BE LIABLE FOR ANY DIRECT, INDIRECT,
 * INCIDENTAL, SPECIAL, EXEMPLARY, OR CONSEQUENTIAL DAMAGES (INCLUDING, BUT
 * NOT LIMITED TO, PROCUREMENT OF SUBSTITUTE GOODS OR SERVICES; LOSS OF USE,
 * DATA, OR PROFITS; OR BUSINESS INTERRUPTION) HOWEVER CAUSED AND ON ANY
 * THEORY OF LIABILITY, WHETHER IN CONTRACT, STRICT LIABILITY, OR TORT
 * (INCLUDING NEGLIGENCE OR OTHERWISE) ARISING IN ANY WAY OUT OF THE USE OF
 * THIS SOFTWARE, EVEN IF ADVISED OF THE POSSIBILITY OF SUCH DAMAGE.
 */

package org.antlr.v4.runtime;

import org.antlr.v4.runtime.atn.ATN;
import org.antlr.v4.runtime.atn.ATNState;
import org.antlr.v4.runtime.atn.ActionTransition;
import org.antlr.v4.runtime.atn.AtomTransition;
import org.antlr.v4.runtime.atn.DecisionState;
import org.antlr.v4.runtime.atn.LoopEndState;
import org.antlr.v4.runtime.atn.ParserATNSimulator;
import org.antlr.v4.runtime.atn.PrecedencePredicateTransition;
import org.antlr.v4.runtime.atn.PredicateTransition;
import org.antlr.v4.runtime.atn.RuleStartState;
import org.antlr.v4.runtime.atn.RuleTransition;
import org.antlr.v4.runtime.atn.StarLoopEntryState;
import org.antlr.v4.runtime.atn.Transition;
import org.antlr.v4.runtime.misc.NotNull;
import org.antlr.v4.runtime.misc.Tuple;
import org.antlr.v4.runtime.misc.Tuple2;

import java.util.ArrayDeque;
import java.util.Arrays;
import java.util.BitSet;
import java.util.Collection;
import java.util.Deque;

/** A parser simulator that mimics what ANTLR's generated
 *  parser code does. A ParserATNSimulator is used to make
 *  predictions via adaptivePredict but this class moves a pointer through the
 *  ATN to simulate parsing. ParserATNSimulator just
 *  makes us efficient rather than having to backtrack, for example.
 *
 *  This properly creates parse trees even for left recursive rules.
 *
 *  We rely on the left recursive rule invocation and special predicate
 *  transitions to make left recursive rules work.
 *
 *  See TestParserInterpreter for examples.
 */
public class ParserInterpreter extends Parser {
	protected final String grammarFileName;
	protected final ATN atn;
	/** This identifies StarLoopEntryState's that begin the (...)*
	 *  precedence loops of left recursive rules.
	 */
	protected final BitSet pushRecursionContextStates;

	@Deprecated
	protected final String[] tokenNames;
	protected final String[] ruleNames;
	@NotNull
	private final Vocabulary vocabulary;

	/** This stack corresponds to the _parentctx, _parentState pair of locals
	 *  that would exist on call stack frames with a recursive descent parser;
	 *  in the generated function for a left-recursive rule you'd see:
	 *
	 *  private EContext e(int _p) throws RecognitionException {
	 *      ParserRuleContext _parentctx = _ctx;    // Pair.a
	 *      int _parentState = getState();          // Pair.b
	 *      ...
	 *  }
	 *
	 *  Those values are used to create new recursive rule invocation contexts
	 *  associated with left operand of an alt like "expr '*' expr".
	 */
	protected final Deque<Tuple2<ParserRuleContext, Integer>> _parentContextStack =
		new ArrayDeque<Tuple2<ParserRuleContext, Integer>>();

	/** We need a map from (decision,inputIndex)->forced alt for computing ambiguous
	 *  parse trees. For now, we allow exactly one override.
	 */
	protected int overrideDecision = -1;
	protected int overrideDecisionInputIndex = -1;
	protected int overrideDecisionAlt = -1;

	/** A copy constructor that creates a new parser interpreter by reusing
	 *  the fields of a previous interpreter.
	 *
	 *  @param old The interpreter to copy
	 *
	 *  @since 4.5
	 */
	public ParserInterpreter(@NotNull ParserInterpreter old) {
		super(old.getInputStream());
		this.grammarFileName = old.grammarFileName;
		this.atn = old.atn;
		this.pushRecursionContextStates = old.pushRecursionContextStates;
		this.tokenNames = old.tokenNames;
		this.ruleNames = old.ruleNames;
		this.vocabulary = old.vocabulary;
		setInterpreter(new ParserATNSimulator(this, atn));
	}

	/**
	 * @deprecated Use {@link #ParserInterpreter(String, Vocabulary, Collection, ATN, TokenStream)} instead.
	 */
	@Deprecated
	public ParserInterpreter(String grammarFileName, Collection<String> tokenNames,
							 Collection<String> ruleNames, ATN atn, TokenStream input) {
		this(grammarFileName, VocabularyImpl.fromTokenNames(tokenNames.toArray(new String[tokenNames.size()])), ruleNames, atn, input);
	}

	public ParserInterpreter(String grammarFileName, @NotNull Vocabulary vocabulary,
							 Collection<String> ruleNames, ATN atn, TokenStream input)
	{
		super(input);
		this.grammarFileName = grammarFileName;
		this.atn = atn;
		this.tokenNames = new String[atn.maxTokenType];
		for (int i = 0; i < tokenNames.length; i++) {
			tokenNames[i] = vocabulary.getDisplayName(i);
		}

		this.ruleNames = ruleNames.toArray(new String[ruleNames.size()]);
		this.vocabulary = vocabulary;

		// identify the ATN states where pushNewRecursionContext() must be called
		this.pushRecursionContextStates = new BitSet(atn.states.size());
		for (ATNState state : atn.states) {
			if (!(state instanceof StarLoopEntryState)) {
				continue;
			}

			if (((StarLoopEntryState)state).precedenceRuleDecision) {
				this.pushRecursionContextStates.set(state.stateNumber);
			}
		}

		// get atn simulator that knows how to do predictions
		setInterpreter(new ParserATNSimulator(this, atn));
	}

	@Override
	public ATN getATN() {
		return atn;
	}

	@Override
	@Deprecated
	public String[] getTokenNames() {
		return tokenNames;
	}

	@Override
	public Vocabulary getVocabulary() {
		return vocabulary;
	}

	@Override
	public String[] getRuleNames() {
		return ruleNames;
	}

	@Override
	public String getGrammarFileName() {
		return grammarFileName;
	}

	/** Begin parsing at startRuleIndex */
	public ParserRuleContext parse(int startRuleIndex) {
		RuleStartState startRuleStartState = atn.ruleToStartState[startRuleIndex];

		InterpreterRuleContext rootContext = createInterpreterRuleContext(null, ATNState.INVALID_STATE_NUMBER, startRuleIndex);
		if (startRuleStartState.isPrecedenceRule) {
			enterRecursionRule(rootContext, startRuleStartState.stateNumber, startRuleIndex, 0);
		}
		else {
			enterRule(rootContext, startRuleStartState.stateNumber, startRuleIndex);
		}

		while ( true ) {
			ATNState p = getATNState();
			switch ( p.getStateType() ) {
			case ATNState.RULE_STOP :
				// pop; return from rule
				if ( _ctx.isEmpty() ) {
					if (startRuleStartState.isPrecedenceRule) {
						ParserRuleContext result = _ctx;
						Tuple2<ParserRuleContext, Integer> parentContext = _parentContextStack.pop();
						unrollRecursionContexts(parentContext.getItem1());
						return result;
					}
					else {
						exitRule();
						return rootContext;
					}
				}

				visitRuleStopState(p);
				break;

			default :
				try {
					visitState(p);
				}
				catch (RecognitionException e) {
					setState(atn.ruleToStopState[p.ruleIndex].stateNumber);
					getContext().exception = e;
					getErrorHandler().reportError(this, e);
					recover(e);
				}

				break;
			}
		}
	}

	@Override
	public void enterRecursionRule(ParserRuleContext localctx, int state, int ruleIndex, int precedence) {
		_parentContextStack.push(Tuple.create(_ctx, localctx.invokingState));
		super.enterRecursionRule(localctx, state, ruleIndex, precedence);
	}

	protected ATNState getATNState() {
		return atn.states.get(getState());
	}

	protected void visitState(ATNState p) {
		int edge = 1;
		if (p.getNumberOfTransitions() > 1) {
			edge = visitDecisionsState((DecisionState) p);
		}

		Transition transition = p.transition(edge - 1);
		switch (transition.getSerializationType()) {
<<<<<<< HEAD
		case Transition.EPSILON:
			if ( pushRecursionContextStates.get(p.stateNumber) &&
				 !(transition.target instanceof LoopEndState))
			{
				// We are at the start of a left recursive rule's (...)* loop
				// and we're not taking the exit branch of loop.
				InterpreterRuleContext localctx =
					createInterpreterRuleContext(_parentContextStack.peek().getItem1(),
												 _parentContextStack.peek().getItem2(),
												 _ctx.getRuleIndex());
				pushNewRecursionContext(localctx,
										atn.ruleToStartState[p.ruleIndex].stateNumber,
										_ctx.getRuleIndex());
			}
			break;
=======
			case Transition.EPSILON:
				if ( p.getStateType()==ATNState.STAR_LOOP_ENTRY &&
					 ((StarLoopEntryState)p).isPrecedenceDecision &&
					 !(transition.target instanceof LoopEndState))
				{
					// We are at the start of a left recursive rule's (...)* loop
					// and we're not taking the exit branch of loop.
					InterpreterRuleContext localctx =
						createInterpreterRuleContext(_parentContextStack.peek().a,
													 _parentContextStack.peek().b,
													 _ctx.getRuleIndex());
					pushNewRecursionContext(localctx,
											atn.ruleToStartState[p.ruleIndex].stateNumber,
											_ctx.getRuleIndex());
				}
				break;

			case Transition.ATOM:
				match(((AtomTransition)transition).label);
				break;

			case Transition.RANGE:
			case Transition.SET:
			case Transition.NOT_SET:
				if (!transition.matches(_input.LA(1), Token.MIN_USER_TOKEN_TYPE, 65535)) {
					recoverInline();
				}
				matchWildcard();
				break;
>>>>>>> 235d1a92

		case Transition.ATOM:
			match(((AtomTransition)transition).label);
			break;

		case Transition.RANGE:
		case Transition.SET:
		case Transition.NOT_SET:
			if (!transition.matches(_input.LA(1), Token.MIN_USER_TOKEN_TYPE, 65535)) {
				_errHandler.recoverInline(this);
			}
			matchWildcard();
			break;

		case Transition.WILDCARD:
			matchWildcard();
			break;

		case Transition.RULE:
			RuleStartState ruleStartState = (RuleStartState)transition.target;
			int ruleIndex = ruleStartState.ruleIndex;
			InterpreterRuleContext newctx = createInterpreterRuleContext(_ctx, p.stateNumber, ruleIndex);
			if (ruleStartState.isPrecedenceRule) {
				enterRecursionRule(newctx, ruleStartState.stateNumber, ruleIndex, ((RuleTransition)transition).precedence);
			}
			else {
				enterRule(newctx, transition.target.stateNumber, ruleIndex);
			}
			break;

		case Transition.PREDICATE:
			PredicateTransition predicateTransition = (PredicateTransition)transition;
			if (!sempred(_ctx, predicateTransition.ruleIndex, predicateTransition.predIndex)) {
				throw new FailedPredicateException(this);
			}

			break;

		case Transition.ACTION:
			ActionTransition actionTransition = (ActionTransition)transition;
			action(_ctx, actionTransition.ruleIndex, actionTransition.actionIndex);
			break;

		case Transition.PRECEDENCE:
			if (!precpred(_ctx, ((PrecedencePredicateTransition)transition).precedence)) {
				throw new FailedPredicateException(this, String.format("precpred(_ctx, %d)", ((PrecedencePredicateTransition)transition).precedence));
			}
			break;

		default:
			throw new UnsupportedOperationException("Unrecognized ATN transition type.");
		}

		setState(transition.target.stateNumber);
	}

	protected int visitDecisionsState(DecisionState p) {
		int predictedAlt;
		getErrorHandler().sync(this);
		int decision = p.decision;
		if (decision == overrideDecision && _input.index() == overrideDecisionInputIndex) {
			predictedAlt = overrideDecisionAlt;
		}
		else {
			predictedAlt = getInterpreter().adaptivePredict(_input, decision, _ctx);
		}
		return predictedAlt;
	}

	/** Provide simple "factory" for InterpreterRuleContext's. */
	protected InterpreterRuleContext createInterpreterRuleContext(
		ParserRuleContext parent,
		int invokingStateNumber,
		int ruleIndex)
	{
		return new InterpreterRuleContext(parent, invokingStateNumber, ruleIndex);
	}

	protected void visitRuleStopState(ATNState p) {
		RuleStartState ruleStartState = atn.ruleToStartState[p.ruleIndex];
		if (ruleStartState.isPrecedenceRule) {
			Tuple2<ParserRuleContext, Integer> parentContext = _parentContextStack.pop();
			unrollRecursionContexts(parentContext.getItem1());
			setState(parentContext.getItem2());
		}
		else {
			exitRule();
		}

		RuleTransition ruleTransition = (RuleTransition)atn.states.get(getState()).transition(0);
		setState(ruleTransition.followState.stateNumber);
	}

	/** Override this parser interpreters normal decision-making process
	 *  at a particular decision and input token index. Instead of
	 *  allowing the adaptive prediction mechanism to choose the
	 *  first alternative within a block that leads to a successful parse,
	 *  force it to take the alternative, 1..n for n alternatives.
	 *
	 *  As an implementation limitation right now, you can only specify one
	 *  override. This is sufficient to allow construction of different
	 *  parse trees for ambiguous input. It means re-parsing the entire input
	 *  in general because you're never sure where an ambiguous sequence would
	 *  live in the various parse trees. For example, in one interpretation,
	 *  an ambiguous input sequence would be matched completely in expression
	 *  but in another it could match all the way back to the root.
	 *
	 *  s : e '!'? ;
	 *  e : ID
	 *    | ID '!'
	 *    ;
	 *
	 *  Here, x! can be matched as (s (e ID) !) or (s (e ID !)). In the first
	 *  case, the ambiguous sequence is fully contained only by the root.
	 *  In the second case, the ambiguous sequences fully contained within just
	 *  e, as in: (e ID !).
	 *
	 *  Rather than trying to optimize this and make
	 *  some intelligent decisions for optimization purposes, I settled on
	 *  just re-parsing the whole input and then using
	 *  {link Trees#getRootOfSubtreeEnclosingRegion} to find the minimal
	 *  subtree that contains the ambiguous sequence. I originally tried to
	 *  record the call stack at the point the parser detected and ambiguity but
	 *  left recursive rules create a parse tree stack that does not reflect
	 *  the actual call stack. That impedance mismatch was enough to make
	 *  it it challenging to restart the parser at a deeply nested rule
	 *  invocation.
	 *
	 *  Only parser interpreters can override decisions so as to avoid inserting
	 *  override checking code in the critical ALL(*) prediction execution path.
	 *
	 *  @since 4.5
	 */
	public void addDecisionOverride(int decision, int tokenIndex, int forcedAlt) {
		overrideDecision = decision;
		overrideDecisionInputIndex = tokenIndex;
		overrideDecisionAlt = forcedAlt;
	}

	/** Rely on the error handler for this parser but, if no tokens are consumed
	 *  to recover, add an error node. Otherwise, nothing is seen in the parse
	 *  tree.
	 */
	protected void recover(RecognitionException e) {
		int i = _input.index();
		getErrorHandler().recover(this, e);
		if ( _input.index()==i ) {
			// no input consumed, better add an error node
			if ( e instanceof InputMismatchException ) {
				InputMismatchException ime = (InputMismatchException)e;
				Token tok = e.getOffendingToken();
				int expectedTokenType = ime.getExpectedTokens().getMinElement(); // get any element
				String tokenText;
				if ( expectedTokenType== Token.EOF ) tokenText = "<missing EOF>";
				else tokenText = "<mismatched "+tok.getText()+">";

				Token errToken =
					getTokenFactory().create(new Pair<TokenSource, CharStream>(tok.getTokenSource(), tok.getTokenSource().getInputStream()),
				                             expectedTokenType, tok.getText(),
				                             Token.DEFAULT_CHANNEL,
				                            -1, -1, // invalid start/stop
				                             tok.getLine(), tok.getCharPositionInLine());
				_ctx.addErrorNode(errToken);
			}
			else { // NoViableAlt
				Token tok = e.getOffendingToken();
				Token errToken =
					getTokenFactory().create(new Pair<TokenSource, CharStream>(tok.getTokenSource(), tok.getTokenSource().getInputStream()),
				                             Token.INVALID_TYPE, tok.getText(),
				                             Token.DEFAULT_CHANNEL,
				                            -1, -1, // invalid start/stop
				                             tok.getLine(), tok.getCharPositionInLine());
				_ctx.addErrorNode(errToken);
			}
		}
	}

	protected Token recoverInline() {
		return _errHandler.recoverInline(this);
	}
}<|MERGE_RESOLUTION|>--- conflicted
+++ resolved
@@ -48,7 +48,6 @@
 import org.antlr.v4.runtime.misc.Tuple2;
 
 import java.util.ArrayDeque;
-import java.util.Arrays;
 import java.util.BitSet;
 import java.util.Collection;
 import java.util.Deque;
@@ -253,7 +252,6 @@
 
 		Transition transition = p.transition(edge - 1);
 		switch (transition.getSerializationType()) {
-<<<<<<< HEAD
 		case Transition.EPSILON:
 			if ( pushRecursionContextStates.get(p.stateNumber) &&
 				 !(transition.target instanceof LoopEndState))
@@ -269,37 +267,6 @@
 										_ctx.getRuleIndex());
 			}
 			break;
-=======
-			case Transition.EPSILON:
-				if ( p.getStateType()==ATNState.STAR_LOOP_ENTRY &&
-					 ((StarLoopEntryState)p).isPrecedenceDecision &&
-					 !(transition.target instanceof LoopEndState))
-				{
-					// We are at the start of a left recursive rule's (...)* loop
-					// and we're not taking the exit branch of loop.
-					InterpreterRuleContext localctx =
-						createInterpreterRuleContext(_parentContextStack.peek().a,
-													 _parentContextStack.peek().b,
-													 _ctx.getRuleIndex());
-					pushNewRecursionContext(localctx,
-											atn.ruleToStartState[p.ruleIndex].stateNumber,
-											_ctx.getRuleIndex());
-				}
-				break;
-
-			case Transition.ATOM:
-				match(((AtomTransition)transition).label);
-				break;
-
-			case Transition.RANGE:
-			case Transition.SET:
-			case Transition.NOT_SET:
-				if (!transition.matches(_input.LA(1), Token.MIN_USER_TOKEN_TYPE, 65535)) {
-					recoverInline();
-				}
-				matchWildcard();
-				break;
->>>>>>> 235d1a92
 
 		case Transition.ATOM:
 			match(((AtomTransition)transition).label);
@@ -309,7 +276,7 @@
 		case Transition.SET:
 		case Transition.NOT_SET:
 			if (!transition.matches(_input.LA(1), Token.MIN_USER_TOKEN_TYPE, 65535)) {
-				_errHandler.recoverInline(this);
+				recoverInline();
 			}
 			matchWildcard();
 			break;
@@ -453,11 +420,15 @@
 				Token tok = e.getOffendingToken();
 				int expectedTokenType = ime.getExpectedTokens().getMinElement(); // get any element
 				String tokenText;
-				if ( expectedTokenType== Token.EOF ) tokenText = "<missing EOF>";
-				else tokenText = "<mismatched "+tok.getText()+">";
+				if ( expectedTokenType== Token.EOF ) {
+					tokenText = "<missing EOF>";
+				}
+				else {
+					tokenText = "<mismatched "+tok.getText()+">";
+				}
 
 				Token errToken =
-					getTokenFactory().create(new Pair<TokenSource, CharStream>(tok.getTokenSource(), tok.getTokenSource().getInputStream()),
+					getTokenFactory().create(Tuple.create(tok.getTokenSource(), tok.getTokenSource().getInputStream()),
 				                             expectedTokenType, tok.getText(),
 				                             Token.DEFAULT_CHANNEL,
 				                            -1, -1, // invalid start/stop
@@ -467,7 +438,7 @@
 			else { // NoViableAlt
 				Token tok = e.getOffendingToken();
 				Token errToken =
-					getTokenFactory().create(new Pair<TokenSource, CharStream>(tok.getTokenSource(), tok.getTokenSource().getInputStream()),
+					getTokenFactory().create(Tuple.create(tok.getTokenSource(), tok.getTokenSource().getInputStream()),
 				                             Token.INVALID_TYPE, tok.getText(),
 				                             Token.DEFAULT_CHANNEL,
 				                            -1, -1, // invalid start/stop
