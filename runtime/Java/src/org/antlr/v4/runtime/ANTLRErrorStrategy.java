--- conflicted
+++ resolved
@@ -6,11 +6,8 @@
 
 package org.antlr.v4.runtime;
 
-<<<<<<< HEAD
 import org.antlr.v4.runtime.misc.NotNull;
-=======
 import org.antlr.v4.runtime.tree.ErrorNode;
->>>>>>> 2ab9c8ab
 
 /**
  * The interface for defining strategies to deal with syntax errors encountered
