--- conflicted
+++ resolved
@@ -30,13 +30,8 @@
 package org.antlr.v4.runtime;
 
 /**  A stream of either tokens or tree nodes */
-<<<<<<< HEAD
 public interface SymbolStream<T> extends IntStream<T> {
-	/** Get an object at absolute index i; 0..n-1.
-=======
-public interface SymbolStream<T> extends IntStream {
 	/** Get the symbol at absolute index i; 0..n-1.
->>>>>>> 86671d30
 	 *  This is only valid if the underlying stream implementation buffers
 	 *  all of the incoming objects.
 	 *
