--- conflicted
+++ resolved
@@ -108,13 +108,8 @@
 	 *
 	 *  @since 4.5.1
 	 */
-<<<<<<< HEAD
-	public static String toStringTree(@NotNull Tree t, @Nullable List<String> ruleNames) {
-		String s = Utils.escapeWhitespace(getNodeText(t, ruleNames), false);
-=======
-	public static String toStringTree(Tree t, TreeTextProvider nodeTextProvider) {
+	public static String toStringTree(@NotNull Tree t, @NotNull TreeTextProvider nodeTextProvider) {
 		String s = Utils.escapeWhitespace(nodeTextProvider.getText(t), false);
->>>>>>> 37fb7a71
 		if ( t.getChildCount()==0 ) return s;
 		StringBuilder buf = new StringBuilder();
 		buf.append("(");
@@ -129,13 +124,10 @@
 		return buf.toString();
 	}
 
-<<<<<<< HEAD
-	public static String getNodeText(@NotNull Tree t, @Nullable Parser recog) {
-=======
 	/** Print out a whole tree in LISP form. {@link #getNodeText} is used on the
 	 *  node payloads to get the text for the nodes.
 	 */
-	public static String toStringTree(final Tree t, final List<String> ruleNames) {
+	public static String toStringTree(@NotNull Tree t, @Nullable final List<String> ruleNames) {
 		return toStringTree(t, new TreeTextProvider() {
 			@Override
 			public String getText(Tree node) {
@@ -144,8 +136,7 @@
 		});
 	}
 
-	public static String getNodeText(Tree t, Parser recog) {
->>>>>>> 37fb7a71
+	public static String getNodeText(@NotNull Tree t, @Nullable Parser recog) {
 		String[] ruleNames = recog != null ? recog.getRuleNames() : null;
 		List<String> ruleNamesList = ruleNames != null ? Arrays.asList(ruleNames) : null;
 		return getNodeText(t, ruleNamesList);
