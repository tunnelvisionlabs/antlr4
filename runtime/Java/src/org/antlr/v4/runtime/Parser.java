--- conflicted
+++ resolved
@@ -791,118 +791,6 @@
 		return false;
 	}
 
-<<<<<<< HEAD
-	/** Given an AmbiguityInfo object that contains information about an
-	 *  ambiguous decision event, return the list of ambiguous parse trees.
-	 *  An ambiguity occurs when a specific token sequence can be recognized
-	 *  in more than one way by the grammar. These ambiguities are detected only
-	 *  at decision points.
-	 *
-	 *  The list of trees includes the actual interpretation (that for
-	 *  the minimum alternative number) and all ambiguous alternatives.
-	 *  The actual interpretation is always first.
-	 *
-	 *  This method reuses the same physical input token stream used to
-	 *  detect the ambiguity by the original parser in the first place.
-	 *  This method resets/seeks within but does not alter originalParser.
-	 *  The input position is restored upon exit from this method.
-	 *  Parsers using a {@link UnbufferedTokenStream} may not be able to
-	 *  perform the necessary save index() / seek(saved_index) operation.
-	 *
-	 *  The trees are rooted at the node whose start..stop token indices
-	 *  include the start and stop indices of this ambiguity event. That is,
-	 *  the trees returns will always include the complete ambiguous subphrase
-	 *  identified by the ambiguity event.
-	 *
-	 *  Be aware that this method does NOT notify error or parse listeners as
-	 *  it would trigger duplicate or otherwise unwanted events.
-	 *
-	 *  This uses a temporary ParserATNSimulator and a ParserInterpreter
-	 *  so we don't mess up any statistics, event lists, etc...
-	 *  The parse tree constructed while identifying/making ambiguityInfo is
-	 *  not affected by this method as it creates a new parser interp to
-	 *  get the ambiguous interpretations.
-	 *
-	 *  Nodes in the returned ambig trees are independent of the original parse
-	 *  tree (constructed while identifying/creating ambiguityInfo).
-	 *
-	 *  @param originalParser The parser used to create ambiguityInfo; it
-	 *                        is not modified by this routine and can be either
-	 *                        a generated or interpreted parser. It's token
-	 *                        stream *is* reset/seek()'d.
-	 *  @param ambiguityInfo  The information about an ambiguous decision event
-	 *                        for which you want ambiguous parse trees.
-	 *  @param startRuleIndex The start rule for the entire grammar, not
-	 *                        the ambiguous decision. We re-parse the entire input
-	 *                        and so we need the original start rule.
-	 *
-	 *  @return               The list of all possible interpretations of
-	 *                        the input for the decision in ambiguityInfo.
-	 *                        The actual interpretation chosen by the parser
-	 *                        is always given first because this method
-	 *                        retests the input in alternative order and
-	 *                        ANTLR always resolves ambiguities by choosing
-	 *                        the first alternative that matches the input.
-	 *
-	 *  @throws RecognitionException Throws upon syntax error while matching
-	 *                               ambig input.
-	 *
-	 *  @since 4.5
-	 */
-	public static List<ParserRuleContext> getAmbiguousParseTrees(@NotNull Parser originalParser,
-																 @NotNull AmbiguityInfo ambiguityInfo,
-																 int startRuleIndex)
-	{
-		List<ParserRuleContext> trees = new ArrayList<ParserRuleContext>();
-		int saveTokenInputPosition = originalParser.getInputStream().index();
-		try {
-			// Create a new parser interpreter to parse the ambiguous subphrase
-			ParserInterpreter parser;
-			if ( originalParser instanceof ParserInterpreter ) {
-				parser = new ParserInterpreter((ParserInterpreter) originalParser);
-			}
-			else {
-				char[] serializedAtn = ATNSerializer.getSerializedAsChars(originalParser.getATN(), Arrays.asList(originalParser.getRuleNames()));
-				ATN deserialized = new ATNDeserializer().deserialize(serializedAtn);
-				parser = new ParserInterpreter(originalParser.getGrammarFileName(),
-											   originalParser.getVocabulary(),
-											   Arrays.asList(originalParser.getRuleNames()),
-											   deserialized,
-											   originalParser.getInputStream());
-			}
-
-			// Make sure that we don't get any error messages from using this temporary parser
-			parser.removeErrorListeners();
-			parser.removeParseListeners();
-			parser.getInterpreter().setPredictionMode(PredictionMode.LL_EXACT_AMBIG_DETECTION);
-
-			// get ambig trees
-			int alt = ambiguityInfo.getAmbiguousAlternatives().nextSetBit(0);
-			while ( alt>=0 ) {
-				// re-parse entire input for all ambiguous alternatives
-				// (don't have to do first as it's been parsed, but do again for simplicity
-				//  using this temp parser.)
-				parser.reset();
-				parser.getInputStream().seek(0); // rewind the input all the way for re-parsing
-				parser.overrideDecision = ambiguityInfo.decision;
-				parser.overrideDecisionInputIndex = ambiguityInfo.startIndex;
-				parser.overrideDecisionAlt = alt;
-				ParserRuleContext t = parser.parse(startRuleIndex);
-				ParserRuleContext ambigSubTree =
-					Trees.getRootOfSubtreeEnclosingRegion(t, ambiguityInfo.startIndex, ambiguityInfo.stopIndex);
-				trees.add(ambigSubTree);
-				alt = ambiguityInfo.getAmbiguousAlternatives().nextSetBit(alt+1);
-			}
-		}
-		finally {
-			originalParser.getInputStream().seek(saveTokenInputPosition);
-		}
-
-		return trees;
-	}
-
-=======
->>>>>>> a319ea4b
 	/**
 	 * Checks whether or not {@code symbol} can follow the current state in the
 	 * ATN. The behavior of this method is equivalent to the following, but is
