/*
 * Copyright (c) 2012 The ANTLR Project. All rights reserved.
 * Use of this file is governed by the BSD-3-Clause license that
 * can be found in the LICENSE.txt file in the project root.
 */
package org.antlr.v4.runtime;

import org.antlr.v4.runtime.misc.Interval;
import org.antlr.v4.runtime.misc.Nullable;
import org.antlr.v4.runtime.tree.ErrorNode;
import org.antlr.v4.runtime.tree.ErrorNodeImpl;
import org.antlr.v4.runtime.tree.ParseTree;
import org.antlr.v4.runtime.tree.ParseTreeListener;
import org.antlr.v4.runtime.tree.TerminalNode;
import org.antlr.v4.runtime.tree.TerminalNodeImpl;
import org.antlr.v4.runtime.tree.pattern.RuleTagToken;

import java.util.ArrayList;
import java.util.Collections;
import java.util.List;

/** A rule invocation record for parsing.
 *
 *  Contains all of the information about the current rule not stored in the
 *  RuleContext. It handles parse tree children list, Any ATN state
 *  tracing, and the default values available for rule invocations:
 *  start, stop, rule index, current alt number.
 *
 *  Subclasses made for each rule and grammar track the parameters,
 *  return values, locals, and labels specific to that rule. These
 *  are the objects that are returned from rules.
 *
 *  Note text is not an actual field of a rule return value; it is computed
 *  from start and stop using the input stream's toString() method.  I
 *  could add a ctor to this so that we can pass in and store the input
 *  stream, but I'm not sure we want to do that.  It would seem to be undefined
 *  to get the .text property anyway if the rule matches tokens from multiple
 *  input streams.
 *
 *  I do not use getters for fields of objects that are used simply to
 *  group values such as this aggregate.  The getters/setters are there to
 *  satisfy the superclass interface.
 */
public class ParserRuleContext extends RuleContext {
	private static final ParserRuleContext EMPTY = new ParserRuleContext();

	/** If we are debugging or building a parse tree for a visitor,
	 *  we need to track all of the tokens and rule invocations associated
	 *  with this rule's context. This is empty for parsing w/o tree constr.
	 *  operation because we don't the need to track the details about
	 *  how we parse this rule.
	 */
	public List<ParseTree> children;

	/** For debugging/tracing purposes, we want to track all of the nodes in
	 *  the ATN traversed by the parser for a particular rule.
	 *  This list indicates the sequence of ATN nodes used to match
	 *  the elements of the children list. This list does not include
	 *  ATN nodes and other rules used to match rule invocations. It
	 *  traces the rule invocation node itself but nothing inside that
	 *  other rule's ATN submachine.
	 *
	 *  There is NOT a one-to-one correspondence between the children and
	 *  states list. There are typically many nodes in the ATN traversed
	 *  for each element in the children list. For example, for a rule
	 *  invocation there is the invoking state and the following state.
	 *
	 *  The parser setState() method updates field s and adds it to this list
	 *  if we are debugging/tracing.
	 *
	 *  This does not trace states visited during prediction.
	 */
//	public List<Integer> states;

	public Token start, stop;

	/**
	 * The exception that forced this rule to return. If the rule successfully
	 * completed, this is {@code null}.
	 */
	public RecognitionException exception;

	public ParserRuleContext() { }

<<<<<<< HEAD
	public static ParserRuleContext emptyContext() {
		return EMPTY;
	}

	/**
	 * COPY a ctx (I'm deliberately not using copy constructor) to avoid
	 * confusion with creating node with parent. Does not copy children.
=======
	/** COPY a ctx (I'm deliberately not using copy constructor) to avoid
	 *  confusion with creating node with parent. Does not copy children
	 *  (except error leaves).
>>>>>>> 2ab9c8ab
	 *
	 * <p>This is used in the generated parser code to flip a generic XContext
	 * node for rule X to a YContext for alt label Y. In that sense, it is not
	 * really a generic copy function.</p>
	 *
	 * <p>If we do an error sync() at start of a rule, we might add error nodes
	 * to the generic XContext so this function must copy those nodes to the
	 * YContext as well else they are lost!</p>
	 */
	public void copyFrom(ParserRuleContext ctx) {
		this.parent = ctx.parent;
		this.invokingState = ctx.invokingState;

		this.start = ctx.start;
		this.stop = ctx.stop;

		// copy any error nodes to alt label node
		if ( ctx.children!=null ) {
			this.children = new ArrayList<ParseTree>();
			// reset parent pointer for any error nodes
			for (ParseTree child : ctx.children) {
				if ( child instanceof ErrorNode ) {
					addChild((ErrorNode)child);
				}
			}
		}
	}

	public ParserRuleContext(@Nullable ParserRuleContext parent, int invokingStateNumber) {
		super(parent, invokingStateNumber);
	}

	// Double dispatch methods for listeners

	public void enterRule(ParseTreeListener listener) { }
	public void exitRule(ParseTreeListener listener) { }

<<<<<<< HEAD
	/** Does not set parent link; other add methods do that */
	public void addChild(TerminalNode t) {
		if ( children==null ) children = new ArrayList<ParseTree>();
=======
	/** Add a parse tree node to this as a child.  Works for
	 *  internal and leaf nodes. Does not set parent link;
	 *  other add methods must do that. Other addChild methods
	 *  call this.
	 *
	 *  We cannot set the parent pointer of the incoming node
	 *  because the existing interfaces do not have a setParent()
	 *  method and I don't want to break backward compatibility for this.
	 *
	 *  @since 4.7
	 */
	public <T extends ParseTree> T addAnyChild(T t) {
		if ( children==null ) children = new ArrayList<>();
>>>>>>> 2ab9c8ab
		children.add(t);
	}

<<<<<<< HEAD
	public void addChild(RuleContext ruleInvocation) {
		if ( children==null ) children = new ArrayList<ParseTree>();
		children.add(ruleInvocation);
=======
	public RuleContext addChild(RuleContext ruleInvocation) {
		return addAnyChild(ruleInvocation);
>>>>>>> 2ab9c8ab
	}

	/** Add a token leaf node child and force its parent to be this node. */
	public TerminalNode addChild(TerminalNode t) {
		t.setParent(this);
		return addAnyChild(t);
	}

	/** Add an error node child and force its parent to be this node.
	 *
	 * @since 4.7
	 */
	public ErrorNode addErrorNode(ErrorNode errorNode) {
		errorNode.setParent(this);
		return addAnyChild(errorNode);
	}

	/** Add a child to this node based upon matchedToken. It
	 *  creates a TerminalNodeImpl rather than using
	 *  {@link Parser#createTerminalNode(ParserRuleContext, Token)}. I'm leaving this
     *  in for compatibility but the parser doesn't use this anymore.
	 */
	@Deprecated
	public TerminalNode addChild(Token matchedToken) {
		TerminalNodeImpl t = new TerminalNodeImpl(matchedToken);
		addAnyChild(t);
		t.setParent(this);
		return t;
	}

	/** Add a child to this node based upon badToken.  It
	 *  creates a ErrorNodeImpl rather than using
	 *  {@link Parser#createErrorNode(ParserRuleContext, Token)}. I'm leaving this
	 *  in for compatibility but the parser doesn't use this anymore.
	 */
	@Deprecated
	public ErrorNode addErrorNode(Token badToken) {
		ErrorNodeImpl t = new ErrorNodeImpl(badToken);
		addAnyChild(t);
		t.setParent(this);
		return t;
	}

//	public void trace(int s) {
//		if ( states==null ) states = new ArrayList<Integer>();
//		states.add(s);
//	}

	/** Used by enterOuterAlt to toss out a RuleContext previously added as
	 *  we entered a rule. If we have # label, we will need to remove
	 *  generic ruleContext object.
	 */
	public void removeLastChild() {
		if ( children!=null ) {
			children.remove(children.size()-1);
		}
	}

	@Override
	/** Override to make type more specific */
	public ParserRuleContext getParent() {
		return (ParserRuleContext)super.getParent();
	}

	@Override
	public ParseTree getChild(int i) {
		return children!=null && i>=0 && i<children.size() ? children.get(i) : null;
	}

	public <T extends ParseTree> T getChild(Class<? extends T> ctxType, int i) {
		if ( children==null || i < 0 || i >= children.size() ) {
			return null;
		}

		int j = -1; // what element have we found with ctxType?
		for (ParseTree o : children) {
			if ( ctxType.isInstance(o) ) {
				j++;
				if ( j == i ) {
					return ctxType.cast(o);
				}
			}
		}
		return null;
	}

	public TerminalNode getToken(int ttype, int i) {
		if ( children==null || i < 0 || i >= children.size() ) {
			return null;
		}

		int j = -1; // what token with ttype have we found?
		for (ParseTree o : children) {
			if ( o instanceof TerminalNode ) {
				TerminalNode tnode = (TerminalNode)o;
				Token symbol = tnode.getSymbol();
				if ( symbol.getType()==ttype ) {
					j++;
					if ( j == i ) {
						return tnode;
					}
				}
			}
		}

		return null;
	}

	public List<? extends TerminalNode> getTokens(int ttype) {
		if ( children==null ) {
			return Collections.emptyList();
		}

		List<TerminalNode> tokens = null;
		for (ParseTree o : children) {
			if ( o instanceof TerminalNode ) {
				TerminalNode tnode = (TerminalNode)o;
				Token symbol = tnode.getSymbol();
				if ( symbol.getType()==ttype ) {
					if ( tokens==null ) {
						tokens = new ArrayList<TerminalNode>();
					}
					tokens.add(tnode);
				}
			}
		}

		if ( tokens==null ) {
			return Collections.emptyList();
		}

		return tokens;
	}

	public <T extends ParserRuleContext> T getRuleContext(Class<? extends T> ctxType, int i) {
		return getChild(ctxType, i);
	}

	public <T extends ParserRuleContext> List<? extends T> getRuleContexts(Class<? extends T> ctxType) {
		if ( children==null ) {
			return Collections.emptyList();
		}

		List<T> contexts = null;
		for (ParseTree o : children) {
			if ( ctxType.isInstance(o) ) {
				if ( contexts==null ) {
					contexts = new ArrayList<T>();
				}

				contexts.add(ctxType.cast(o));
			}
		}

		if ( contexts==null ) {
			return Collections.emptyList();
		}

		return contexts;
	}

	@Override
	public int getChildCount() { return children!=null ? children.size() : 0; }

	@Override
	public Interval getSourceInterval() {
		if ( start == null ) {
			return Interval.INVALID;
		}
		if ( stop==null || stop.getTokenIndex()<start.getTokenIndex() ) {
			return Interval.of(start.getTokenIndex(), start.getTokenIndex()-1); // empty
		}
		return Interval.of(start.getTokenIndex(), stop.getTokenIndex());
	}

	/** 
	 * Get the initial token in this context. 
	 * Note that the range from start to stop is inclusive, so for rules that do not consume anything
	 * (for example, zero length or error productions) this token may exceed stop.
	 */
	public Token getStart() { return start; }
	/** 
	 * Get the final token in this context.
	 * Note that the range from start to stop is inclusive, so for rules that do not consume anything
	 * (for example, zero length or error productions) this token may precede start.
	 */
	public Token getStop() { return stop; }

	/** Used for rule context info debugging during parse-time, not so much for ATN debugging */
	public String toInfoString(Parser recognizer) {
		List<String> rules = recognizer.getRuleInvocationStack(this);
		Collections.reverse(rules);
		return "ParserRuleContext"+rules+"{" +
			"start=" + start +
			", stop=" + stop +
			'}';
	}
}
<|MERGE_RESOLUTION|>--- conflicted
+++ resolved
@@ -13,7 +13,6 @@
 import org.antlr.v4.runtime.tree.ParseTreeListener;
 import org.antlr.v4.runtime.tree.TerminalNode;
 import org.antlr.v4.runtime.tree.TerminalNodeImpl;
-import org.antlr.v4.runtime.tree.pattern.RuleTagToken;
 
 import java.util.ArrayList;
 import java.util.Collections;
@@ -82,19 +81,14 @@
 
 	public ParserRuleContext() { }
 
-<<<<<<< HEAD
 	public static ParserRuleContext emptyContext() {
 		return EMPTY;
 	}
 
 	/**
 	 * COPY a ctx (I'm deliberately not using copy constructor) to avoid
-	 * confusion with creating node with parent. Does not copy children.
-=======
-	/** COPY a ctx (I'm deliberately not using copy constructor) to avoid
-	 *  confusion with creating node with parent. Does not copy children
-	 *  (except error leaves).
->>>>>>> 2ab9c8ab
+	 * confusion with creating node with parent. Does not copy children
+	 * (except error leaves).
 	 *
 	 * <p>This is used in the generated parser code to flip a generic XContext
 	 * node for rule X to a YContext for alt label Y. In that sense, it is not
@@ -132,11 +126,6 @@
 	public void enterRule(ParseTreeListener listener) { }
 	public void exitRule(ParseTreeListener listener) { }
 
-<<<<<<< HEAD
-	/** Does not set parent link; other add methods do that */
-	public void addChild(TerminalNode t) {
-		if ( children==null ) children = new ArrayList<ParseTree>();
-=======
 	/** Add a parse tree node to this as a child.  Works for
 	 *  internal and leaf nodes. Does not set parent link;
 	 *  other add methods must do that. Other addChild methods
@@ -149,25 +138,19 @@
 	 *  @since 4.7
 	 */
 	public <T extends ParseTree> T addAnyChild(T t) {
-		if ( children==null ) children = new ArrayList<>();
->>>>>>> 2ab9c8ab
+		if ( children==null ) children = new ArrayList<ParseTree>();
 		children.add(t);
-	}
-
-<<<<<<< HEAD
+		return t;
+	}
+
 	public void addChild(RuleContext ruleInvocation) {
-		if ( children==null ) children = new ArrayList<ParseTree>();
-		children.add(ruleInvocation);
-=======
-	public RuleContext addChild(RuleContext ruleInvocation) {
-		return addAnyChild(ruleInvocation);
->>>>>>> 2ab9c8ab
+		addAnyChild(ruleInvocation);
 	}
 
 	/** Add a token leaf node child and force its parent to be this node. */
-	public TerminalNode addChild(TerminalNode t) {
+	public void addChild(TerminalNode t) {
 		t.setParent(this);
-		return addAnyChild(t);
+		addAnyChild(t);
 	}
 
 	/** Add an error node child and force its parent to be this node.
