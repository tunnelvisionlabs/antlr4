package org.antlr.v4.runtime.misc;

<<<<<<< HEAD
import org.antlr.v4.runtime.ANTLRInputStream;
import org.antlr.v4.runtime.CharStream;
import org.antlr.v4.runtime.CommonTokenStream;
import org.antlr.v4.runtime.DiagnosticErrorListener;
import org.antlr.v4.runtime.Lexer;
import org.antlr.v4.runtime.Parser;
import org.antlr.v4.runtime.ParserRuleContext;
import org.antlr.v4.runtime.Token;
import org.antlr.v4.runtime.TokenStream;
import org.antlr.v4.runtime.atn.PredictionMode;

import javax.print.PrintException;
import java.io.FileInputStream;
import java.io.IOException;
import java.io.InputStream;
import java.io.InputStreamReader;
import java.io.Reader;
import java.lang.reflect.Constructor;
import java.lang.reflect.InvocationTargetException;
=======
>>>>>>> 2cd8cc0e
import java.lang.reflect.Method;

/** A proxy for the real org.antlr.v4.gui.TestRig that we moved to tool
 *  artifact from runtime.
 *
 *  @deprecated
 *  @since 4.5.1
 */
public class TestRig {
<<<<<<< HEAD
	public static final String LEXER_START_RULE_NAME = "tokens";

	protected String grammarName;
	protected String startRuleName;
	protected final List<String> inputFiles = new ArrayList<String>();
	protected boolean printTree = false;
	protected boolean gui = false;
	protected String psFile = null;
	protected boolean showTokens = false;
	protected boolean trace = false;
	protected boolean diagnostics = false;
	protected String encoding = null;
	protected boolean SLL = false;

	public TestRig(String[] args) throws Exception {
		if ( args.length < 2 ) {
			System.err.println("java org.antlr.v4.runtime.misc.TestRig GrammarName startRuleName\n" +
							   "  [-tokens] [-tree] [-gui] [-ps file.ps] [-encoding encodingname]\n" +
							   "  [-trace] [-diagnostics] [-SLL]\n"+
							   "  [input-filename(s)]");
			System.err.println("Use startRuleName='tokens' if GrammarName is a lexer grammar.");
			System.err.println("Omitting input-filename makes rig read from stdin.");
			return;
		}
		int i=0;
		grammarName = args[i];
		i++;
		startRuleName = args[i];
		i++;
		while ( i<args.length ) {
			String arg = args[i];
			i++;
			if ( arg.charAt(0)!='-' ) { // input file name
				inputFiles.add(arg);
				continue;
			}
			if ( arg.equals("-tree") ) {
				printTree = true;
			}
			if ( arg.equals("-gui") ) {
				gui = true;
			}
			if ( arg.equals("-tokens") ) {
				showTokens = true;
			}
			else if ( arg.equals("-trace") ) {
				trace = true;
			}
			else if ( arg.equals("-SLL") ) {
				SLL = true;
			}
			else if ( arg.equals("-diagnostics") ) {
				diagnostics = true;
			}
			else if ( arg.equals("-encoding") ) {
				if ( i>=args.length ) {
					System.err.println("missing encoding on -encoding");
					return;
				}
				encoding = args[i];
				i++;
			}
			else if ( arg.equals("-ps") ) {
				if ( i>=args.length ) {
					System.err.println("missing filename on -ps");
					return;
				}
				psFile = args[i];
				i++;
			}
		}
	}

	public static void main(String[] args) throws Exception {
		TestRig testRig = new TestRig(args);
 		if(args.length >= 2) {
			testRig.process();
		}
	}

	public void process() throws Exception {
//		System.out.println("exec "+grammarName+"."+startRuleName);
		String lexerName = grammarName+"Lexer";
		ClassLoader cl = Thread.currentThread().getContextClassLoader();
		Class<? extends Lexer> lexerClass = null;
		try {
			lexerClass = cl.loadClass(lexerName).asSubclass(Lexer.class);
		}
		catch (java.lang.ClassNotFoundException cnfe) {
			// might be pure lexer grammar; no Lexer suffix then
			lexerName = grammarName;
			try {
				lexerClass = cl.loadClass(lexerName).asSubclass(Lexer.class);
			}
			catch (ClassNotFoundException cnfe2) {
				System.err.println("Can't load "+lexerName+" as lexer or parser");
				return;
			}
		}

		Constructor<? extends Lexer> lexerCtor = lexerClass.getConstructor(CharStream.class);
		Lexer lexer = lexerCtor.newInstance((CharStream)null);

		Class<? extends Parser> parserClass = null;
		Parser parser = null;
		if ( !startRuleName.equals(LEXER_START_RULE_NAME) ) {
			String parserName = grammarName+"Parser";
			parserClass = cl.loadClass(parserName).asSubclass(Parser.class);
			if ( parserClass==null ) {
				System.err.println("Can't load "+parserName);
				return;
			}

			Constructor<? extends Parser> parserCtor = parserClass.getConstructor(TokenStream.class);
			parser = parserCtor.newInstance((TokenStream)null);
		}

		if ( inputFiles.isEmpty() ) {
			InputStream is = System.in;
			Reader r;
			if ( encoding!=null ) {
				r = new InputStreamReader(is, encoding);
			}
			else {
				r = new InputStreamReader(is);
			}

			process(lexer, parserClass, parser, is, r);
			return;
		}
		for (String inputFile : inputFiles) {
			InputStream is = System.in;
			if ( inputFile!=null ) {
				is = new FileInputStream(inputFile);
			}
			Reader r;
			if ( encoding!=null ) {
				r = new InputStreamReader(is, encoding);
			}
			else {
				r = new InputStreamReader(is);
			}

			if ( inputFiles.size()>1 ) {
				System.err.println(inputFile);
			}
			process(lexer, parserClass, parser, is, r);
		}
	}

	protected void process(Lexer lexer, Class<? extends Parser> parserClass, Parser parser, InputStream is, Reader r) throws IOException, IllegalAccessException, InvocationTargetException, PrintException {
		try {
			ANTLRInputStream input = new ANTLRInputStream(r);
			lexer.setInputStream(input);
			CommonTokenStream tokens = new CommonTokenStream(lexer);

			tokens.fill();

			if ( showTokens ) {
				for (Object tok : tokens.getTokens()) {
					System.out.println(tok);
				}
			}

			if ( startRuleName.equals(LEXER_START_RULE_NAME) ) return;

			if ( diagnostics ) {
				parser.addErrorListener(new DiagnosticErrorListener());
				parser.getInterpreter().setPredictionMode(PredictionMode.LL_EXACT_AMBIG_DETECTION);
			}

			if ( printTree || gui || psFile!=null ) {
				parser.setBuildParseTree(true);
			}

			if ( SLL ) { // overrides diagnostics
				parser.getInterpreter().setPredictionMode(PredictionMode.SLL);
			}

			parser.setInputStream(tokens);
			parser.setTrace(trace);

			try {
				Method startRule = parserClass.getMethod(startRuleName, (Class[])null);
				ParserRuleContext tree = (ParserRuleContext)startRule.invoke(parser, (Object[])null);

				if ( printTree ) {
					System.out.println(tree.toStringTree(parser));
				}
				if ( gui ) {
					tree.inspect(parser);
				}
				if ( psFile!=null ) {
					tree.save(parser, psFile); // Generate postscript
				}
=======
	public static void main(String[] args) {
		try {
			Class<?> testRigClass = Class.forName("org.antlr.v4.gui.TestRig");
			System.err.println("Warning: TestRig moved to org.antlr.v4.gui.TestRig; calling automatically");
			try {
				Method mainMethod = testRigClass.getMethod("main", String[].class);
				mainMethod.invoke(null, (Object)args);
>>>>>>> 2cd8cc0e
			}
			catch (Exception nsme) {
				System.err.println("Problems calling org.antlr.v4.gui.TestRig.main(args)");
			}
		}
		catch (ClassNotFoundException cnfe) {
			System.err.println("Use of TestRig now requires the use of the tool jar, antlr-4.X-complete.jar");
			System.err.println("Maven users need group ID org.antlr and artifact ID antlr4");
		}
	}
}<|MERGE_RESOLUTION|>--- conflicted
+++ resolved
@@ -1,27 +1,35 @@
+/*
+ * [The "BSD license"]
+ *  Copyright (c) 2012 Terence Parr
+ *  Copyright (c) 2012 Sam Harwell
+ *  All rights reserved.
+ *
+ *  Redistribution and use in source and binary forms, with or without
+ *  modification, are permitted provided that the following conditions
+ *  are met:
+ *
+ *  1. Redistributions of source code must retain the above copyright
+ *     notice, this list of conditions and the following disclaimer.
+ *  2. Redistributions in binary form must reproduce the above copyright
+ *     notice, this list of conditions and the following disclaimer in the
+ *     documentation and/or other materials provided with the distribution.
+ *  3. The name of the author may not be used to endorse or promote products
+ *     derived from this software without specific prior written permission.
+ *
+ *  THIS SOFTWARE IS PROVIDED BY THE AUTHOR ``AS IS'' AND ANY EXPRESS OR
+ *  IMPLIED WARRANTIES, INCLUDING, BUT NOT LIMITED TO, THE IMPLIED WARRANTIES
+ *  OF MERCHANTABILITY AND FITNESS FOR A PARTICULAR PURPOSE ARE DISCLAIMED.
+ *  IN NO EVENT SHALL THE AUTHOR BE LIABLE FOR ANY DIRECT, INDIRECT,
+ *  INCIDENTAL, SPECIAL, EXEMPLARY, OR CONSEQUENTIAL DAMAGES (INCLUDING, BUT
+ *  NOT LIMITED TO, PROCUREMENT OF SUBSTITUTE GOODS OR SERVICES; LOSS OF USE,
+ *  DATA, OR PROFITS; OR BUSINESS INTERRUPTION) HOWEVER CAUSED AND ON ANY
+ *  THEORY OF LIABILITY, WHETHER IN CONTRACT, STRICT LIABILITY, OR TORT
+ *  (INCLUDING NEGLIGENCE OR OTHERWISE) ARISING IN ANY WAY OUT OF THE USE OF
+ *  THIS SOFTWARE, EVEN IF ADVISED OF THE POSSIBILITY OF SUCH DAMAGE.
+ */
+
 package org.antlr.v4.runtime.misc;
 
-<<<<<<< HEAD
-import org.antlr.v4.runtime.ANTLRInputStream;
-import org.antlr.v4.runtime.CharStream;
-import org.antlr.v4.runtime.CommonTokenStream;
-import org.antlr.v4.runtime.DiagnosticErrorListener;
-import org.antlr.v4.runtime.Lexer;
-import org.antlr.v4.runtime.Parser;
-import org.antlr.v4.runtime.ParserRuleContext;
-import org.antlr.v4.runtime.Token;
-import org.antlr.v4.runtime.TokenStream;
-import org.antlr.v4.runtime.atn.PredictionMode;
-
-import javax.print.PrintException;
-import java.io.FileInputStream;
-import java.io.IOException;
-import java.io.InputStream;
-import java.io.InputStreamReader;
-import java.io.Reader;
-import java.lang.reflect.Constructor;
-import java.lang.reflect.InvocationTargetException;
-=======
->>>>>>> 2cd8cc0e
 import java.lang.reflect.Method;
 
 /** A proxy for the real org.antlr.v4.gui.TestRig that we moved to tool
@@ -30,204 +38,8 @@
  *  @deprecated
  *  @since 4.5.1
  */
+@Deprecated
 public class TestRig {
-<<<<<<< HEAD
-	public static final String LEXER_START_RULE_NAME = "tokens";
-
-	protected String grammarName;
-	protected String startRuleName;
-	protected final List<String> inputFiles = new ArrayList<String>();
-	protected boolean printTree = false;
-	protected boolean gui = false;
-	protected String psFile = null;
-	protected boolean showTokens = false;
-	protected boolean trace = false;
-	protected boolean diagnostics = false;
-	protected String encoding = null;
-	protected boolean SLL = false;
-
-	public TestRig(String[] args) throws Exception {
-		if ( args.length < 2 ) {
-			System.err.println("java org.antlr.v4.runtime.misc.TestRig GrammarName startRuleName\n" +
-							   "  [-tokens] [-tree] [-gui] [-ps file.ps] [-encoding encodingname]\n" +
-							   "  [-trace] [-diagnostics] [-SLL]\n"+
-							   "  [input-filename(s)]");
-			System.err.println("Use startRuleName='tokens' if GrammarName is a lexer grammar.");
-			System.err.println("Omitting input-filename makes rig read from stdin.");
-			return;
-		}
-		int i=0;
-		grammarName = args[i];
-		i++;
-		startRuleName = args[i];
-		i++;
-		while ( i<args.length ) {
-			String arg = args[i];
-			i++;
-			if ( arg.charAt(0)!='-' ) { // input file name
-				inputFiles.add(arg);
-				continue;
-			}
-			if ( arg.equals("-tree") ) {
-				printTree = true;
-			}
-			if ( arg.equals("-gui") ) {
-				gui = true;
-			}
-			if ( arg.equals("-tokens") ) {
-				showTokens = true;
-			}
-			else if ( arg.equals("-trace") ) {
-				trace = true;
-			}
-			else if ( arg.equals("-SLL") ) {
-				SLL = true;
-			}
-			else if ( arg.equals("-diagnostics") ) {
-				diagnostics = true;
-			}
-			else if ( arg.equals("-encoding") ) {
-				if ( i>=args.length ) {
-					System.err.println("missing encoding on -encoding");
-					return;
-				}
-				encoding = args[i];
-				i++;
-			}
-			else if ( arg.equals("-ps") ) {
-				if ( i>=args.length ) {
-					System.err.println("missing filename on -ps");
-					return;
-				}
-				psFile = args[i];
-				i++;
-			}
-		}
-	}
-
-	public static void main(String[] args) throws Exception {
-		TestRig testRig = new TestRig(args);
- 		if(args.length >= 2) {
-			testRig.process();
-		}
-	}
-
-	public void process() throws Exception {
-//		System.out.println("exec "+grammarName+"."+startRuleName);
-		String lexerName = grammarName+"Lexer";
-		ClassLoader cl = Thread.currentThread().getContextClassLoader();
-		Class<? extends Lexer> lexerClass = null;
-		try {
-			lexerClass = cl.loadClass(lexerName).asSubclass(Lexer.class);
-		}
-		catch (java.lang.ClassNotFoundException cnfe) {
-			// might be pure lexer grammar; no Lexer suffix then
-			lexerName = grammarName;
-			try {
-				lexerClass = cl.loadClass(lexerName).asSubclass(Lexer.class);
-			}
-			catch (ClassNotFoundException cnfe2) {
-				System.err.println("Can't load "+lexerName+" as lexer or parser");
-				return;
-			}
-		}
-
-		Constructor<? extends Lexer> lexerCtor = lexerClass.getConstructor(CharStream.class);
-		Lexer lexer = lexerCtor.newInstance((CharStream)null);
-
-		Class<? extends Parser> parserClass = null;
-		Parser parser = null;
-		if ( !startRuleName.equals(LEXER_START_RULE_NAME) ) {
-			String parserName = grammarName+"Parser";
-			parserClass = cl.loadClass(parserName).asSubclass(Parser.class);
-			if ( parserClass==null ) {
-				System.err.println("Can't load "+parserName);
-				return;
-			}
-
-			Constructor<? extends Parser> parserCtor = parserClass.getConstructor(TokenStream.class);
-			parser = parserCtor.newInstance((TokenStream)null);
-		}
-
-		if ( inputFiles.isEmpty() ) {
-			InputStream is = System.in;
-			Reader r;
-			if ( encoding!=null ) {
-				r = new InputStreamReader(is, encoding);
-			}
-			else {
-				r = new InputStreamReader(is);
-			}
-
-			process(lexer, parserClass, parser, is, r);
-			return;
-		}
-		for (String inputFile : inputFiles) {
-			InputStream is = System.in;
-			if ( inputFile!=null ) {
-				is = new FileInputStream(inputFile);
-			}
-			Reader r;
-			if ( encoding!=null ) {
-				r = new InputStreamReader(is, encoding);
-			}
-			else {
-				r = new InputStreamReader(is);
-			}
-
-			if ( inputFiles.size()>1 ) {
-				System.err.println(inputFile);
-			}
-			process(lexer, parserClass, parser, is, r);
-		}
-	}
-
-	protected void process(Lexer lexer, Class<? extends Parser> parserClass, Parser parser, InputStream is, Reader r) throws IOException, IllegalAccessException, InvocationTargetException, PrintException {
-		try {
-			ANTLRInputStream input = new ANTLRInputStream(r);
-			lexer.setInputStream(input);
-			CommonTokenStream tokens = new CommonTokenStream(lexer);
-
-			tokens.fill();
-
-			if ( showTokens ) {
-				for (Object tok : tokens.getTokens()) {
-					System.out.println(tok);
-				}
-			}
-
-			if ( startRuleName.equals(LEXER_START_RULE_NAME) ) return;
-
-			if ( diagnostics ) {
-				parser.addErrorListener(new DiagnosticErrorListener());
-				parser.getInterpreter().setPredictionMode(PredictionMode.LL_EXACT_AMBIG_DETECTION);
-			}
-
-			if ( printTree || gui || psFile!=null ) {
-				parser.setBuildParseTree(true);
-			}
-
-			if ( SLL ) { // overrides diagnostics
-				parser.getInterpreter().setPredictionMode(PredictionMode.SLL);
-			}
-
-			parser.setInputStream(tokens);
-			parser.setTrace(trace);
-
-			try {
-				Method startRule = parserClass.getMethod(startRuleName, (Class[])null);
-				ParserRuleContext tree = (ParserRuleContext)startRule.invoke(parser, (Object[])null);
-
-				if ( printTree ) {
-					System.out.println(tree.toStringTree(parser));
-				}
-				if ( gui ) {
-					tree.inspect(parser);
-				}
-				if ( psFile!=null ) {
-					tree.save(parser, psFile); // Generate postscript
-				}
-=======
 	public static void main(String[] args) {
 		try {
 			Class<?> testRigClass = Class.forName("org.antlr.v4.gui.TestRig");
@@ -235,7 +47,6 @@
 			try {
 				Method mainMethod = testRigClass.getMethod("main", String[].class);
 				mainMethod.invoke(null, (Object)args);
->>>>>>> 2cd8cc0e
 			}
 			catch (Exception nsme) {
 				System.err.println("Problems calling org.antlr.v4.gui.TestRig.main(args)");
