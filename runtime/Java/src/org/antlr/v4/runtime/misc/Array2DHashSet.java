package org.antlr.v4.runtime.misc;

import java.util.Collection;
import java.util.Iterator;
import java.util.NoSuchElementException;
import java.util.Set;

/** Set impl with closed hashing (open addressing). */
public class Array2DHashSet<T> implements Set<T> {
	public static final int INITAL_CAPACITY = 16; // must be power of 2
	public static final int INITAL_BUCKET_CAPACITY = 8;
	public static final double LOAD_FACTOR = 0.75;

	@NotNull
	protected final AbstractEqualityComparator<? super T> comparator;

	protected T[][] buckets;

	/** How many elements in set */
	protected int n = 0;

	protected int threshold = (int)(INITAL_CAPACITY * LOAD_FACTOR); // when to expand

	protected int currentPrime = 1; // jump by 4 primes each expand or whatever
	protected int initialBucketCapacity = INITAL_BUCKET_CAPACITY;

	public Array2DHashSet() {
		this(null, INITAL_CAPACITY, INITAL_BUCKET_CAPACITY);
	}

	public Array2DHashSet(@Nullable AbstractEqualityComparator<? super T> comparator) {
		this(comparator, INITAL_CAPACITY, INITAL_BUCKET_CAPACITY);
	}

<<<<<<< HEAD
	@SuppressWarnings("unchecked")
	public Array2DHashSet(int initialCapacity, int initialBucketCapacity) {
		buckets = (T[][])new Object[initialCapacity][];
=======
	public Array2DHashSet(@Nullable AbstractEqualityComparator<? super T> comparator, int initialCapacity, int initialBucketCapacity) {
		if (comparator == null) {
			comparator = ObjectEqualityComparator.INSTANCE;
		}

		this.comparator = comparator;
		this.buckets = (T[][])new Object[initialCapacity][];
>>>>>>> f3ca54d3
		this.initialBucketCapacity = initialBucketCapacity;
	}

	/** Add o to set if not there; return existing value if already there.
	 *  Absorb is used as synonym for add.
	 */
	public T absorb(T o) {
		if ( n > threshold ) expand();
		return absorb_(o);
	}

	@SuppressWarnings("unchecked")
	protected T absorb_(T o) {
		int b = getBucket(o);
		T[] bucket = buckets[b];
		// NEW BUCKET
		if ( bucket==null ) {
			buckets[b] = (T[])new Object[initialBucketCapacity];
			buckets[b][0] = o;
			n++;
			return o;
		}
		// LOOK FOR IT IN BUCKET
		for (int i=0; i<bucket.length; i++) {
			T existing = bucket[i];
			if ( existing==null ) { // empty slot; not there, add.
				bucket[i] = o;
				n++;
				return o;
			}
			if ( comparator.equals(existing, o) ) return existing; // found existing, quit
		}
		// FULL BUCKET, expand and add to end
		T[] old = bucket;
		bucket = (T[])new Object[old.length * 2];
		buckets[b] = bucket;
		System.arraycopy(old, 0, bucket, 0, old.length);
		bucket[old.length] = o; // add to end
		n++;
		return o;
	}

	public T get(T o) {
		if ( o==null ) return o;
		int b = getBucket(o);
		T[] bucket = buckets[b];
		if ( bucket==null ) return null; // no bucket
		for (T e : bucket) {
			if ( e==null ) return null; // empty slot; not there
			if ( comparator.equals(e, o) ) return e;
		}
		return null;
	}

	protected int getBucket(T o) {
		int hash = comparator.hashCode(o);
		int b = hash & (buckets.length-1); // assumes len is power of 2
		return b;
	}

	@Override
	public int hashCode() {
		int h = 0;
		for (T[] bucket : buckets) {
			if ( bucket==null ) continue;
			for (T o : bucket) {
				if ( o==null ) break;
				h += comparator.hashCode(o);
			}
		}
		return h;
	}

	@Override
	public boolean equals(Object o) {
		if (o == this) return true;
		if ( !(o instanceof Array2DHashSet) || o==null ) return false;
		Array2DHashSet<?> other = (Array2DHashSet<?>)o;
		if ( other.size() != size() ) return false;
		boolean same = this.containsAll(other);
		return same;
	}

	protected void expand() {
		T[][] old = buckets;
		currentPrime += 4;
		int newCapacity = buckets.length * 2;
		@SuppressWarnings("unchecked")
		T[][] newTable = (T[][])new Object[newCapacity][];
		buckets = newTable;
		threshold = (int)(newCapacity * LOAD_FACTOR);
//		System.out.println("new size="+newCapacity+", thres="+threshold);
		// rehash all existing entries
		int oldSize = size();
		for (T[] bucket : old) {
			if ( bucket==null ) continue;
			for (T o : bucket) {
				if ( o==null ) break;
				absorb_(o);
			}
		}
		n = oldSize;
	}

<<<<<<< HEAD
	@Override
	public int hashCode(T o) {
		return o.hashCode();
	}

	@Override
	public boolean equals(T a, T b) {
		return a.equals(b);
	}

=======
>>>>>>> f3ca54d3
	@Override
	public boolean add(T t) {
		T existing = absorb(t);
		return existing==t;
	}

	@Override
	public int size() {
		return n;
	}

	@Override
	public boolean isEmpty() {
		return n==0;
	}

	@Override
	@SuppressWarnings("unchecked")
	public boolean contains(Object o) {
		return get((T)o) != null;
	}

	@Override
	public Iterator<T> iterator() {
		final Object[] data = toArray();
		return new Iterator<T>() {
			int nextIndex = 0;
			boolean removed = true;

			@Override
			public boolean hasNext() {
				return nextIndex < data.length;
			}

			@Override
			@SuppressWarnings("unchecked")
			public T next() {
				if (!hasNext()) {
					throw new NoSuchElementException();
				}

				removed = false;
				return (T)data[nextIndex++];
			}

			@Override
			public void remove() {
				if (removed) {
					throw new IllegalStateException();
				}

				Array2DHashSet.this.remove(data[nextIndex - 1]);
				removed = true;
			}

		};
	}

	@Override
	public Object[] toArray() {
		Object[] a = new Object[size()];
		int i = 0;
		for (T[] bucket : buckets) {
			if ( bucket==null ) continue;
			for (T o : bucket) {
				if ( o==null ) break;
				a[i++] = o;
			}
		}
		return a;
	}

	@Override
	@SuppressWarnings("unchecked")
	public <U> U[] toArray(U[] a) {
		int i = 0;
		for (T[] bucket : buckets) {
			if ( bucket==null ) continue;
			for (T o : bucket) {
				if ( o==null ) break;
				a[i++] = (U)o;
			}
		}
		return a;
	}

	@Override
	@SuppressWarnings("unchecked")
	public boolean remove(Object o) {
		if ( o==null ) return false;
		int b = getBucket((T)o);
		T[] bucket = buckets[b];
		if ( bucket==null ) return false; // no bucket
		for (int i=0; i<bucket.length; i++) {
			T e = bucket[i];
			if ( e==null ) return false;  // empty slot; not there
			if ( comparator.equals(e, (T) o) ) {          // found it
				// shift all elements to the right down one
//				for (int j=i; j<bucket.length-1; j++) bucket[j] = bucket[j+1];
				System.arraycopy(bucket, i+1, bucket, i, bucket.length-i-1);
				n--;
				return true;
			}
		}
		return false;
	}

	@Override
	@SuppressWarnings("unchecked")
	public boolean containsAll(Collection<?> collection) {
		if ( collection instanceof Array2DHashSet ) {
			Array2DHashSet<T> s = (Array2DHashSet<T>)collection;
			for (T[] bucket : s.buckets) {
				if ( bucket==null ) continue;
				for (T o : bucket) {
					if ( o==null ) break;
					if ( !this.contains(o) ) return false;
				}
			}
		}
		else {
			for (Object o : collection) {
				if ( !this.contains((T)o) ) return false;
			}
		}
		return true;
	}

	@Override
	public boolean addAll(Collection<? extends T> c) {
		boolean changed = false;
		for (T o : c) {
			T existing = absorb(o);
			if ( existing!=o ) changed=true;
		}
		return changed;
	}

	@Override
	public boolean retainAll(Collection<?> c) {
		throw new UnsupportedOperationException();
	}

	@Override
	public boolean removeAll(Collection<?> c) {
		throw new UnsupportedOperationException();
	}

	@Override
	@SuppressWarnings("unchecked")
	public void clear() {
		buckets = (T[][])new Object[INITAL_CAPACITY][];
		n = 0;
	}

	@Override
	public String toString() {
		if ( size()==0 ) return "{}";

		StringBuilder buf = new StringBuilder();
		buf.append('{');
		boolean first = true;
		for (T[] bucket : buckets) {
			if ( bucket==null ) continue;
			for (T o : bucket) {
				if ( o==null ) break;
				if ( first ) first=false;
				else buf.append(", ");
				buf.append(o.toString());
			}
		}
		buf.append('}');
		return buf.toString();
	}

	public String toTableString() {
		StringBuilder buf = new StringBuilder();
		for (T[] bucket : buckets) {
			if ( bucket==null ) {
				buf.append("null\n");
				continue;
			}
			buf.append('[');
			boolean first = true;
			for (T o : bucket) {
				if ( first ) first=false;
				else buf.append(" ");
				if ( o==null ) buf.append("_");
				else buf.append(o.toString());
			}
			buf.append("]\n");
		}
		return buf.toString();
	}

	public static void main(String[] args) {
		Array2DHashSet<String> clset = new Array2DHashSet<String>();
		Set<String> set = clset;
		set.add("hi");
		set.add("mom");
		set.add("foo");
		set.add("ach");
		set.add("cbba");
		set.add("d");
		set.add("edf");
		set.add("f");
		set.add("gab");
		set.remove("ach");
		System.out.println(set);
		System.out.println(clset.toTableString());
	}
}<|MERGE_RESOLUTION|>--- conflicted
+++ resolved
@@ -32,11 +32,7 @@
 		this(comparator, INITAL_CAPACITY, INITAL_BUCKET_CAPACITY);
 	}
 
-<<<<<<< HEAD
-	@SuppressWarnings("unchecked")
-	public Array2DHashSet(int initialCapacity, int initialBucketCapacity) {
-		buckets = (T[][])new Object[initialCapacity][];
-=======
+	@SuppressWarnings("unchecked")
 	public Array2DHashSet(@Nullable AbstractEqualityComparator<? super T> comparator, int initialCapacity, int initialBucketCapacity) {
 		if (comparator == null) {
 			comparator = ObjectEqualityComparator.INSTANCE;
@@ -44,7 +40,6 @@
 
 		this.comparator = comparator;
 		this.buckets = (T[][])new Object[initialCapacity][];
->>>>>>> f3ca54d3
 		this.initialBucketCapacity = initialBucketCapacity;
 	}
 
@@ -149,19 +144,6 @@
 		n = oldSize;
 	}
 
-<<<<<<< HEAD
-	@Override
-	public int hashCode(T o) {
-		return o.hashCode();
-	}
-
-	@Override
-	public boolean equals(T a, T b) {
-		return a.equals(b);
-	}
-
-=======
->>>>>>> f3ca54d3
 	@Override
 	public boolean add(T t) {
 		T existing = absorb(t);
