--- conflicted
+++ resolved
@@ -187,52 +187,6 @@
 		return visitor.visitChildren(this);
 	}
 
-<<<<<<< HEAD
-	/** Call this method to view a parse tree in a dialog box visually. */
-	public Future<JDialog> inspect(@Nullable Parser parser) {
-		List<String> ruleNames = parser != null ? Arrays.asList(parser.getRuleNames()) : null;
-		return inspect(ruleNames);
-	}
-
-	public Future<JDialog> inspect(@Nullable List<String> ruleNames) {
-		TreeViewer viewer = new TreeViewer(ruleNames, this);
-		return viewer.open();
-	}
-
-	/** Save this tree in a postscript file */
-	public void save(@Nullable Parser parser, String fileName)
-		throws IOException, PrintException
-	{
-		List<String> ruleNames = parser != null ? Arrays.asList(parser.getRuleNames()) : null;
-		save(ruleNames, fileName);
-	}
-
-	/** Save this tree in a postscript file using a particular font name and size */
-	public void save(@Nullable Parser parser, String fileName,
-					 String fontName, int fontSize)
-		throws IOException
-	{
-		List<String> ruleNames = parser != null ? Arrays.asList(parser.getRuleNames()) : null;
-		save(ruleNames, fileName, fontName, fontSize);
-	}
-
-	/** Save this tree in a postscript file */
-	public void save(@Nullable List<String> ruleNames, String fileName)
-		throws IOException, PrintException
-	{
-		Trees.writePS(this, ruleNames, fileName);
-	}
-
-	/** Save this tree in a postscript file using a particular font name and size */
-	public void save(@Nullable List<String> ruleNames, String fileName,
-					 String fontName, int fontSize)
-		throws IOException
-	{
-		Trees.writePS(this, ruleNames, fileName, fontName, fontSize);
-	}
-
-=======
->>>>>>> 2cd8cc0e
 	/** Print out a whole tree, not just a node, in LISP format
 	 *  (root child1 .. childN). Print just a node if this is a leaf.
 	 *  We have to know the recognizer so we can get rule names.
