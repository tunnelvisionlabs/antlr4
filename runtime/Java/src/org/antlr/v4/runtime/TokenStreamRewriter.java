--- conflicted
+++ resolved
@@ -120,20 +120,12 @@
 
 	// Define the rewrite operation hierarchy
 
-<<<<<<< HEAD
 	public static class RewriteOperation {
 		protected final TokenStream tokens;
-	/** What index into rewrites List are we? */
-	protected int instructionIndex;
-	/** Token buffer index. */
-	protected int index;
-=======
-	public class RewriteOperation {
 		/** What index into rewrites List are we? */
 		protected int instructionIndex;
 		/** Token buffer index. */
 		protected int index;
->>>>>>> 50646a6d
 		protected Object text;
 
 		protected RewriteOperation(TokenStream tokens, int index) {
@@ -182,11 +174,11 @@
 	 *  first and then the "insert befores" at same index. Implementation
 	 *  of "insert after" is "insert before index+1".
 	 */
-    class InsertAfterOp extends InsertBeforeOp {
-        public InsertAfterOp(int index, Object text) {
-            super(index+1, text); // insert after is insert before index+1
-        }
-    }
+	static class InsertAfterOp extends InsertBeforeOp {
+		public InsertAfterOp(TokenStream tokens, int index, Object text) {
+			super(tokens, index + 1, text); // insert after is insert before index+1
+		}
+	}
 
 	/** I'm going to try replacing range from x..y with (y-x)+1 ReplaceOp
 	 *  instructions.
@@ -277,10 +269,10 @@
 
 	public void insertAfter(String programName, int index, Object text) {
 		// to insert after, just insert before next index (even if past end)
-        RewriteOperation op = new InsertAfterOp(index, text);
-        List<RewriteOperation> rewrites = getProgram(programName);
-        op.instructionIndex = rewrites.size();
-        rewrites.add(op);
+		RewriteOperation op = new InsertAfterOp(tokens, index, text);
+		List<RewriteOperation> rewrites = getProgram(programName);
+		op.instructionIndex = rewrites.size();
+		rewrites.add(op);
 	}
 
 	public void insertBefore(Token t, Object text) {
