/*
 [The "BSD license"]
  Copyright (c) 2011 Terence Parr
  All rights reserved.

  Redistribution and use in source and binary forms, with or without
  modification, are permitted provided that the following conditions
  are met:

  1. Redistributions of source code must retain the above copyright
     notice, this list of conditions and the following disclaimer.
  2. Redistributions in binary form must reproduce the above copyright
     notice, this list of conditions and the following disclaimer in the
     documentation and/or other materials provided with the distribution.
  3. The name of the author may not be used to endorse or promote products
     derived from this software without specific prior written permission.

  THIS SOFTWARE IS PROVIDED BY THE AUTHOR ``AS IS'' AND ANY EXPRESS OR
  IMPLIED WARRANTIES, INCLUDING, BUT NOT LIMITED TO, THE IMPLIED WARRANTIES
  OF MERCHANTABILITY AND FITNESS FOR A PARTICULAR PURPOSE ARE DISCLAIMED.
  IN NO EVENT SHALL THE AUTHOR BE LIABLE FOR ANY DIRECT, INDIRECT,
  INCIDENTAL, SPECIAL, EXEMPLARY, OR CONSEQUENTIAL DAMAGES (INCLUDING, BUT
  NOT LIMITED TO, PROCUREMENT OF SUBSTITUTE GOODS OR SERVICES; LOSS OF USE,
  DATA, OR PROFITS; OR BUSINESS INTERRUPTION) HOWEVER CAUSED AND ON ANY
  THEORY OF LIABILITY, WHETHER IN CONTRACT, STRICT LIABILITY, OR TORT
  (INCLUDING NEGLIGENCE OR OTHERWISE) ARISING IN ANY WAY OUT OF THE USE OF
  THIS SOFTWARE, EVEN IF ADVISED OF THE POSSIBILITY OF SUCH DAMAGE.
 */

package org.antlr.v4.runtime.atn;

import org.antlr.v4.runtime.CommonTokenStream;
import org.antlr.v4.runtime.NoViableAltException;
import org.antlr.v4.runtime.Parser;
import org.antlr.v4.runtime.ParserRuleContext;
import org.antlr.v4.runtime.RuleContext;
import org.antlr.v4.runtime.Token;
import org.antlr.v4.runtime.TokenStream;
import org.antlr.v4.runtime.dfa.DFA;
import org.antlr.v4.runtime.dfa.DFAState;
import org.antlr.v4.runtime.misc.DoubleKeyMap;
import org.antlr.v4.runtime.misc.Interval;
import org.antlr.v4.runtime.misc.IntervalSet;
import org.antlr.v4.runtime.misc.NotNull;
import org.antlr.v4.runtime.misc.Nullable;
import org.stringtemplate.v4.misc.MultiMap;

import java.util.ArrayList;
import java.util.Arrays;
import java.util.Collection;
import java.util.HashMap;
import java.util.HashSet;
import java.util.List;
import java.util.Map;
import java.util.Set;

/**
 The embodiment of the adaptive LL(*), ALL(*), parsing strategy.

 The basic complexity of the adaptive strategy makes it harder to
 understand. We begin with ATN simulation to build paths in a
 DFA. Subsequent prediction requests go through the DFA first. If
 they reach a state without an edge for the current symbol, the
 algorithm fails over to the ATN simulation to complete the DFA
 path for the current input (until it finds a conflict state or
 uniquely predicting state).

 All of that is done without using the outer context because we
 want to create a DFA that is not dependent upon the rule
 invocation stack when we do a prediction.  One DFA works in all
 contexts. We avoid using context not necessarily because it's
 slower, although it can be, but because of the DFA caching
 problem.  The closure routine only considers the rule invocation
 stack created during prediction beginning in the decision rule.  For
 example, if prediction occurs without invoking another rule's
 ATN, there are no context stacks in the configurations.
 When lack of context leads to a conflict, we don't know if it's
 an ambiguity or a weakness in the strong LL(*) parsing strategy
 (versus full LL(*)).

 When SLL yields a configuration set with conflict, we rewind the
 input and retry the ATN simulation, this time using
 full outer context without adding to the DFA. Configuration context
 stacks will be the full invocation stacks from the start rule. If
 we get a conflict using full context, then we can definitively
 say we have a true ambiguity for that input sequence. If we don't
 get a conflict, it implies that the decision is sensitive to the
 outer context. (It is not context-sensitive in the sense of
 context-sensitive grammars.)

 The next time we reach this DFA state with an SLL conflict, through
 DFA simulation, we will again retry the ATN simulation using full
 context mode. This is slow because we can't save the results and have
 to "interpret" the ATN each time we get that input.

 CACHING FULL CONTEXT PREDICTIONS

 We could cache results from full context to predicted
 alternative easily and that saves a lot of time but doesn't work
 in presence of predicates. The set of visible predicates from
 the ATN start state changes depending on the context, because
 closure can fall off the end of a rule. I tried to cache
 tuples (stack context, semantic context, predicted alt) but it
 was slower than interpreting and much more complicated. Also
 required a huge amount of memory. The goal is not to create the
 world's fastest parser anyway. I'd like to keep this algorithm
 simple. By launching multiple threads, we can improve the speed
 of parsing across a large number of files.

 There is no strict ordering between the amount of input used by
 SLL vs LL, which makes it really hard to build a cache for full
 context. Let's say that we have input A B C that leads to an SLL
 conflict with full context X.  That implies that using X we
 might only use A B but we could also use A B C D to resolve
 conflict.  Input A B C D could predict alternative 1 in one
 position in the input and A B C E could predict alternative 2 in
 another position in input.  The conflicting SLL configurations
 could still be non-unique in the full context prediction, which
 would lead us to requiring more input than the original A B C.	To
 make a	prediction cache work, we have to track	the exact input	used
 during the previous prediction. That amounts to a cache that maps X
 to a specific DFA for that context.

 Something should be done for left-recursive expression predictions.
 They are likely LL(1) + pred eval. Easier to do the whole SLL unless
 error and retry with full LL thing Sam does.

 AVOIDING FULL CONTEXT PREDICTION

 We avoid doing full context retry when the outer context is empty,
 we did not dip into the outer context by falling off the end of the
 decision state rule, or when we force SLL mode.

 As an example of the not dip into outer context case, consider
 as super constructor calls versus function calls. One grammar
 might look like this:

 ctorBody : '{' superCall? stat* '}' ;

 Or, you might see something like

 stat : superCall ';' | expression ';' | ... ;

 In both cases I believe that no closure operations will dip into the
 outer context. In the first case ctorBody in the worst case will stop
 at the '}'. In the 2nd case it should stop at the ';'. Both cases
 should stay within the entry rule and not dip into the outer context.

 PREDICATES

 Predicates are always evaluated if present in either SLL or LL both.
 SLL and LL simulation deals with predicates differently. SLL collects
 predicates as it performs closure operations like ANTLR v3 did. It
 delays predicate evaluation until it reaches and accept state. This
 allows us to cache the SLL ATN simulation whereas, if we had evaluated
 predicates on-the-fly during closure, the DFA state configuration sets
 would be different and we couldn't build up a suitable DFA.

 When building a DFA accept state during ATN simulation, we evaluate
 any predicates and return the sole semantically valid alternative. If
 there is more than 1 alternative, we report an ambiguity. If there are
 0 alternatives, we throw an exception. Alternatives without predicates
 act like they have true predicates. The simple way to think about it
 is to strip away all alternatives with false predicates and choose the
 minimum alternative that remains.

 When we start in the DFA and reach an accept state that's predicated,
 we test those and return the minimum semantically viable
 alternative. If no alternatives are viable, we throw an exception.  We
 don't report ambiguities in the DFA, but I'm not sure why anymore.

 During full LL ATN simulation, closure always evaluates predicates and
 on-the-fly. This is crucial to reducing the configuration set size
 during closure. It hits a landmine when parsing with the Java grammar,
 for example, without this on-the-fly evaluation.

 SHARING DFA

 All instances of the same parser share the same decision DFAs through
 a static field. Each instance gets its own ATN simulator but they
 share the same decisionToDFA field. They also share a
 PredictionContextCache object that makes sure that all
 PredictionContext objects are shared among the DFA states. This makes
 a big size difference.

 THREAD SAFETY

 The parser ATN simulator locks on the decisionDFA field when it adds a
 new DFA object to that array. addDFAEdge locks on the DFA for the
 current decision when setting the edges[] field.  addDFAState locks on
 the DFA for the current decision when looking up a DFA state to see if
 it already exists.  We must make sure that all requests to add DFA
 states that are equivalent result in the same shared DFA object. This
 is because lots of threads will be trying to update the DFA at
 once. The addDFAState method also locks inside the DFA lock but this
 time on the shared context cache when it rebuilds the configurations'
 PredictionContext objects using cached subgraphs/nodes. No other
 locking occurs, even during DFA simulation. This is safe as long as we
 can guarantee that all threads referencing s.edge[t] get the same
 physical target DFA state, or none.  Once into the DFA, the DFA
 simulation does not reference the dfa.state map. It follows the
 edges[] field to new targets.  The DFA simulator will either find
 dfa.edges to be null, to be non-null and dfa.edges[t] null, or
 dfa.edges[t] to be non-null. The addDFAEdge method could be racing to
 set the field but in either case the DFA simulator works; if null, and
 requests ATN simulation.  It could also race trying to get
 dfa.edges[t], but either way it will work because it's not doing a
 test and set operation.

 Starting with SLL then failing to combined SLL/LL

 Sam pointed out that if SLL does not give a syntax error, then there
 is no point in doing full LL, which is slower. We only have to try LL
 if we get a syntax error.  For maximum speed, Sam starts the parser
 with pure SLL mode:

     parser.getInterpreter().setSLL(true);

 and with the bail error strategy:

     parser.setErrorHandler(new BailErrorStrategy());

 If it does not get a syntax error, then we're done. If it does get a
 syntax error, we need to retry with the combined SLL/LL strategy.

 The reason this works is as follows.  If there are no SLL
 conflicts then the grammar is SLL for sure, at least for that
 input set. If there is an SLL conflict, the full LL analysis
 must yield a set of ambiguous alternatives that is no larger
 than the SLL set. If the LL set is a singleton, then the grammar
 is LL but not SLL. If the LL set is the same size as the SLL
 set, the decision is SLL. If the LL set has size > 1, then that
 decision is truly ambiguous on the current input. If the LL set
 is smaller, then the SLL conflict resolution might choose an
 alternative that the full LL would rule out as a possibility
 based upon better context information. If that's the case, then
 the SLL parse will definitely get an error because the full LL
 analysis says it's not viable. If SLL conflict resolution
 chooses an alternative within the LL set, them both SLL and LL
 would choose the same alternative because they both choose the
 minimum of multiple conflicting alternatives.

 Let's say we have a set of SLL conflicting alternatives {1, 2, 3} and
 a smaller LL set called s. If s is {2, 3}, then SLL parsing will get
 an error because SLL will pursue alternative 1. If s is {1, 2} or {1,
 3} then both SLL and LL will choose the same alternative because
 alternative one is the minimum of either set. If s is {2} or {3} then
 SLL will get a syntax error. If s is {1} then SLL will succeed.

 Of course, if the input is invalid, then we will get an error for sure
 in both SLL and LL parsing. Erroneous input will therefore require 2
 passes over the input.

*/
public class ParserATNSimulator<Symbol extends Token> extends ATNSimulator {
	public static boolean debug = false;
	public static boolean debug_list_atn_decisions = false;
	public static boolean dfa_debug = false;
	public static boolean retry_debug = false;

	/** Should we simulate tail recursion for loops in SLL mode? Costs
	 *  about 10% in time to turn on so let's leave off. Full LL turns
	 *  it on for sure.
	 */
	public static final boolean SLL_loopsSimulateTailRecursion = false;

	public static int ATN_failover = 0;
	public static int predict_calls = 0;
	public static int retry_with_context = 0;
	public static int retry_with_context_indicates_no_conflict = 0;
	public static int retry_with_context_predicts_same_as_alt = 0;
	public static int retry_with_context_from_dfa = 0;

	@Nullable
	protected final Parser parser;

	@NotNull
	public final DFA[] decisionToDFA;

	/** Do only local context prediction (SLL(k) style). */
	protected boolean SLL = false;

	/** Each prediction operation uses a cache for merge of prediction contexts.
	 *  Don't keep around as it wastes huge amounts of memory. DoubleKeyMap
	 *  isn't synchronized but we're ok since two threads shouldn't reuse same
	 *  parser/atnsim object because it can only handle one input at a time.
	 *  This maps graphs a and b to merged result c. (a,b)->c. We can avoid
	 *  the merge if we ever see a and b again.  Note that (b,a)->c should
	 *  also be examined during cache lookup.
	 */
	protected DoubleKeyMap<PredictionContext,PredictionContext,PredictionContext> mergeCache;

	// LAME globals to avoid parameters!!!!! I need these down deep in predTransition
	protected TokenStream _input;
	protected int _startIndex;
	protected ParserRuleContext<?> _outerContext;

	/** Testing only! */
	public ParserATNSimulator(@NotNull ATN atn, @NotNull DFA[] decisionToDFA,
							  @NotNull PredictionContextCache sharedContextCache)
	{
		this(null, atn, decisionToDFA, sharedContextCache);
	}

	public ParserATNSimulator(@Nullable Parser parser, @NotNull ATN atn,
							  @NotNull DFA[] decisionToDFA,
							  @NotNull PredictionContextCache sharedContextCache)
	{
		super(atn,sharedContextCache);
		this.parser = parser;
		this.decisionToDFA = decisionToDFA;
		//		DOTGenerator dot = new DOTGenerator(null);
		//		System.out.println(dot.getDOT(atn.rules.get(0), parser.getRuleNames()));
		//		System.out.println(dot.getDOT(atn.rules.get(1), parser.getRuleNames()));
	}

	@Override
	public void reset() {
	}

	public int adaptivePredict(@NotNull TokenStream input, int decision,
							   @Nullable ParserRuleContext<?> outerContext)
	{
		if ( debug || debug_list_atn_decisions )  {
			System.out.println("adaptivePredict decision "+decision+
								   " exec LA(1)=="+ getLookaheadName(input)+
								   " line "+input.LT(1).getLine()+":"+input.LT(1).getCharPositionInLine());
		}
		mergeCache = new DoubleKeyMap<PredictionContext,PredictionContext,PredictionContext>();
		_input = input;
		_startIndex = input.index();
		_outerContext = outerContext;
		predict_calls++;
		DFA dfa = decisionToDFA[decision];
		// First, synchronize on the array of DFA for this parser
		// so that we can get the DFA for a decision or create and set one
		if ( dfa==null ) { // only create one if not there
			synchronized (decisionToDFA) {
				dfa = decisionToDFA[decision];
				if ( dfa==null ) { // the usual double-check
					DecisionState startState = atn.decisionToState.get(decision);
					decisionToDFA[decision] = new DFA(startState, decision);
					dfa = decisionToDFA[decision];
				}
			}
		}
		// Now we are certain to have a specific decision's DFA
		// But, do we still need an initial state?
		if ( dfa.s0==null ) { // recheck
			if ( dfa.s0==null ) { // recheck
				try {
					return predictATN(dfa, input, outerContext);
				}
				finally {
					mergeCache = null; // wack cache after each prediction
				}
			}
			// fall through; another thread set dfa.s0 while we waited for lock
		}

		// We can start with an existing DFA
		int m = input.mark();
		int index = input.index();
		try {
			return execDFA(dfa, dfa.s0, input, index, outerContext);
		}
		finally {
			mergeCache = null; // wack cache after each prediction
			input.seek(index);
			input.release(m);
		}
	}

	public int predictATN(@NotNull DFA dfa, @NotNull TokenStream input,
						  @Nullable ParserRuleContext<?> outerContext)
	{
		// caller must have write lock on dfa
		if ( outerContext==null ) outerContext = ParserRuleContext.EMPTY;
		if ( debug || debug_list_atn_decisions )  {
			System.out.println("predictATN decision "+dfa.decision+
							   " exec LA(1)=="+ getLookaheadName(input) +
							   ", outerContext="+outerContext.toString(parser));
		}
		DecisionState decState = atn.getDecisionState(dfa.decision);
		boolean greedy = decState.isGreedy;
		boolean loopsSimulateTailRecursion = SLL_loopsSimulateTailRecursion;
		boolean fullCtx = false;
		ATNConfigSet s0_closure =
			computeStartState(dfa.atnStartState,
							  ParserRuleContext.EMPTY,
							  greedy, loopsSimulateTailRecursion,
							  fullCtx);
		dfa.s0 = addDFAState(dfa, new DFAState(s0_closure));

		int alt = 0;
		int m = input.mark();
		int index = input.index();
		try {
			alt = execATN(dfa, dfa.s0, input, index, outerContext);
		}
		catch (NoViableAltException nvae) {
			if ( debug ) dumpDeadEndConfigs(nvae);
			throw nvae;
		}
		finally {
			input.seek(index);
			input.release(m);
		}
		if ( debug ) System.out.println("DFA after predictATN: "+dfa.toString(parser.getTokenNames()));
		return alt;
	}

	public int execDFA(@NotNull DFA dfa, @NotNull DFAState s0,
					   @NotNull TokenStream input, int startIndex,
                       @Nullable ParserRuleContext<?> outerContext)
    {
		// caller must have read lock on dfa
		if ( outerContext==null ) outerContext = ParserRuleContext.EMPTY;
		if ( dfa_debug ) {
			System.out.println("execDFA decision "+dfa.decision+
							   " exec LA(1)=="+ getLookaheadName(input) +
							   ", outerContext="+outerContext.toString(parser));
		}
		if ( dfa_debug ) System.out.print(dfa.toString(parser.getTokenNames()));
		DFAState acceptState = null;
		DFAState s = s0;

		DecisionState decState = atn.getDecisionState(dfa.decision);
		boolean greedy = decState.isGreedy;

		int t = input.LA(1);
	loop:
		while ( true ) {
			if ( dfa_debug ) System.out.println("DFA state "+s.stateNumber+" LA(1)=="+getLookaheadName(input));
			if ( s.isCtxSensitive && !SLL ) {
				if ( dfa_debug ) System.out.println("ctx sensitive state "+outerContext+" in "+s);
				boolean loopsSimulateTailRecursion = true;
				boolean fullCtx = true;
				ATNConfigSet s0_closure =
					computeStartState(dfa.atnStartState, outerContext,
									  greedy, loopsSimulateTailRecursion,
									  fullCtx);
				retry_with_context_from_dfa++;
				int alt = execATNWithFullContext(dfa, s, s0_closure,
												 input, startIndex,
												 outerContext,
												 ATN.INVALID_ALT_NUMBER,
												 greedy);
				return alt;
			}
			if ( s.isAcceptState ) {
				if ( s.predicates!=null ) {
					if ( dfa_debug ) System.out.println("accept "+s);
				}
				else {
					if ( dfa_debug ) System.out.println("accept; predict "+s.prediction +" in state "+s.stateNumber);
				}
				acceptState = s;
				// keep going unless we're at EOF or state only has one alt number
				// mentioned in configs; check if something else could match
				// TODO: don't we always stop? only lexer would keep going
				// TODO: v3 dfa don't do this.
				break;
			}

			// t is not updated if one of these states is reached
			assert !s.isCtxSensitive && !s.isAcceptState;

			// if no edge, pop over to ATN interpreter, update DFA and return
			if ( s.edges == null || t >= s.edges.length || t < -1 || s.edges[t+1] == null ) {
				if ( dfa_debug && t>=0 ) System.out.println("no edge for "+parser.getTokenNames()[t]);
				int alt;
				if ( dfa_debug ) {
					Interval interval = Interval.of(startIndex, parser.getTokenStream().index());
					System.out.println("ATN exec upon "+
										   parser.getTokenStream().getText(interval) +
										   " at DFA state "+s.stateNumber);
				}

				// recheck; another thread might have added edge
				if ( s.edges == null || t >= s.edges.length || t < -1 || s.edges[t+1] == null ) {
					alt = execATN(dfa, s, input, startIndex, outerContext);
					// this adds edge even if next state is accept for
					// same alt; e.g., s0-A->:s1=>2-B->:s2=>2
					// TODO: This next stuff kills edge, but extra states remain. :(
					if ( s.isAcceptState && alt!=-1 ) {
						DFAState d = s.edges[input.LA(1)+1];
						if ( d.isAcceptState && d.prediction==s.prediction ) {
							// we can carve it out.
							s.edges[input.LA(1)+1] = ERROR; // IGNORE really not error
						}
					}
					if ( dfa_debug ) {
						System.out.println("back from DFA update, alt="+alt+", dfa=\n"+dfa.toString(parser.getTokenNames()));
						//dump(dfa);
					}
					// action already executed
					if ( dfa_debug ) System.out.println("DFA decision "+dfa.decision+
															" predicts "+alt);
					return alt; // we've updated DFA, exec'd action, and have our deepest answer
				}
				// fall through; another thread gave us the edge
			}
			DFAState target = s.edges[t+1];
			if ( target == ERROR ) {
				throw noViableAlt(input, outerContext, s.configs, startIndex);
			}
			s = target;
			if (!s.isCtxSensitive && !s.isAcceptState) {
				input.consume();
				t = input.LA(1);
			}
		}

		// Before jumping to prediction, check to see if there are
		// disambiguating predicates to evaluate
		if ( s.predicates!=null ) {
			// rewind input so pred's LT(i) calls make sense
			input.seek(startIndex);
			// since we don't report ambiguities in execDFA, we never need to
			// use complete predicate evaluation here
			IntervalSet alts = evalSemanticContext(s.predicates, outerContext, false);
			if (alts.isNil()) {
				throw noViableAlt(input, outerContext, s.configs, startIndex);
			}

			return alts.getMinElement();
		}

		if ( dfa_debug ) System.out.println("DFA decision "+dfa.decision+
											" predicts "+acceptState.prediction);
		return acceptState.prediction;
	}

	/** Performs ATN simulation to compute a predicted alternative based
	 *  upon the remaining input, but also updates the DFA cache to avoid
	 *  having to traverse the ATN again for the same input sequence.

	 There are some key conditions we're looking for after computing a new
	 set of ATN configs (proposed DFA state):
	       * if the set is empty, there is no viable alternative for current symbol
	       * does the state uniquely predict an alternative?
	       * does the state have a conflict that would prevent us from
	         putting it on the work list?
	       * if in non-greedy decision is there a config at a rule stop state?

	 We also have some key operations to do:
	       * add an edge from previous DFA state to potentially new DFA state, D,
	         upon current symbol but only if adding to work list, which means in all
	         cases except no viable alternative (and possibly non-greedy decisions?)
	       * collecting predicates and adding semantic context to DFA accept states
	       * adding rule context to context-sensitive DFA accept states
	       * consuming an input symbol
	       * reporting a conflict
	       * reporting an ambiguity
	       * reporting a context sensitivity
	       * reporting insufficient predicates

	 We should isolate those operations, which are side-effecting, to the
	 main work loop. We can isolate lots of code into other functions, but
	 they should be side effect free. They can return package that
	 indicates whether we should report something, whether we need to add a
	 DFA edge, whether we need to augment accept state with semantic
	 context or rule invocation context. Actually, it seems like we always
	 add predicates if they exist, so that can simply be done in the main
	 loop for any accept state creation or modification request.

	 cover these cases:
	    dead end
	    single alt
	    single alt + preds
	    conflict
	    conflict + preds

	 TODO: greedy + those

	 */
	public int execATN(@NotNull DFA dfa, @NotNull DFAState s0,
					   @NotNull TokenStream input, int startIndex,
					   ParserRuleContext<?> outerContext)
	{
		// caller is expected to have write lock on dfa
		if ( debug || debug_list_atn_decisions) {
			System.out.println("execATN decision "+dfa.decision+
							   " exec LA(1)=="+ getLookaheadName(input)+
							   " line "+input.LT(1).getLine()+":"+input.LT(1).getCharPositionInLine());
		}
		ATN_failover++;

		ATNConfigSet previous = s0.configs;
		DFAState previousD = s0;
		ATNConfigSet fullCtxSet;

		if ( debug ) System.out.println("s0 = "+s0);

		int t = input.LA(1);

        DecisionState decState = atn.getDecisionState(dfa.decision);
		boolean greedy = decState.isGreedy;

		while (true) { // while more work
			boolean loopsSimulateTailRecursion = SLL_loopsSimulateTailRecursion;
//			System.out.println("REACH "+getLookaheadName(input));
			ATNConfigSet reach = computeReachSet(previous, t,
												 greedy,
												 loopsSimulateTailRecursion,
												 false);
			if ( reach==null ) {
				// TODO: if any configs in previous dipped into outer context, that
				// means that input up to t actually finished entry rule
				// at least for SLL decision. Full LL doesn't dip into outer
				// so don't need special case.
				// We will get an error no matter what so delay until after
				// decision; better error message. Also, no reachable target
				// ATN states in SLL implies LL will also get nowhere.
				// If conflict in states that dip out, choose min since we
				// will get error no matter what.
				int alt = getAltThatFinishedDecisionEntryRule(previousD.configs);
				if ( alt!=ATN.INVALID_ALT_NUMBER ) {
					// return w/o altering DFA
					return alt;
				}
				throw noViableAlt(input, outerContext, previous, startIndex);
			}

			// create new target state; we'll add to DFA after it's complete
			DFAState D = new DFAState(reach);

			// It's often the case that D will already exist in the DFA
			// and so it's a waste to compute all of the fields over the next
			// big chunk of code. However, I tried inserting the following
			// short circuit, but it didn't have much effect. I
			// figured that this would be a big impact for multi threading,
			// but it also didn't see much of an impact.
//			synchronized (dfa) {
//				DFAState existing = dfa.states.get(D);
//				if ( existing!=null ) {
//					addDFAEdge(dfa, previousD, t, existing);
//					if ( existing.isAcceptState ) return existing.prediction;
//					previous = D.configs;
//					previousD = D;
//					input.consume();
//					t = input.LA(1);
//					continue;
//				}
//			}

			int predictedAlt = getUniqueAlt(reach);
			if ( predictedAlt!=ATN.INVALID_ALT_NUMBER ) {
				// NO CONFLICT, UNIQUE PREDICTED ALT
				D.isAcceptState = true;
				D.configs.uniqueAlt = predictedAlt;
				D.prediction = predictedAlt;
			}
			else {
				D.configs.conflictingAlts = getConflictingAlts(reach);
				if ( D.configs.conflictingAlts!=null ) {
					if ( greedy ) {
						// CONFLICT, GREEDY (TYPICAL SITUATION)
						if ( outerContext == ParserRuleContext.EMPTY || // in grammar start rule
							 !D.configs.dipsIntoOuterContext ||         // didn't fall out of rule
							 SLL )                                      // forcing SLL only
						{
							// SPECIAL CASE WHERE SLL KNOWS CONFLICT IS AMBIGUITY
							if ( !D.configs.hasSemanticContext ) {
								reportAmbiguity(dfa, D, startIndex, input.index(),
												D.configs.conflictingAlts, D.configs);
							}
							D.isAcceptState = true;
							D.prediction = D.configs.conflictingAlts.getMinElement();
							if ( debug ) System.out.println("RESOLVED TO "+D.prediction+" for "+D);
							predictedAlt = D.prediction;
							// Falls through to check predicates below
						}
						else {
							// SLL CONFLICT; RETRY WITH FULL LL CONTEXT
							if ( debug ) System.out.println("RETRY with outerContext="+outerContext);
							// don't look up context in cache now since we're just creating state D
							loopsSimulateTailRecursion = true;
							ATNConfigSet s0_closure =
								computeStartState(dfa.atnStartState,
												  outerContext,
												  greedy,
												  loopsSimulateTailRecursion,
												  true);
							// we have write lock already, no need to relock
							predictedAlt = execATNWithFullContext(dfa, D, s0_closure,
																  input, startIndex,
																  outerContext,
																  D.configs.conflictingAlts.getMinElement(),
																  greedy);
							// not accept state: isCtxSensitive
							D.isCtxSensitive = true; // always force DFA to ATN simulate
							D.prediction = ATN.INVALID_ALT_NUMBER;
							addDFAEdge(dfa, previousD, t, D);
							return predictedAlt; // all done with preds, etc...
						}
					}
					else {
						// CONFLICT, NONGREEDY (ATYPICAL SITUATION)
						// upon ambiguity for nongreedy, default to exit branch to avoid inf loop
						// this handles case where we find ambiguity that stops DFA construction
						// before a config hits rule stop state. Was leaving prediction blank.
						int exitAlt = 2;
						// when ambig or ctx sens or nongreedy or .* loop hitting rule stop
						D.isAcceptState = true;
						D.prediction = predictedAlt = exitAlt;
					}
				}
			}

			if ( !greedy ) {
				int exitAlt = 2;
				if ( predictedAlt != ATN.INVALID_ALT_NUMBER && configWithAltAtStopState(reach, 1) ) {
					if ( debug ) System.out.println("nongreedy loop but unique alt "+D.configs.uniqueAlt+" at "+reach);
					// reaches end via .* means nothing after.
					D.isAcceptState = true;
					D.prediction = predictedAlt = exitAlt;
				}
				else {// if we reached end of rule via exit branch and decision nongreedy, we matched
					if ( configWithAltAtStopState(reach, exitAlt) ) {
						if ( debug ) System.out.println("nongreedy at stop state for exit branch");
						D.isAcceptState = true;
						D.prediction = predictedAlt = exitAlt;
					}
				}
			}

			if ( D.isAcceptState && D.configs.hasSemanticContext ) {
				// We need to test all predicates, even in DFA states that
				// uniquely predict alternative.
				int nalts = decState.getNumberOfTransitions();
				// Update DFA so reach becomes accept state with (predicate,alt)
				// pairs if preds found for conflicting alts
				IntervalSet altsToCollectPredsFrom = getConflictingAltsOrUniqueAlt(D.configs);
				SemanticContext[] altToPred = getPredsForAmbigAlts(altsToCollectPredsFrom, D.configs, nalts);
				if ( altToPred!=null ) {
					D.predicates = getPredicatePredictions(altsToCollectPredsFrom, altToPred);
					D.prediction = ATN.INVALID_ALT_NUMBER; // make sure we use preds
				}
				else {
					// There are preds in configs but they might go away
					// when OR'd together like {p}? || NONE == NONE. If neither
					// alt has preds, resolve to min alt
					D.prediction = altsToCollectPredsFrom.getMinElement();
				}

				if ( D.predicates!=null ) {
					int stopIndex = input.index();
					input.seek(startIndex);
					IntervalSet alts = evalSemanticContext(D.predicates, outerContext, true);
					D.prediction = ATN.INVALID_ALT_NUMBER; // indicate we have preds
					addDFAEdge(dfa, previousD, t, D);
					switch (alts.size()) {
					case 0:
						throw noViableAlt(input, outerContext, D.configs, startIndex);

					case 1:
						return alts.getMinElement();

					default:
						// report ambiguity after predicate evaluation to make sure the correct
						// set of ambig alts is reported.
						reportAmbiguity(dfa, D, startIndex, stopIndex, alts, D.configs);
						return alts.getMinElement();
					}
				}
			}

			addDFAEdge(dfa, previousD, t, D);
			if ( D.isAcceptState ) return predictedAlt;

			previous = reach;
			previousD = D;
			input.consume();
			t = input.LA(1);
		}
	}

	// comes back with reach.uniqueAlt set to a valid alt
	public int execATNWithFullContext(DFA dfa,
									  DFAState D, // how far we got before failing over
									  @NotNull ATNConfigSet s0,
									  @NotNull TokenStream input, int startIndex,
									  ParserRuleContext<?> outerContext,
									  int SLL_min_alt, // todo: is this in D as min ambig alts?
									  boolean greedy)
	{
		// caller must have write lock on dfa
		retry_with_context++;
		reportAttemptingFullContext(dfa, s0, startIndex, input.index());

		if ( debug || debug_list_atn_decisions ) {
			System.out.println("execATNWithFullContext "+s0+", greedy="+greedy);
		}
		boolean fullCtx = true;
		ATNConfigSet reach = null;
		ATNConfigSet previous = s0;
		input.seek(startIndex);
		int t = input.LA(1);
		while (true) { // while more work
//			System.out.println("LL REACH "+getLookaheadName(input)+
//							   " from configs.size="+previous.size()+
//							   " line "+input.LT(1).getLine()+":"+input.LT(1).getCharPositionInLine());
			reach = computeReachSet(previous, t, greedy, true, fullCtx);
			if ( reach==null ) {
				// TODO: if any configs in previous dipped into outer context, that
				// means that input up to t actually finished entry rule
				// at least for LL decision. Full LL doesn't dip into outer
				// so don't need special case.
				// We will get an error no matter what so delay until after
				// decision; better error message. Also, no reachable target
				// ATN states in SLL implies LL will also get nowhere.
				// If conflict in states that dip out, choose min since we
				// will get error no matter what.
				int alt = getAltThatFinishedDecisionEntryRule(previous);
				if ( alt!=ATN.INVALID_ALT_NUMBER ) {
					return alt;
				}
				throw noViableAlt(input, outerContext, previous, startIndex);
			}
			reach.uniqueAlt = getUniqueAlt(reach);
			if ( reach.uniqueAlt!=ATN.INVALID_ALT_NUMBER ) break;
			reach.conflictingAlts = getConflictingAlts(reach);
			if ( reach.conflictingAlts!=null ) break;
			previous = reach;
			input.consume();
			t = input.LA(1);
		}

		if ( reach.uniqueAlt != ATN.INVALID_ALT_NUMBER ) {
			retry_with_context_indicates_no_conflict++;
			reportContextSensitivity(dfa, reach, startIndex, input.index());
			if ( reach.uniqueAlt == SLL_min_alt ) {
				retry_with_context_predicts_same_as_alt++;
			}
			return reach.uniqueAlt;
		}

		// We do not check predicates here because we have checked them
		// on-the-fly when doing full context prediction.

		// must have conflict
		reportAmbiguity(dfa, D, startIndex, input.index(), reach.conflictingAlts, reach);

		return reach.conflictingAlts.getMinElement();
	}

	protected ATNConfigSet computeReachSet(ATNConfigSet closure, int t,
										   boolean greedy,
										   boolean loopsSimulateTailRecursion,
										   boolean fullCtx)
	{
		if ( debug ) System.out.println("in computeReachSet, starting closure: " + closure);
		ATNConfigSet reach = new ATNConfigSet(fullCtx);
		Set<ATNConfig> closureBusy = new HashSet<ATNConfig>();
		ATNConfigSet intermediate = new ATNConfigSet(fullCtx);
		// First figure out where we can reach on input t
		for (ATNConfig c : closure) {
			if ( debug ) System.out.println("testing "+getTokenName(t)+" at "+c.toString());
			int n = c.state.getNumberOfTransitions();
			for (int ti=0; ti<n; ti++) {               // for each transition
				Transition trans = c.state.transition(ti);
				ATNState target = getReachableTarget(trans, t);
				if ( target!=null ) {
					intermediate.add(new ATNConfig(c, target), mergeCache);
				}
			}
		}
		// Now figure out where the closure can take us, but only if we'll
		// need to continue looking for more input.
		if ( intermediate.size()==1 ) {
			// Don't pursue the closure if there is just one state.
			// It can only have one alternative; just add to result
			// Also don't pursue the closure if there is unique alternative
			// among the configurations.
			reach = new ATNConfigSet(intermediate);
		}
		else if ( ParserATNSimulator.getUniqueAlt(intermediate)==1 ) {
			// Also don't pursue the closure if there is unique alternative
			// among the configurations.
			reach = new ATNConfigSet(intermediate);
		}
		else {
			for (ATNConfig c : intermediate) {
				closure(c, reach, closureBusy, false, greedy,
						loopsSimulateTailRecursion, fullCtx);
			}
		}

		if ( reach.size()==0 ) return null;
		return reach;
	}

	@NotNull
	public ATNConfigSet computeStartState(@NotNull ATNState p,
										  @Nullable RuleContext ctx,
										  boolean greedy,
										  boolean loopsSimulateTailRecursion,
										  boolean fullCtx)
	{
		// always at least the implicit call to start rule
		PredictionContext initialContext = PredictionContext.fromRuleContext(ctx);
		ATNConfigSet configs = new ATNConfigSet(fullCtx);

		for (int i=0; i<p.getNumberOfTransitions(); i++) {
			ATNState target = p.transition(i).target;
			ATNConfig c = new ATNConfig(target, i+1, initialContext);
			Set<ATNConfig> closureBusy = new HashSet<ATNConfig>();
			closure(c, configs, closureBusy, true, greedy,
					loopsSimulateTailRecursion, fullCtx);
		}

		return configs;
	}

	@Nullable
	public ATNState getReachableTarget(@NotNull Transition trans, int ttype) {
		switch (trans.getSerializationType()) {
		case Transition.ATOM:
			AtomTransition at = (AtomTransition)trans;
			if ( at.label == ttype ) {
				return at.target;
			}
			return null;

		case Transition.SET:
			SetTransition st = (SetTransition)trans;
			if ( st.set.contains(ttype) ) {
				return st.target;
			}
			return null;

		case Transition.NOT_SET:
			NotSetTransition nst = (NotSetTransition)trans;
			if ( !nst.set.contains(ttype) ) {
				return nst.target;
			}
			return null;

		case Transition.RANGE:
			RangeTransition rt = (RangeTransition)trans;
			if ( ttype>=rt.from && ttype<=rt.to ) {
				return rt.target;
			}
			return null;

		case Transition.WILDCARD:
			if (ttype != Token.EOF) {
				return trans.target;
			}
			return null;

		default:
			return null;
		}
	}

	public SemanticContext[] getPredsForAmbigAlts(@NotNull IntervalSet ambigAlts,
												  @NotNull ATNConfigSet configs,
												  int nalts)
	{
		// REACH=[1|1|[]|0:0, 1|2|[]|0:1]
		/* altToPred starts as an array of all null contexts. The entry at index i
		 * corresponds to alternative i. altToPred[i] may have one of three values:
		 *   1. null: no ATNConfig c is found such that c.alt==i
		 *   2. SemanticContext.NONE: At least one ATNConfig c exists such that
		 *      c.alt==i and c.semanticContext==SemanticContext.NONE. In other words,
		 *      alt i has at least one unpredicated config.
		 *   3. Non-NONE Semantic Context: There exists at least one, and for all
		 *      ATNConfig c such that c.alt==i, c.semanticContext!=SemanticContext.NONE.
		 *
		 * From this, it is clear that NONE||anything==NONE.
		 */
		SemanticContext[] altToPred = new SemanticContext[nalts + 1];
		for (ATNConfig c : configs) {
			if ( ambigAlts.contains(c.alt) ) {
				altToPred[c.alt] = SemanticContext.or(altToPred[c.alt], c.semanticContext);
			}
		}

		int nPredAlts = 0;
		for (int i = 1; i <= nalts; i++) {
			if (altToPred[i] == null) {
				altToPred[i] = SemanticContext.NONE;
			}
			else if (altToPred[i] != SemanticContext.NONE) {
				nPredAlts++;
			}
		}

//		// Optimize away p||p and p&&p TODO: optimize() was a no-op
//		for (int i = 0; i < altToPred.length; i++) {
//			altToPred[i] = altToPred[i].optimize();
//		}

		// nonambig alts are null in altToPred
		if ( nPredAlts==0 ) altToPred = null;
		if ( debug ) System.out.println("getPredsForAmbigAlts result "+Arrays.toString(altToPred));
		return altToPred;
	}

	public List<DFAState.PredPrediction> getPredicatePredictions(IntervalSet ambigAlts,
																 SemanticContext[] altToPred)
	{
		List<DFAState.PredPrediction> pairs = new ArrayList<DFAState.PredPrediction>();
		boolean containsPredicate = false;
		for (int i = 1; i < altToPred.length; i++) {
			SemanticContext pred = altToPred[i];

			// unpredicated is indicated by SemanticContext.NONE
			assert pred != null;

			if (ambigAlts!=null && ambigAlts.contains(i)) {
				pairs.add(new DFAState.PredPrediction(pred, i));
			}
			if ( pred!=SemanticContext.NONE ) containsPredicate = true;
		}

		if ( !containsPredicate ) {
			pairs = null;
		}

//		System.out.println(Arrays.toString(altToPred)+"->"+pairs);
		return pairs;
	}

	public int getAltThatFinishedDecisionEntryRule(ATNConfigSet configs) {
		IntervalSet alts = new IntervalSet();
		for (ATNConfig c : configs) {
			if ( c.reachesIntoOuterContext>0 ) alts.add(c.alt);
		}
		if ( alts.size()==0 ) return ATN.INVALID_ALT_NUMBER;
		return alts.getMinElement();
	}

	/** Look through a list of predicate/alt pairs, returning alts for the
	 *  pairs that win. A {@code NONE} predicate indicates an alt containing an
	 *  unpredicated config which behaves as "always true." If !complete
	 *  then we stop at the first predicate that evaluates to true. This
	 *  includes pairs with null predicates.
	 */
	public IntervalSet evalSemanticContext(List<DFAState.PredPrediction> predPredictions,
										   ParserRuleContext<?> outerContext,
										   boolean complete)
	{
		IntervalSet predictions = new IntervalSet();
		for (DFAState.PredPrediction pair : predPredictions) {
			if ( pair.pred==SemanticContext.NONE ) {
				predictions.add(pair.alt);
				if (!complete) {
					break;
				}
				continue;
			}

			boolean predicateEvaluationResult = pair.pred.eval(parser, outerContext);
			if ( debug || dfa_debug ) {
				System.out.println("eval pred "+pair+"="+predicateEvaluationResult);
			}

			if ( predicateEvaluationResult ) {
				if ( debug || dfa_debug ) System.out.println("PREDICT "+pair.alt);
				predictions.add(pair.alt);
				if (!complete) {
					break;
				}
			}
		}

		return predictions;
	}


	/* TODO: If we are doing predicates, there is no point in pursuing
		 closure operations if we reach a DFA state that uniquely predicts
		 alternative. We will not be caching that DFA state and it is a
		 waste to pursue the closure. Might have to advance when we do
		 ambig detection thought :(
		  */

	// TODO: loopsSimulateTailRecursion might not be necessary. seems slow without it. see what that is 12/29/11
	protected void closure(@NotNull ATNConfig config,
						   @NotNull ATNConfigSet configs,
						   @NotNull Set<ATNConfig> closureBusy,
						   boolean collectPredicates,
						   boolean greedy,
						   boolean loopsSimulateTailRecursion,
						   boolean fullCtx)
	{
		final int initialDepth = 0;
		closureCheckingStopStateAndLoopRecursion(config, configs, closureBusy, collectPredicates, greedy,
												 loopsSimulateTailRecursion,
												 fullCtx,
												 initialDepth);
	}

	protected void closureCheckingStopStateAndLoopRecursion(@NotNull ATNConfig config,
															@NotNull ATNConfigSet configs,
															@NotNull Set<ATNConfig> closureBusy,
															boolean collectPredicates,
															boolean greedy,
															boolean loopsSimulateTailRecursion,
															boolean fullCtx,
															int depth)
	{
		if ( debug ) System.out.println("closure("+config.toString(parser,true)+")");

		if ( !closureBusy.add(config) ) return; // avoid infinite recursion

		if ( config.state instanceof RuleStopState ) {
			if ( !greedy ) {
				// don't see past end of a rule for any nongreedy decision
				if ( debug ) System.out.println("NONGREEDY at stop state of "+
												getRuleName(config.state.ruleIndex));
				configs.add(config, mergeCache);
				return;
			}
			// We hit rule end. If we have context info, use it
			// run thru all possible stack tops in ctx
			if ( config.context!=null && !config.context.isEmpty() ) {
				for (SingletonPredictionContext ctx : config.context) {
					if ( ctx.invokingState==PredictionContext.EMPTY_FULL_CTX_INVOKING_STATE ) {
						// we have no context info, just chase follow links (if greedy)
						if ( debug ) System.out.println("FALLING off rule "+
														getRuleName(config.state.ruleIndex));
						closure_(config, configs, closureBusy, collectPredicates, greedy,
								 loopsSimulateTailRecursion, fullCtx, depth);
						continue;
					}
					ATNState invokingState = atn.states.get(ctx.invokingState);
					RuleTransition rt = (RuleTransition)invokingState.transition(0);
					ATNState retState = rt.followState;
					PredictionContext newContext = ctx.parent; // "pop" invoking state
					ATNConfig c = new ATNConfig(retState, config.alt, newContext,
												config.semanticContext);
					// While we have context to pop back from, we may have
					// gotten that context AFTER having falling off a rule.
					// Make sure we track that we are now out of context.
					c.reachesIntoOuterContext = config.reachesIntoOuterContext;
					assert depth > Integer.MIN_VALUE;
					closureCheckingStopStateAndLoopRecursion(c, configs, closureBusy, collectPredicates, greedy,
															 loopsSimulateTailRecursion,
															 fullCtx, depth - 1);
				}
				return;
			}
			else {
				// else if we have no context info, just chase follow links (if greedy)
				if ( debug ) System.out.println("FALLING off rule "+
												getRuleName(config.state.ruleIndex));
			}
		}
		else if ( loopsSimulateTailRecursion ) {
			if ( config.state.getClass()==StarLoopbackState.class ||
				 config.state.getClass()==PlusLoopbackState.class )
			{
				config.context =
					new SingletonPredictionContext(config.context, config.state.stateNumber);
				// alter config; it's ok, since all calls to closure pass in a fresh config for us to chase
				if ( debug ) System.out.println("Loop back; push "+config.state.stateNumber+", stack="+config.context);
			}
			else if ( config.state.getClass()==LoopEndState.class ) {
<<<<<<< HEAD
				if ( debug ) System.out.print("Loop end; pop, stack=" + config.context);
				LoopEndState end = (LoopEndState)config.state;
				// pop all the way back until we don't see the loopback state anymore
				config.context = config.context.popAll(end.loopBackStateNumber,
													   configs.fullCtx,
													   mergeCache);
				if ( debug ) System.out.println(" becomes "+config.context);
=======
				if ( debug ) System.out.println("Loop end; pop, stack=" + config.context);
				RuleContext p = config.context;
				LoopEndState end = (LoopEndState) config.state;
				int loopBackStateNumber = end.loopBackState.stateNumber;
				while ( !p.isEmpty() && p.invokingState == loopBackStateNumber ) {
					p = config.context = config.context.parent; // "pop"
				}
>>>>>>> 2947fe6a
			}
		}

		closure_(config, configs, closureBusy, collectPredicates, greedy,
				 loopsSimulateTailRecursion, fullCtx, depth);
	}

	/** Do the actual work of walking epsilon edges */
	protected void closure_(@NotNull ATNConfig config,
							@NotNull ATNConfigSet configs,
							@NotNull Set<ATNConfig> closureBusy,
							boolean collectPredicates,
							boolean greedy,
							boolean loopsSimulateTailRecursion,
							boolean fullCtx,
							int depth)
	{
		ATNState p = config.state;
		// optimization
		if ( !p.onlyHasEpsilonTransitions() ) {
            configs.add(config, mergeCache);
			if ( config.semanticContext!=null && config.semanticContext!= SemanticContext.NONE ) {
				configs.hasSemanticContext = true;
			}
			if ( config.reachesIntoOuterContext>0 ) {
				configs.dipsIntoOuterContext = true;
			}
//            if ( debug ) System.out.println("added config "+configs);
        }

		for (int i=0; i<p.getNumberOfTransitions(); i++) {
			Transition t = p.transition(i);
			boolean continueCollecting =
				!(t instanceof ActionTransition) && collectPredicates;
			ATNConfig c = getEpsilonTarget(config, t, continueCollecting,
										   depth == 0, fullCtx);
			if ( c!=null ) {
				int newDepth = depth;
				if ( config.state instanceof RuleStopState) {
					// target fell off end of rule; mark resulting c as having dipped into outer context
					// We can't get here if incoming config was rule stop and we had context
					// track how far we dip into outer context.  Might
					// come in handy and we avoid evaluating context dependent
					// preds if this is > 0.
					c.reachesIntoOuterContext++;
					configs.dipsIntoOuterContext = true; // TODO: can remove? only care when we add to set per middle of this method
					assert newDepth > Integer.MIN_VALUE;
					newDepth--;
					if ( debug ) System.out.println("dips into outer ctx: "+c);
				}
				else if (t instanceof RuleTransition) {
					// latch when newDepth goes negative - once we step out of the entry context we can't return
					if (newDepth >= 0) {
						newDepth++;
					}
				}

				closureCheckingStopStateAndLoopRecursion(c, configs, closureBusy, continueCollecting, greedy,
														 loopsSimulateTailRecursion,
														 fullCtx, newDepth);
			}
		}
	}

	@NotNull
	public String getRuleName(int index) {
		if ( parser!=null && index>=0 ) return parser.getRuleNames()[index];
		return "<rule "+index+">";
	}

	@Nullable
	public ATNConfig getEpsilonTarget(@NotNull ATNConfig config,
									  @NotNull Transition t,
									  boolean collectPredicates,
									  boolean inContext,
									  boolean fullCtx)
	{
		switch (t.getSerializationType()) {
		case Transition.RULE:
			return ruleTransition(config, t);

		case Transition.PREDICATE:
			return predTransition(config, (PredicateTransition)t,
								  collectPredicates,
								  inContext,
								  fullCtx);

		case Transition.ACTION:
			return actionTransition(config, (ActionTransition)t);

		case Transition.EPSILON:
			return new ATNConfig(config, t.target);

		default:
			return null;
		}
	}

	@NotNull
	public ATNConfig actionTransition(@NotNull ATNConfig config, @NotNull ActionTransition t) {
		if ( debug ) System.out.println("ACTION edge "+t.ruleIndex+":"+t.actionIndex);
		return new ATNConfig(config, t.target);
	}

	@Nullable
	public ATNConfig predTransition(@NotNull ATNConfig config,
									@NotNull PredicateTransition pt,
									boolean collectPredicates,
									boolean inContext,
									boolean fullCtx)
	{
		if ( debug ) {
			System.out.println("PRED (collectPredicates="+collectPredicates+") "+
                    pt.ruleIndex+":"+pt.predIndex+
					", ctx dependent="+pt.isCtxDependent);
			if ( parser != null ) {
                System.out.println("context surrounding pred is "+
                                   parser.getRuleInvocationStack());
            }
		}

		ATNConfig c = null;
		if ( collectPredicates &&
			 (!pt.isCtxDependent || (pt.isCtxDependent&&inContext)) )
		{
			if ( fullCtx ) {
				// In full context mode, we can evaluate predicates on-the-fly
				// during closure, which dramatically reduces the size of
				// the config sets. It also obviates the need to test predicates
				// later during conflict resolution.
				int currentPosition = _input.index();
				_input.seek(_startIndex);
				boolean predSucceeds = pt.getPredicate().eval(parser, _outerContext);
				_input.seek(currentPosition);
				if ( predSucceeds ) {
					c = new ATNConfig(config, pt.target); // no pred context
				}
			}
			else {
				SemanticContext newSemCtx =
					SemanticContext.and(config.semanticContext, pt.getPredicate());
				c = new ATNConfig(config, pt.target, newSemCtx);
			}
		}
		else {
			c = new ATNConfig(config, pt.target);
		}

		if ( debug ) System.out.println("config from pred transition="+c);
        return c;
	}

	@NotNull
	public ATNConfig ruleTransition(@NotNull ATNConfig config, @NotNull Transition t) {
		if ( debug ) {
			System.out.println("CALL rule "+getRuleName(t.target.ruleIndex)+
							   ", ctx="+config.context);
		}
		PredictionContext newContext =
			new SingletonPredictionContext(config.context, config.state.stateNumber);
		return new ATNConfig(config, t.target, newContext);
	}

	/**
	 * From grammar:

	 s' : s s ;
	 s : x? | x ;
	 x : 'a' ;

	 config list: (4,1), (11,1,4), (7,1), (3,1,1), (4,1,1), (8,1,1), (7,1,1),
	 (8,2), (11,2,8), (11,1,[8 1])

	 state to config list:

	 3  -> (3,1,1)
	 4  -> (4,1), (4,1,1)
	 7  -> (7,1), (7,1,1)
	 8  -> (8,1,1), (8,2)
	 11 -> (11,1,4), (11,2,8), (11,1,8 1)

	 Walk and find state config lists with > 1 alt. If none, no conflict. return null. Here, states 11
	 and 8 have lists with both alts 1 and 2. Must check these config lists for conflicting configs.

	 Sam pointed out a problem with the previous definition, v3, of
	 ambiguous states. If we have another state associated with conflicting
	 alternatives, we should keep going. For example, the following grammar

	 s : (ID | ID ID?) ';' ;

	 When the ATN simulation reaches the state before ';', it has a DFA
	 state that looks like: [12|1|[], 6|2|[], 12|2|[]]. Naturally
	 12|1|[] and 12|2|[] conflict, but we cannot stop processing this node
	 because alternative to has another way to continue, via [6|2|[]].
	 The key is that we have a single state that has config's only associated
	 with a single alternative, 2, and crucially the state transitions
	 among the configurations are all non-epsilon transitions. That means
	 we don't consider any conflicts that include alternative 2. So, we
	 ignore the conflict between alts 1 and 2. We ignore a set of
	 conflicting alts when there is an intersection with an alternative
	 associated with a single alt state in the state->config-list map.

	 It's also the case that we might have two conflicting configurations but
	 also a 3rd nonconflicting configuration for a different alternative:
	 [1|1|[], 1|2|[], 8|3|[]]. This can come about from grammar:

	 a : A | A | A B ;

	 After matching input A, we reach the stop state for rule A, state 1.
	 State 8 is the state right before B. Clearly alternatives 1 and 2
	 conflict and no amount of further lookahead will separate the two.
	 However, alternative 3 will be able to continue and so we do not
	 stop working on this state. In the previous example, we're concerned
	 with states associated with the conflicting alternatives. Here alt
	 3 is not associated with the conflicting configs, but since we can continue
	 looking for input reasonably, I don't declare the state done. We
	 ignore a set of conflicting alts when we have an alternative
	 that we still need to pursue.

	 So, in summary, as long as there is a single configuration that is
	 not conflicting with any other configuration for that state, then
	 there is more input we can use to keep going. E.g.,
	 s->[(s,1,[x]), (s,2,[x]), (s,2,[y])]
	 s->[(s,1,_)]
	 s->[(s,1,[y]), (s,2,[x])]
	 Regardless of what goes on for the other states, this is
	 sufficient to force us to add this new state to the ATN-to-DFA work list.

	 TODO: split into "has nonconflict config--add to work list" and getambigalts functions

	 TODO: now we know contexts are merged, can we optimize?  Use big int -> config array?
	 */
	@Nullable
	public IntervalSet getConflictingAlts(@NotNull ATNConfigSet configs) {
		if ( debug ) System.out.println("### check ambiguous  "+configs);
//		System.out.println("getConflictingAlts; set size="+configs.size());
		// First get a list of configurations for each state.
		// Most of the time, each state will have one associated configuration.
		MultiMap<Integer, ATNConfig> stateToConfigListMap = new MultiMap<Integer, ATNConfig>();
		Map<Integer, IntervalSet> stateToAltListMap = new HashMap<Integer, IntervalSet>();

		for (ATNConfig c : configs) {
			stateToConfigListMap.map(c.state.stateNumber, c);
			IntervalSet alts = stateToAltListMap.get(c.state.stateNumber);
			if ( alts==null ) {
				alts = new IntervalSet();
				stateToAltListMap.put(c.state.stateNumber, alts);
			}
			alts.add(c.alt);
		}
		// potential conflicts are states, s, with > 1 configurations and diff alts
		// find all alts with potential conflicts
		int numPotentialConflicts = 0;
		IntervalSet altsToIgnore = new IntervalSet();
		for (int state : stateToConfigListMap.keySet()) { // for each state
			IntervalSet alts = stateToAltListMap.get(state);
			if ( alts.size()==1 ) {
				if ( !atn.states.get(state).onlyHasEpsilonTransitions() ) {
					List<ATNConfig> configsPerState = stateToConfigListMap.get(state);
					ATNConfig anyConfig = configsPerState.get(0);
					altsToIgnore.add(anyConfig.alt);
					if ( debug ) System.out.println("### one alt and all non-ep: "+configsPerState);
				}
				// remove state's configurations from further checking; no issues with them.
				// (can't remove as it's concurrent modification; set to null)
//				return null;
				stateToConfigListMap.put(state, null);
			}
			else {
				numPotentialConflicts++;
			}
		}

		if ( debug ) System.out.println("### altsToIgnore: "+altsToIgnore);
		if ( debug ) System.out.println("### stateToConfigListMap="+stateToConfigListMap);

		if ( numPotentialConflicts==0 ) {
			return null;
		}

		// compare each pair of configs in sets for states with > 1 alt in config list, looking for
		// (s, i, ctx) and (s, j, ctx') where ctx==ctx' or one is suffix of the other.
		IntervalSet ambigAlts = new IntervalSet();
		for (int state : stateToConfigListMap.keySet()) {
			List<ATNConfig> configsPerState = stateToConfigListMap.get(state);
			if (configsPerState == null) continue;
			IntervalSet alts = stateToAltListMap.get(state);
// Sam's correction to ambig def is here:
			if ( !altsToIgnore.isNil() && alts.and(altsToIgnore).size()<=1 ) {
//				System.err.println("ignoring alt since "+alts+"&"+altsToIgnore+
//								   ".size is "+alts.and(altsToIgnore).size());
				continue;
			}
			int size = configsPerState.size();
			for (int i = 0; i < size; i++) {
				ATNConfig c = configsPerState.get(i);
				for (int j = i+1; j < size; j++) {
					ATNConfig d = configsPerState.get(j);
					if ( c.alt != d.alt ) {
						boolean conflicting = c.context.equals(d.context);
						if ( conflicting ) {
							if ( debug ) {
								System.out.println("we reach state "+c.state.stateNumber+
												   " in rule "+
												   (parser !=null ? getRuleName(c.state.ruleIndex) :"n/a")+
												   " alts "+c.alt+","+d.alt+" from ctx "+c.context.toString(parser)
												   +" and "+ d.context.toString(parser));
							}
							ambigAlts.add(c.alt);
							ambigAlts.add(d.alt);
						}
					}
				}
			}
		}

		if ( debug ) System.out.println("### ambigAlts="+ambigAlts);

		if ( ambigAlts.isNil() ) return null;

		// are any configs not represented in ambig alt sets
//		for (ATNConfig config : configs) {
//			if (!ambigAlts.contains(config.alt)) {
//				return null;
//			}
//		}
		return ambigAlts;
	}

	protected IntervalSet getConflictingAltsOrUniqueAlt(ATNConfigSet configs) {
		IntervalSet conflictingAlts;
		if ( configs.uniqueAlt!= ATN.INVALID_ALT_NUMBER ) {
			conflictingAlts = IntervalSet.of(configs.uniqueAlt);
		}
		else {
			conflictingAlts = configs.conflictingAlts;
		}
		return conflictingAlts;
	}

//	protected int resolveToMinAlt(@NotNull DFAState D, IntervalSet conflictingAlts) {
//		// kill dead alts so we don't chase them ever
////		killAlts(conflictingAlts, D.configset);
//		D.prediction = conflictingAlts.getMinElement();
//		if ( debug ) System.out.println("RESOLVED TO "+D.prediction+" for "+D);
//		return D.prediction;
//	}

	protected int resolveNongreedyToExitBranch(@NotNull ATNConfigSet reach,
											   @NotNull IntervalSet conflictingAlts)
	{
		// exit branch is alt 2 always; alt 1 is entry or loopback branch
		// since we're predicting, create DFA accept state for exit alt
		int exitAlt = 2;
		conflictingAlts.remove(exitAlt);
		// kill dead alts so we don't chase them ever
//		killAlts(conflictingAlts, reach);
		if ( debug ) System.out.println("RESOLVED TO "+reach);
		return exitAlt;
	}

	@NotNull
	public String getTokenName(int t) {
		if ( t==Token.EOF ) return "EOF";
		if ( parser!=null && parser.getTokenNames()!=null ) {
			String[] tokensNames = parser.getTokenNames();
			if ( t>=tokensNames.length ) {
				System.err.println(t+" ttype out of range: "+ Arrays.toString(tokensNames));
				System.err.println(((CommonTokenStream)parser.getInputStream()).getTokens());
			}
			else {
				return tokensNames[t]+"<"+t+">";
			}
		}
		return String.valueOf(t);
	}

	public String getLookaheadName(TokenStream input) {
		return getTokenName(input.LA(1));
	}

	public void dumpDeadEndConfigs(@NotNull NoViableAltException nvae) {
		System.err.println("dead end configs: ");
		for (ATNConfig c : nvae.deadEndConfigs) {
			String trans = "no edges";
			if ( c.state.getNumberOfTransitions()>0 ) {
				Transition t = c.state.transition(0);
				if ( t instanceof AtomTransition) {
					AtomTransition at = (AtomTransition)t;
					trans = "Atom "+getTokenName(at.label);
				}
				else if ( t instanceof SetTransition ) {
					SetTransition st = (SetTransition)t;
					boolean not = st instanceof NotSetTransition;
					trans = (not?"~":"")+"Set "+st.set.toString();
				}
			}
			System.err.println(c.toString(parser, true)+":"+trans);
		}
	}

	@NotNull
	public NoViableAltException noViableAlt(@NotNull TokenStream input,
											@NotNull ParserRuleContext<?> outerContext,
											@NotNull ATNConfigSet configs,
											int startIndex)
	{
		return new NoViableAltException(parser, input,
											input.get(startIndex),
											input.LT(1),
											configs, outerContext);
	}

	public static int getUniqueAlt(@NotNull Collection<ATNConfig> configs) {
		int alt = ATN.INVALID_ALT_NUMBER;
		for (ATNConfig c : configs) {
			if ( alt == ATN.INVALID_ALT_NUMBER ) {
				alt = c.alt; // found first alt
			}
			else if ( c.alt!=alt ) {
				return ATN.INVALID_ALT_NUMBER;
			}
		}
		return alt;
	}

	@Nullable
	public boolean configWithAltAtStopState(@NotNull Collection<ATNConfig> configs, int alt) {
		for (ATNConfig c : configs) {
			if ( c.alt == alt ) {
				if ( c.state.getClass() == RuleStopState.class ) {
					return true;
				}
			}
		}
		return false;
	}

	protected void addDFAEdge(@NotNull DFA dfa,
							  @Nullable DFAState from,
							  int t,
							  @Nullable DFAState to)
	{
		if ( debug ) System.out.println("EDGE "+from+" -> "+to+" upon "+getTokenName(t));
		if ( from==null || t < -1 || to == null ) return;
		to = addDFAState(dfa, to); // used existing if possible not incoming
		synchronized (dfa) {
			if ( from.edges==null ) {
				from.edges = new DFAState[atn.maxTokenType+1+1]; // TODO: make adaptive
			}
			from.edges[t+1] = to; // connect
		}
		if ( debug ) System.out.println("DFA=\n"+dfa.toString(parser!=null?parser.getTokenNames():null));
	}

	/** Add D if not there and return D. Return previous if already present. */
	protected DFAState addDFAState(@NotNull DFA dfa, @NotNull DFAState D) {
		synchronized (dfa) {
			DFAState existing = dfa.states.get(D);
			if ( existing!=null ) return existing;

			D.stateNumber = dfa.states.size();
			synchronized (sharedContextCache) {
				D.configs.optimizeConfigs(this);
			}
			D.configs.setReadonly(true);
			dfa.states.put(D, D);
			if ( debug ) System.out.println("adding new DFA state: "+D);
			return D;
		}
	}

	public void reportAttemptingFullContext(DFA dfa, ATNConfigSet configs, int startIndex, int stopIndex) {
        if ( debug || retry_debug ) {
			Interval interval = Interval.of(startIndex, stopIndex);
			System.out.println("reportAttemptingFullContext decision="+dfa.decision+":"+configs+
                               ", input="+parser.getTokenStream().getText(interval));
        }
        if ( parser!=null ) parser.getErrorListenerDispatch().reportAttemptingFullContext(parser, dfa, startIndex, stopIndex, configs);
    }

	public void reportContextSensitivity(DFA dfa, ATNConfigSet configs, int startIndex, int stopIndex) {
        if ( debug || retry_debug ) {
			Interval interval = Interval.of(startIndex, stopIndex);
            System.out.println("reportContextSensitivity decision="+dfa.decision+":"+configs+
                               ", input="+parser.getTokenStream().getText(interval));
        }
        if ( parser!=null ) parser.getErrorListenerDispatch().reportContextSensitivity(parser, dfa, startIndex, stopIndex, configs);
    }

    /** If context sensitive parsing, we know it's ambiguity not conflict */
    public void reportAmbiguity(@NotNull DFA dfa, DFAState D, int startIndex, int stopIndex,
								@NotNull IntervalSet ambigAlts,
								@NotNull ATNConfigSet configs)
	{
		if ( debug || retry_debug ) {
//			ParserATNPathFinder finder = new ParserATNPathFinder(parser, atn);
//			int i = 1;
//			for (Transition t : dfa.atnStartState.transitions) {
//				System.out.println("ALT "+i+"=");
//				System.out.println(startIndex+".."+stopIndex+", len(input)="+parser.getInputStream().size());
//				TraceTree path = finder.trace(t.target, parser.getContext(), (TokenStream)parser.getInputStream(),
//											  startIndex, stopIndex);
//				if ( path!=null ) {
//					System.out.println("path = "+path.toStringTree());
//					for (TraceTree leaf : path.leaves) {
//						List<ATNState> states = path.getPathToNode(leaf);
//						System.out.println("states="+states);
//					}
//				}
//				i++;
//			}
			Interval interval = Interval.of(startIndex, stopIndex);
			System.out.println("reportAmbiguity "+
							   ambigAlts+":"+configs+
                               ", input="+parser.getTokenStream().getText(interval));
        }
        if ( parser!=null ) parser.getErrorListenerDispatch().reportAmbiguity(parser, dfa, startIndex, stopIndex,
																			  ambigAlts, configs);
    }

	public void setSLL(boolean SLL) {
		this.SLL = SLL;
	}
}<|MERGE_RESOLUTION|>--- conflicted
+++ resolved
@@ -1161,23 +1161,14 @@
 				if ( debug ) System.out.println("Loop back; push "+config.state.stateNumber+", stack="+config.context);
 			}
 			else if ( config.state.getClass()==LoopEndState.class ) {
-<<<<<<< HEAD
 				if ( debug ) System.out.print("Loop end; pop, stack=" + config.context);
 				LoopEndState end = (LoopEndState)config.state;
 				// pop all the way back until we don't see the loopback state anymore
-				config.context = config.context.popAll(end.loopBackStateNumber,
+				int loopBackStateNumber = end.loopBackState.stateNumber;
+				config.context = config.context.popAll(loopBackStateNumber,
 													   configs.fullCtx,
 													   mergeCache);
 				if ( debug ) System.out.println(" becomes "+config.context);
-=======
-				if ( debug ) System.out.println("Loop end; pop, stack=" + config.context);
-				RuleContext p = config.context;
-				LoopEndState end = (LoopEndState) config.state;
-				int loopBackStateNumber = end.loopBackState.stateNumber;
-				while ( !p.isEmpty() && p.invokingState == loopBackStateNumber ) {
-					p = config.context = config.context.parent; // "pop"
-				}
->>>>>>> 2947fe6a
 			}
 		}
 
