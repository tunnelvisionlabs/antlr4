--- conflicted
+++ resolved
@@ -46,7 +46,7 @@
 	 *  user-level alts that differ from the rewritten rule with a (...) block
 	 *  and a (..)* loop.
 	 */
-	public int predictedAlt;
+	public final int predictedAlt;
 
 	/**
 	 * Constructs a new instance of the {@link LookaheadEventInfo} class with
@@ -63,21 +63,12 @@
 	 * prediction; otherwise, {@code false} if the current lookahead is part of
 	 * an SLL prediction
 	 */
-<<<<<<< HEAD
 	public LookaheadEventInfo(int decision, @Nullable SimulatorState state,
+							  int predictedAlt,
 							  @NotNull TokenStream input, int startIndex, int stopIndex,
 							  boolean fullCtx)
 	{
 		super(decision, state, input, startIndex, stopIndex, fullCtx);
-=======
-	public LookaheadEventInfo(int decision,
-							  ATNConfigSet configs,
-							  int predictedAlt,
-							  TokenStream input, int startIndex, int stopIndex,
-							  boolean fullCtx)
-	{
-		super(decision, configs, input, startIndex, stopIndex, fullCtx);
 		this.predictedAlt = predictedAlt;
->>>>>>> d2b86997
 	}
 }