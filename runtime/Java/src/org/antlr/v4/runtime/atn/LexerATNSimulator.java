--- conflicted
+++ resolved
@@ -545,7 +545,7 @@
 		case Transition.RANGE:
 		case Transition.SET:
 			if (treatEofAsEpsilon) {
-				if (t.matches(CharStream.EOF, Character.MIN_VALUE, Character.MAX_VALUE)) {
+				if (t.matches(CharStream.EOF, Lexer.MIN_CHAR_VALUE, Lexer.MAX_CHAR_VALUE)) {
 					c = config.transform(t.target, false);
 					break;
 				}
@@ -554,23 +554,9 @@
 			c = null;
 			break;
 
-<<<<<<< HEAD
 		default:
 			c = null;
 			break;
-=======
-			case Transition.ATOM:
-			case Transition.RANGE:
-			case Transition.SET:
-				if (treatEofAsEpsilon) {
-					if (t.matches(CharStream.EOF, Lexer.MIN_CHAR_VALUE, Lexer.MAX_CHAR_VALUE)) {
-						c = new LexerATNConfig(config, t.target);
-						break;
-					}
-				}
-
-				break;
->>>>>>> 1df5cd62
 		}
 
 		return c;
