/*
 * Copyright (c) 2012 The ANTLR Project. All rights reserved.
 * Use of this file is governed by the BSD-3-Clause license that
 * can be found in the LICENSE.txt file in the project root.
 */

package org.antlr.v4.runtime.atn;

import org.antlr.v4.runtime.Token;
import org.antlr.v4.runtime.dfa.DFA;
import org.antlr.v4.runtime.misc.Interval;
import org.antlr.v4.runtime.misc.IntervalSet;
import org.antlr.v4.runtime.misc.NotNull;
import org.antlr.v4.runtime.misc.Nullable;
import org.antlr.v4.runtime.misc.Tuple;
import org.antlr.v4.runtime.misc.Tuple2;
import org.antlr.v4.runtime.misc.Tuple3;

import java.io.InvalidClassException;
import java.util.ArrayDeque;
import java.util.ArrayList;
import java.util.BitSet;
import java.util.Deque;
import java.util.HashMap;
import java.util.LinkedHashSet;
import java.util.List;
import java.util.Locale;
import java.util.Map;
import java.util.Set;
import java.util.UUID;

/**
 *
 * @author Sam Harwell
 */
public class ATNDeserializer {
	public static final int SERIALIZED_VERSION;
	static {
		/* This value should never change. Updates following this version are
		 * reflected as change in the unique ID SERIALIZED_UUID.
		 */
		SERIALIZED_VERSION = 3;
	}

	/**
	 * This is the earliest supported serialized UUID.
	 */
	private static final UUID BASE_SERIALIZED_UUID;
	/**
	 * This UUID indicates an extension of {@link #ADDED_PRECEDENCE_TRANSITIONS}
	 * for the addition of lexer actions encoded as a sequence of
	 * {@link LexerAction} instances.
	 */
	private static final UUID ADDED_LEXER_ACTIONS;
	/**
	 * This UUID indicates the serialized ATN contains two sets of
	 * IntervalSets, where the second set's values are encoded as
	 * 32-bit integers to support the full Unicode SMP range up to U+10FFFF.
	 */
	private static final UUID ADDED_UNICODE_SMP;
	/**
	 * This list contains all of the currently supported UUIDs, ordered by when
	 * the feature first appeared in this branch.
	 */
	private static final List<UUID> SUPPORTED_UUIDS;

	/**
	 * This is the current serialized UUID.
	 */
	public static final UUID SERIALIZED_UUID;
	static {
		/* WARNING: DO NOT MERGE THESE LINES. If UUIDs differ during a merge,
		 * resolve the conflict by generating a new ID!
		 */
<<<<<<< HEAD
		BASE_SERIALIZED_UUID = UUID.fromString("E4178468-DF95-44D0-AD87-F22A5D5FB6D3");
		ADDED_LEXER_ACTIONS = UUID.fromString("AB35191A-1603-487E-B75A-479B831EAF6D");
=======
		BASE_SERIALIZED_UUID = UUID.fromString("33761B2D-78BB-4A43-8B0B-4F5BEE8AACF3");
		ADDED_PRECEDENCE_TRANSITIONS = UUID.fromString("1DA0C57D-6C06-438A-9B27-10BCB3CE0F61");
		ADDED_LEXER_ACTIONS = UUID.fromString("AADB8D7E-AEEF-4415-AD2B-8204D6CF042E");
		ADDED_UNICODE_SMP = UUID.fromString("59627784-3BE5-417A-B9EB-8131A7286089");
>>>>>>> 2ab9c8ab

		SUPPORTED_UUIDS = new ArrayList<UUID>();
		SUPPORTED_UUIDS.add(BASE_SERIALIZED_UUID);
		SUPPORTED_UUIDS.add(ADDED_LEXER_ACTIONS);
		SUPPORTED_UUIDS.add(ADDED_UNICODE_SMP);

		SERIALIZED_UUID = ADDED_UNICODE_SMP;
	}

	interface UnicodeDeserializer {
		// Wrapper for readInt() or readInt32()
		int readUnicode(char[] data, int p);

		// Work around Java not allowing mutation of captured variables
		// by returning amount by which to increment p after each read
		int size();
	}

	enum UnicodeDeserializingMode {
		UNICODE_BMP,
		UNICODE_SMP
	}

<<<<<<< HEAD
	@NotNull
=======
	static UnicodeDeserializer getUnicodeDeserializer(UnicodeDeserializingMode mode) {
		if (mode == UnicodeDeserializingMode.UNICODE_BMP) {
			return new UnicodeDeserializer() {
				@Override
				public int readUnicode(char[] data, int p) {
					return toInt(data[p]);
				}

				@Override
				public int size() {
					return 1;
				}
			};
		}
		else {
			return new UnicodeDeserializer() {
				@Override
				public int readUnicode(char[] data, int p) {
					return toInt32(data, p);
				}

				@Override
				public int size() {
					return 2;
				}
			};
		}
	}

>>>>>>> 2ab9c8ab
	private final ATNDeserializationOptions deserializationOptions;

	public ATNDeserializer() {
		this(ATNDeserializationOptions.getDefaultOptions());
	}

	public ATNDeserializer(@Nullable ATNDeserializationOptions deserializationOptions) {
		if (deserializationOptions == null) {
			deserializationOptions = ATNDeserializationOptions.getDefaultOptions();
		}

		this.deserializationOptions = deserializationOptions;
	}

	/**
	 * Determines if a particular serialized representation of an ATN supports
	 * a particular feature, identified by the {@link UUID} used for serializing
	 * the ATN at the time the feature was first introduced.
	 *
	 * @param feature The {@link UUID} marking the first time the feature was
	 * supported in the serialized ATN.
	 * @param actualUuid The {@link UUID} of the actual serialized ATN which is
	 * currently being deserialized.
	 * @return {@code true} if the {@code actualUuid} value represents a
	 * serialized ATN at or after the feature identified by {@code feature} was
	 * introduced; otherwise, {@code false}.
	 */
	static protected boolean isFeatureSupported(UUID feature, UUID actualUuid) {
		int featureIndex = SUPPORTED_UUIDS.indexOf(feature);
		if (featureIndex < 0) {
			return false;
		}

		return SUPPORTED_UUIDS.indexOf(actualUuid) >= featureIndex;
	}

	@SuppressWarnings("deprecation")
	public ATN deserialize(@NotNull char[] data) {
		data = data.clone();

		// Each char value in data is shifted by +2 at the entry to this method.
		// This is an encoding optimization targeting the serialized values 0
		// and -1 (serialized to 0xFFFF), each of which are very common in the
		// serialized form of the ATN. In the modified UTF-8 that Java uses for
		// compiled string literals, these two character values have multi-byte
		// forms. By shifting each value by +2, they become characters 2 and 1
		// prior to writing the string, each of which have single-byte
		// representations. Since the shift occurs in the tool during ATN
		// serialization, each target is responsible for adjusting the values
		// during deserialization.
		//
		// As a special case, note that the first element of data is not
		// adjusted because it contains the major version number of the
		// serialized ATN, which was fixed at 3 at the time the value shifting
		// was implemented.
		for (int i = 1; i < data.length; i++) {
			data[i] = (char)(data[i] - 2);
		}

		int p = 0;
		int version = toInt(data[p++]);
		if (version != SERIALIZED_VERSION) {
			String reason = String.format(Locale.getDefault(), "Could not deserialize ATN with version %d (expected %d).", version, SERIALIZED_VERSION);
			throw new UnsupportedOperationException(new InvalidClassException(ATN.class.getName(), reason));
		}

		UUID uuid = toUUID(data, p);
		p += 8;
		if (!SUPPORTED_UUIDS.contains(uuid)) {
			String reason = String.format(Locale.getDefault(), "Could not deserialize ATN with UUID %s (expected %s or a legacy UUID).", uuid, SERIALIZED_UUID);
			throw new UnsupportedOperationException(new InvalidClassException(ATN.class.getName(), reason));
		}

		boolean supportsLexerActions = isFeatureSupported(ADDED_LEXER_ACTIONS, uuid);

		ATNType grammarType = ATNType.values()[toInt(data[p++])];
		int maxTokenType = toInt(data[p++]);
		ATN atn = new ATN(grammarType, maxTokenType);

		//
		// STATES
		//
		List<Tuple2<LoopEndState, Integer>> loopBackStateNumbers = new ArrayList<Tuple2<LoopEndState, Integer>>();
		List<Tuple2<BlockStartState, Integer>> endStateNumbers = new ArrayList<Tuple2<BlockStartState, Integer>>();
		int nstates = toInt(data[p++]);
		for (int i=0; i<nstates; i++) {
			int stype = toInt(data[p++]);
			// ignore bad type of states
			if ( stype==ATNState.INVALID_TYPE ) {
				atn.addState(null);
				continue;
			}

			int ruleIndex = toInt(data[p++]);
			if (ruleIndex == Character.MAX_VALUE) {
				ruleIndex = -1;
			}

			ATNState s = stateFactory(stype, ruleIndex);
			if ( stype == ATNState.LOOP_END ) { // special case
				int loopBackStateNumber = toInt(data[p++]);
				loopBackStateNumbers.add(Tuple.create((LoopEndState)s, loopBackStateNumber));
			}
			else if (s instanceof BlockStartState) {
				int endStateNumber = toInt(data[p++]);
				endStateNumbers.add(Tuple.create((BlockStartState)s, endStateNumber));
			}
			atn.addState(s);
		}

		// delay the assignment of loop back and end states until we know all the state instances have been initialized
		for (Tuple2<LoopEndState, Integer> pair : loopBackStateNumbers) {
			pair.getItem1().loopBackState = atn.states.get(pair.getItem2());
		}

		for (Tuple2<BlockStartState, Integer> pair : endStateNumbers) {
			pair.getItem1().endState = (BlockEndState)atn.states.get(pair.getItem2());
		}

		int numNonGreedyStates = toInt(data[p++]);
		for (int i = 0; i < numNonGreedyStates; i++) {
			int stateNumber = toInt(data[p++]);
			((DecisionState)atn.states.get(stateNumber)).nonGreedy = true;
		}

		int numSllDecisions = toInt(data[p++]);
		for (int i = 0; i < numSllDecisions; i++) {
			int stateNumber = toInt(data[p++]);
			((DecisionState)atn.states.get(stateNumber)).sll = true;
		}

		int numPrecedenceStates = toInt(data[p++]);
		for (int i = 0; i < numPrecedenceStates; i++) {
			int stateNumber = toInt(data[p++]);
			((RuleStartState)atn.states.get(stateNumber)).isPrecedenceRule = true;
		}

		//
		// RULES
		//
		int nrules = toInt(data[p++]);
		if ( atn.grammarType == ATNType.LEXER ) {
			atn.ruleToTokenType = new int[nrules];
		}

		atn.ruleToStartState = new RuleStartState[nrules];
		for (int i=0; i<nrules; i++) {
			int s = toInt(data[p++]);
			RuleStartState startState = (RuleStartState)atn.states.get(s);
			startState.leftFactored = toInt(data[p++]) != 0;
			atn.ruleToStartState[i] = startState;
			if ( atn.grammarType == ATNType.LEXER ) {
				int tokenType = toInt(data[p++]);
				if (tokenType == 0xFFFF) {
					tokenType = Token.EOF;
				}

				atn.ruleToTokenType[i] = tokenType;

				if (!isFeatureSupported(ADDED_LEXER_ACTIONS, uuid)) {
					// this piece of unused metadata was serialized prior to the
					// addition of LexerAction
					int actionIndexIgnored = toInt(data[p++]);
					if (actionIndexIgnored == 0xFFFF) {
						actionIndexIgnored = -1;
					}
				}
			}
		}

		atn.ruleToStopState = new RuleStopState[nrules];
		for (ATNState state : atn.states) {
			if (!(state instanceof RuleStopState)) {
				continue;
			}

			RuleStopState stopState = (RuleStopState)state;
			atn.ruleToStopState[state.ruleIndex] = stopState;
			atn.ruleToStartState[state.ruleIndex].stopState = stopState;
		}

		//
		// MODES
		//
		int nmodes = toInt(data[p++]);
		for (int i=0; i<nmodes; i++) {
			int s = toInt(data[p++]);
			atn.modeToStartState.add((TokensStartState)atn.states.get(s));
		}

		atn.modeToDFA = new DFA[nmodes];
		for (int i = 0; i < nmodes; i++) {
			atn.modeToDFA[i] = new DFA(atn.modeToStartState.get(i));
		}

		//
		// SETS
		//
		List<IntervalSet> sets = new ArrayList<IntervalSet>();

		// First, read all sets with 16-bit Unicode code points <= U+FFFF.
		p = deserializeSets(data, p, sets, getUnicodeDeserializer(UnicodeDeserializingMode.UNICODE_BMP));

		// Next, if the ATN was serialized with the Unicode SMP feature,
		// deserialize sets with 32-bit arguments <= U+10FFFF.
		if (isFeatureSupported(ADDED_UNICODE_SMP, uuid)) {
			p = deserializeSets(data, p, sets, getUnicodeDeserializer(UnicodeDeserializingMode.UNICODE_SMP));
		}

		//
		// EDGES
		//
		int nedges = toInt(data[p++]);
		for (int i=0; i<nedges; i++) {
			int src = toInt(data[p]);
			int trg = toInt(data[p+1]);
			int ttype = toInt(data[p+2]);
			int arg1 = toInt(data[p+3]);
			int arg2 = toInt(data[p+4]);
			int arg3 = toInt(data[p+5]);
			Transition trans = edgeFactory(atn, ttype, src, trg, arg1, arg2, arg3, sets);
//			System.out.println("EDGE "+trans.getClass().getSimpleName()+" "+
//							   src+"->"+trg+
//					   " "+Transition.serializationNames[ttype]+
//					   " "+arg1+","+arg2+","+arg3);
			ATNState srcState = atn.states.get(src);
			srcState.addTransition(trans);
			p += 6;
		}

		// edges for rule stop states can be derived, so they aren't serialized
		// Map rule stop state -> return state -> outermost precedence return
		Set<Tuple3<Integer, Integer, Integer>> returnTransitions = new LinkedHashSet<Tuple3<Integer, Integer, Integer>>();
		for (ATNState state : atn.states) {
			boolean returningToLeftFactored = state.ruleIndex >= 0 && atn.ruleToStartState[state.ruleIndex].leftFactored;
			for (int i = 0; i < state.getNumberOfTransitions(); i++) {
				Transition t = state.transition(i);
				if (!(t instanceof RuleTransition)) {
					continue;
				}

				RuleTransition ruleTransition = (RuleTransition)t;
				boolean returningFromLeftFactored = atn.ruleToStartState[ruleTransition.target.ruleIndex].leftFactored;
				if (!returningFromLeftFactored && returningToLeftFactored) {
					continue;
				}

				int outermostPrecedenceReturn = -1;
				if (atn.ruleToStartState[ruleTransition.target.ruleIndex].isPrecedenceRule) {
					if (ruleTransition.precedence == 0) {
						outermostPrecedenceReturn = ruleTransition.target.ruleIndex;
					}
				}

				returnTransitions.add(Tuple.create(ruleTransition.target.ruleIndex, ruleTransition.followState.stateNumber, outermostPrecedenceReturn));
			}
		}

		// Add all elements from returnTransitions to the ATN
		for (Tuple3<Integer, Integer, Integer> returnTransition : returnTransitions) {
			EpsilonTransition transition = new EpsilonTransition(atn.states.get(returnTransition.getItem2()), returnTransition.getItem3());
			atn.ruleToStopState[returnTransition.getItem1()].addTransition(transition);
		}

		for (ATNState state : atn.states) {
			if (state instanceof BlockStartState) {
				// we need to know the end state to set its start state
				if (((BlockStartState)state).endState == null) {
					throw new IllegalStateException();
				}

				// block end states can only be associated to a single block start state
				if (((BlockStartState)state).endState.startState != null) {
					throw new IllegalStateException();
				}

				((BlockStartState)state).endState.startState = (BlockStartState)state;
			}

			if (state instanceof PlusLoopbackState) {
				PlusLoopbackState loopbackState = (PlusLoopbackState)state;
				for (int i = 0; i < loopbackState.getNumberOfTransitions(); i++) {
					ATNState target = loopbackState.transition(i).target;
					if (target instanceof PlusBlockStartState) {
						((PlusBlockStartState)target).loopBackState = loopbackState;
					}
				}
			}
			else if (state instanceof StarLoopbackState) {
				StarLoopbackState loopbackState = (StarLoopbackState)state;
				for (int i = 0; i < loopbackState.getNumberOfTransitions(); i++) {
					ATNState target = loopbackState.transition(i).target;
					if (target instanceof StarLoopEntryState) {
						((StarLoopEntryState)target).loopBackState = loopbackState;
					}
				}
			}
		}

		//
		// DECISIONS
		//
		int ndecisions = toInt(data[p++]);
		for (int i=1; i<=ndecisions; i++) {
			int s = toInt(data[p++]);
			DecisionState decState = (DecisionState)atn.states.get(s);
			atn.decisionToState.add(decState);
			decState.decision = i-1;
		}

		//
		// LEXER ACTIONS
		//
		if (atn.grammarType == ATNType.LEXER) {
			if (supportsLexerActions) {
				atn.lexerActions = new LexerAction[toInt(data[p++])];
				for (int i = 0; i < atn.lexerActions.length; i++) {
					LexerActionType actionType = LexerActionType.values()[toInt(data[p++])];
					int data1 = toInt(data[p++]);
					if (data1 == 0xFFFF) {
						data1 = -1;
					}

					int data2 = toInt(data[p++]);
					if (data2 == 0xFFFF) {
						data2 = -1;
					}

					LexerAction lexerAction = lexerActionFactory(actionType, data1, data2);

					atn.lexerActions[i] = lexerAction;
				}
			}
			else {
				// for compatibility with older serialized ATNs, convert the old
				// serialized action index for action transitions to the new
				// form, which is the index of a LexerCustomAction
				List<LexerAction> legacyLexerActions = new ArrayList<LexerAction>();
				for (ATNState state : atn.states) {
					for (int i = 0; i < state.getNumberOfTransitions(); i++) {
						Transition transition = state.transition(i);
						if (!(transition instanceof ActionTransition)) {
							continue;
						}

						int ruleIndex = ((ActionTransition)transition).ruleIndex;
						int actionIndex = ((ActionTransition)transition).actionIndex;
						LexerCustomAction lexerAction = new LexerCustomAction(ruleIndex, actionIndex);
						state.setTransition(i, new ActionTransition(transition.target, ruleIndex, legacyLexerActions.size(), false));
						legacyLexerActions.add(lexerAction);
					}
				}

				atn.lexerActions = legacyLexerActions.toArray(new LexerAction[legacyLexerActions.size()]);
			}
		}

		markPrecedenceDecisions(atn);

		atn.decisionToDFA = new DFA[ndecisions];
		for (int i = 0; i < ndecisions; i++) {
			atn.decisionToDFA[i] = new DFA(atn.decisionToState.get(i), i);
		}

		if (deserializationOptions.isVerifyATN()) {
			verifyATN(atn);
		}

		if (deserializationOptions.isGenerateRuleBypassTransitions() && atn.grammarType == ATNType.PARSER) {
			atn.ruleToTokenType = new int[atn.ruleToStartState.length];
			for (int i = 0; i < atn.ruleToStartState.length; i++) {
				atn.ruleToTokenType[i] = atn.maxTokenType + i + 1;
			}

			for (int i = 0; i < atn.ruleToStartState.length; i++) {
				BasicBlockStartState bypassStart = new BasicBlockStartState();
				bypassStart.ruleIndex = i;
				atn.addState(bypassStart);

				BlockEndState bypassStop = new BlockEndState();
				bypassStop.ruleIndex = i;
				atn.addState(bypassStop);

				bypassStart.endState = bypassStop;
				atn.defineDecisionState(bypassStart);

				bypassStop.startState = bypassStart;

				ATNState endState;
				Transition excludeTransition = null;
				if (atn.ruleToStartState[i].isPrecedenceRule) {
					// wrap from the beginning of the rule to the StarLoopEntryState
					endState = null;
					for (ATNState state : atn.states) {
						if (state.ruleIndex != i) {
							continue;
						}

						if (!(state instanceof StarLoopEntryState)) {
							continue;
						}

						ATNState maybeLoopEndState = state.transition(state.getNumberOfTransitions() - 1).target;
						if (!(maybeLoopEndState instanceof LoopEndState)) {
							continue;
						}

						if (maybeLoopEndState.epsilonOnlyTransitions && maybeLoopEndState.transition(0).target instanceof RuleStopState) {
							endState = state;
							break;
						}
					}

					if (endState == null) {
						throw new UnsupportedOperationException("Couldn't identify final state of the precedence rule prefix section.");
					}

					excludeTransition = ((StarLoopEntryState)endState).loopBackState.transition(0);
				}
				else {
					endState = atn.ruleToStopState[i];
				}

				// all non-excluded transitions that currently target end state need to target blockEnd instead
				for (ATNState state : atn.states) {
					for (Transition transition : state.transitions) {
						if (transition == excludeTransition) {
							continue;
						}

						if (transition.target == endState) {
							transition.target = bypassStop;
						}
					}
				}

				// all transitions leaving the rule start state need to leave blockStart instead
				while (atn.ruleToStartState[i].getNumberOfTransitions() > 0) {
					Transition transition = atn.ruleToStartState[i].removeTransition(atn.ruleToStartState[i].getNumberOfTransitions() - 1);
					bypassStart.addTransition(transition);
				}

				// link the new states
				atn.ruleToStartState[i].addTransition(new EpsilonTransition(bypassStart));
				bypassStop.addTransition(new EpsilonTransition(endState));

				ATNState matchState = new BasicState();
				atn.addState(matchState);
				matchState.addTransition(new AtomTransition(bypassStop, atn.ruleToTokenType[i]));
				bypassStart.addTransition(new EpsilonTransition(matchState));
			}

			if (deserializationOptions.isVerifyATN()) {
				// reverify after modification
				verifyATN(atn);
			}
		}

		if (deserializationOptions.isOptimize()) {
			while (true) {
				int optimizationCount = 0;
				optimizationCount += inlineSetRules(atn);
				optimizationCount += combineChainedEpsilons(atn);
				boolean preserveOrder = atn.grammarType == ATNType.LEXER;
				optimizationCount += optimizeSets(atn, preserveOrder);
				if (optimizationCount == 0) {
					break;
				}
			}

			if (deserializationOptions.isVerifyATN()) {
				// reverify after modification
				verifyATN(atn);
			}
		}

		identifyTailCalls(atn);

		return atn;
	}

	private int deserializeSets(char[] data, int p, List<IntervalSet> sets, UnicodeDeserializer unicodeDeserializer) {
		int nsets = toInt(data[p++]);
		for (int i=0; i<nsets; i++) {
			int nintervals = toInt(data[p]);
			p++;
			IntervalSet set = new IntervalSet();
			sets.add(set);

			boolean containsEof = toInt(data[p++]) != 0;
			if (containsEof) {
				set.add(-1);
			}

			for (int j=0; j<nintervals; j++) {
				int a = unicodeDeserializer.readUnicode(data, p);
				p += unicodeDeserializer.size();
				int b = unicodeDeserializer.readUnicode(data, p);
				p += unicodeDeserializer.size();
				set.add(a, b);
			}
		}
		return p;
	}

	/**
	 * Analyze the {@link StarLoopEntryState} states in the specified ATN to set
	 * the {@link StarLoopEntryState#precedenceRuleDecision} field to the
	 * correct value.
	 *
	 * @param atn The ATN.
	 */
	protected void markPrecedenceDecisions(@NotNull ATN atn) {
		// Map rule index -> precedence decision for that rule
		Map<Integer, StarLoopEntryState> rulePrecedenceDecisions = new HashMap<Integer, StarLoopEntryState>();

		for (ATNState state : atn.states) {
			if (!(state instanceof StarLoopEntryState)) {
				continue;
			}

			/* We analyze the ATN to determine if this ATN decision state is the
			 * decision for the closure block that determines whether a
			 * precedence rule should continue or complete.
			 */
			if (atn.ruleToStartState[state.ruleIndex].isPrecedenceRule) {
				ATNState maybeLoopEndState = state.transition(state.getNumberOfTransitions() - 1).target;
				if (maybeLoopEndState instanceof LoopEndState) {
					if (maybeLoopEndState.epsilonOnlyTransitions && maybeLoopEndState.transition(0).target instanceof RuleStopState) {
						rulePrecedenceDecisions.put(state.ruleIndex, (StarLoopEntryState)state);
						((StarLoopEntryState)state).precedenceRuleDecision = true;
						((StarLoopEntryState)state).precedenceLoopbackStates = new BitSet(atn.states.size());
					}
				}
			}
		}

		// After marking precedence decisions, we go back through and fill in
		// StarLoopEntryState.precedenceLoopbackStates.
		for (Map.Entry<Integer, StarLoopEntryState> precedenceDecision : rulePrecedenceDecisions.entrySet()) {
			for (Transition transition : atn.ruleToStopState[precedenceDecision.getKey()].transitions) {
				if (transition.getSerializationType() != Transition.EPSILON) {
					continue;
				}

				EpsilonTransition epsilonTransition = (EpsilonTransition)transition;
				if (epsilonTransition.outermostPrecedenceReturn() != -1) {
					continue;
				}

				precedenceDecision.getValue().precedenceLoopbackStates.set(transition.target.stateNumber);
			}
		}
	}

	protected void verifyATN(ATN atn) {
		// verify assumptions
		for (ATNState state : atn.states) {
			if (state == null) {
				continue;
			}

			checkCondition(state.onlyHasEpsilonTransitions() || state.getNumberOfTransitions() <= 1);

			if (state instanceof PlusBlockStartState) {
				checkCondition(((PlusBlockStartState)state).loopBackState != null);
			}

			if (state instanceof StarLoopEntryState) {
				StarLoopEntryState starLoopEntryState = (StarLoopEntryState)state;
				checkCondition(starLoopEntryState.loopBackState != null);
				checkCondition(starLoopEntryState.getNumberOfTransitions() == 2);

				if (starLoopEntryState.transition(0).target instanceof StarBlockStartState) {
					checkCondition(starLoopEntryState.transition(1).target instanceof LoopEndState);
					checkCondition(!starLoopEntryState.nonGreedy);
				}
				else if (starLoopEntryState.transition(0).target instanceof LoopEndState) {
					checkCondition(starLoopEntryState.transition(1).target instanceof StarBlockStartState);
					checkCondition(starLoopEntryState.nonGreedy);
				}
				else {
					throw new IllegalStateException();
				}
			}

			if (state instanceof StarLoopbackState) {
				checkCondition(state.getNumberOfTransitions() == 1);
				checkCondition(state.transition(0).target instanceof StarLoopEntryState);
			}

			if (state instanceof LoopEndState) {
				checkCondition(((LoopEndState)state).loopBackState != null);
			}

			if (state instanceof RuleStartState) {
				checkCondition(((RuleStartState)state).stopState != null);
			}

			if (state instanceof BlockStartState) {
				checkCondition(((BlockStartState)state).endState != null);
			}

			if (state instanceof BlockEndState) {
				checkCondition(((BlockEndState)state).startState != null);
			}

			if (state instanceof DecisionState) {
				DecisionState decisionState = (DecisionState)state;
				checkCondition(decisionState.getNumberOfTransitions() <= 1 || decisionState.decision >= 0);
			}
			else {
				checkCondition(state.getNumberOfTransitions() <= 1 || state instanceof RuleStopState);
			}
		}
	}

	protected void checkCondition(boolean condition) {
		checkCondition(condition, null);
	}

	protected void checkCondition(boolean condition, String message) {
		if (!condition) {
			throw new IllegalStateException(message);
		}
	}

	private static int inlineSetRules(ATN atn) {
		int inlinedCalls = 0;

		Transition[] ruleToInlineTransition = new Transition[atn.ruleToStartState.length];
		for (int i = 0; i < atn.ruleToStartState.length; i++) {
			RuleStartState startState = atn.ruleToStartState[i];
			ATNState middleState = startState;
			while (middleState.onlyHasEpsilonTransitions()
				&& middleState.getNumberOfOptimizedTransitions() == 1
				&& middleState.getOptimizedTransition(0).getSerializationType() == Transition.EPSILON)
			{
				middleState = middleState.getOptimizedTransition(0).target;
			}

			if (middleState.getNumberOfOptimizedTransitions() != 1) {
				continue;
			}

			Transition matchTransition = middleState.getOptimizedTransition(0);
			ATNState matchTarget = matchTransition.target;
			if (matchTransition.isEpsilon()
				|| !matchTarget.onlyHasEpsilonTransitions()
				|| matchTarget.getNumberOfOptimizedTransitions() != 1
				|| !(matchTarget.getOptimizedTransition(0).target instanceof RuleStopState))
			{
				continue;
			}

			switch (matchTransition.getSerializationType()) {
			case Transition.ATOM:
			case Transition.RANGE:
			case Transition.SET:
				ruleToInlineTransition[i] = matchTransition;
				break;

			case Transition.NOT_SET:
			case Transition.WILDCARD:
				// not implemented yet
				continue;

			default:
				continue;
			}
		}

		for (int stateNumber = 0; stateNumber < atn.states.size(); stateNumber++) {
			ATNState state = atn.states.get(stateNumber);
			if (state.ruleIndex < 0) {
				continue;
			}

			List<Transition> optimizedTransitions = null;
			for (int i = 0; i < state.getNumberOfOptimizedTransitions(); i++) {
				Transition transition = state.getOptimizedTransition(i);
				if (!(transition instanceof RuleTransition)) {
					if (optimizedTransitions != null) {
						optimizedTransitions.add(transition);
					}

					continue;
				}

				RuleTransition ruleTransition = (RuleTransition)transition;
				Transition effective = ruleToInlineTransition[ruleTransition.target.ruleIndex];
				if (effective == null) {
					if (optimizedTransitions != null) {
						optimizedTransitions.add(transition);
					}

					continue;
				}

				if (optimizedTransitions == null) {
					optimizedTransitions = new ArrayList<Transition>();
					for (int j = 0; j < i; j++) {
						optimizedTransitions.add(state.getOptimizedTransition(i));
					}
				}

				inlinedCalls++;
				ATNState target = ruleTransition.followState;
				ATNState intermediateState = new BasicState();
				intermediateState.setRuleIndex(target.ruleIndex);
				atn.addState(intermediateState);
				optimizedTransitions.add(new EpsilonTransition(intermediateState));

				switch (effective.getSerializationType()) {
				case Transition.ATOM:
					intermediateState.addTransition(new AtomTransition(target, ((AtomTransition)effective).label));
					break;

				case Transition.RANGE:
					intermediateState.addTransition(new RangeTransition(target, ((RangeTransition)effective).from, ((RangeTransition)effective).to));
					break;

				case Transition.SET:
					intermediateState.addTransition(new SetTransition(target, effective.label()));
					break;

				default:
					throw new UnsupportedOperationException();
				}
			}

			if (optimizedTransitions != null) {
				if (state.isOptimized()) {
					while (state.getNumberOfOptimizedTransitions() > 0) {
						state.removeOptimizedTransition(state.getNumberOfOptimizedTransitions() - 1);
					}
				}

				for (Transition transition : optimizedTransitions) {
					state.addOptimizedTransition(transition);
				}
			}
		}

		if (ParserATNSimulator.debug) {
			System.out.println("ATN runtime optimizer removed " + inlinedCalls + " rule invocations by inlining sets.");
		}

		return inlinedCalls;
	}

	private static int combineChainedEpsilons(ATN atn) {
		int removedEdges = 0;

		nextState:
		for (ATNState state : atn.states) {
			if (!state.onlyHasEpsilonTransitions() || state instanceof RuleStopState) {
				continue;
			}

			List<Transition> optimizedTransitions = null;
			nextTransition:
			for (int i = 0; i < state.getNumberOfOptimizedTransitions(); i++) {
				Transition transition = state.getOptimizedTransition(i);
				ATNState intermediate = transition.target;
				if (transition.getSerializationType() != Transition.EPSILON
					|| ((EpsilonTransition)transition).outermostPrecedenceReturn() != -1
					|| intermediate.getStateType() != ATNState.BASIC
					|| !intermediate.onlyHasEpsilonTransitions())
				{
					if (optimizedTransitions != null) {
						optimizedTransitions.add(transition);
					}

					continue nextTransition;
				}

				for (int j = 0; j < intermediate.getNumberOfOptimizedTransitions(); j++) {
					if (intermediate.getOptimizedTransition(j).getSerializationType() != Transition.EPSILON
						|| ((EpsilonTransition)intermediate.getOptimizedTransition(j)).outermostPrecedenceReturn() != -1)
					{
						if (optimizedTransitions != null) {
							optimizedTransitions.add(transition);
						}

						continue nextTransition;
					}
				}

				removedEdges++;
				if (optimizedTransitions == null) {
					optimizedTransitions = new ArrayList<Transition>();
					for (int j = 0; j < i; j++) {
						optimizedTransitions.add(state.getOptimizedTransition(j));
					}
				}

				for (int j = 0; j < intermediate.getNumberOfOptimizedTransitions(); j++) {
					ATNState target = intermediate.getOptimizedTransition(j).target;
					optimizedTransitions.add(new EpsilonTransition(target));
				}
			}

			if (optimizedTransitions != null) {
				if (state.isOptimized()) {
					while (state.getNumberOfOptimizedTransitions() > 0) {
						state.removeOptimizedTransition(state.getNumberOfOptimizedTransitions() - 1);
					}
				}

				for (Transition transition : optimizedTransitions) {
					state.addOptimizedTransition(transition);
				}
			}
		}

		if (ParserATNSimulator.debug) {
			System.out.println("ATN runtime optimizer removed " + removedEdges + " transitions by combining chained epsilon transitions.");
		}

		return removedEdges;
	}

	private static int optimizeSets(ATN atn, boolean preserveOrder) {
		if (preserveOrder) {
			// this optimization currently doesn't preserve edge order.
			return 0;
		}

		int removedPaths = 0;
		List<DecisionState> decisions = atn.decisionToState;
		for (DecisionState decision : decisions) {
			IntervalSet setTransitions = new IntervalSet();
			for (int i = 0; i < decision.getNumberOfOptimizedTransitions(); i++) {
				Transition epsTransition = decision.getOptimizedTransition(i);
				if (!(epsTransition instanceof EpsilonTransition)) {
					continue;
				}

				if (epsTransition.target.getNumberOfOptimizedTransitions() != 1) {
					continue;
				}

				Transition transition = epsTransition.target.getOptimizedTransition(0);
				if (!(transition.target instanceof BlockEndState)) {
					continue;
				}

				if (transition instanceof NotSetTransition) {
					// TODO: not yet implemented
					continue;
				}

				if (transition instanceof AtomTransition
					|| transition instanceof RangeTransition
					|| transition instanceof SetTransition)
				{
					setTransitions.add(i);
				}
			}

			if (setTransitions.size() <= 1) {
				continue;
			}

			List<Transition> optimizedTransitions = new ArrayList<Transition>();
			for (int i = 0; i < decision.getNumberOfOptimizedTransitions(); i++) {
				if (!setTransitions.contains(i)) {
					optimizedTransitions.add(decision.getOptimizedTransition(i));
				}
			}

			ATNState blockEndState = decision.getOptimizedTransition(setTransitions.getMinElement()).target.getOptimizedTransition(0).target;
			IntervalSet matchSet = new IntervalSet();
			for (int i = 0; i < setTransitions.getIntervals().size(); i++) {
				Interval interval = setTransitions.getIntervals().get(i);
				for (int j = interval.a; j <= interval.b; j++) {
					Transition matchTransition = decision.getOptimizedTransition(j).target.getOptimizedTransition(0);
					if (matchTransition instanceof NotSetTransition) {
						throw new UnsupportedOperationException("Not yet implemented.");
					} else {
						matchSet.addAll(matchTransition.label());
					}
				}
			}

			Transition newTransition;
			if (matchSet.getIntervals().size() == 1) {
				if (matchSet.size() == 1) {
					newTransition = new AtomTransition(blockEndState, matchSet.getMinElement());
				} else {
					Interval matchInterval = matchSet.getIntervals().get(0);
					newTransition = new RangeTransition(blockEndState, matchInterval.a, matchInterval.b);
				}
			} else {
				newTransition = new SetTransition(blockEndState, matchSet);
			}

			ATNState setOptimizedState = new BasicState();
			setOptimizedState.setRuleIndex(decision.ruleIndex);
			atn.addState(setOptimizedState);

			setOptimizedState.addTransition(newTransition);
			optimizedTransitions.add(new EpsilonTransition(setOptimizedState));

			removedPaths += decision.getNumberOfOptimizedTransitions() - optimizedTransitions.size();

			if (decision.isOptimized()) {
				while (decision.getNumberOfOptimizedTransitions() > 0) {
					decision.removeOptimizedTransition(decision.getNumberOfOptimizedTransitions() - 1);
				}
			}

			for (Transition transition : optimizedTransitions) {
				decision.addOptimizedTransition(transition);
			}
		}

		if (ParserATNSimulator.debug) {
			System.out.println("ATN runtime optimizer removed " + removedPaths + " paths by collapsing sets.");
		}

		return removedPaths;
	}

	private static void identifyTailCalls(ATN atn) {
		for (ATNState state : atn.states) {
			for (Transition transition : state.transitions) {
				if (!(transition instanceof RuleTransition)) {
					continue;
				}

				RuleTransition ruleTransition = (RuleTransition)transition;
				ruleTransition.tailCall = testTailCall(atn, ruleTransition, false);
				ruleTransition.optimizedTailCall = testTailCall(atn, ruleTransition, true);
			}

			if (!state.isOptimized()) {
				continue;
			}

			for (Transition transition : state.optimizedTransitions) {
				if (!(transition instanceof RuleTransition)) {
					continue;
				}

				RuleTransition ruleTransition = (RuleTransition)transition;
				ruleTransition.tailCall = testTailCall(atn, ruleTransition, false);
				ruleTransition.optimizedTailCall = testTailCall(atn, ruleTransition, true);
			}
		}
	}

	private static boolean testTailCall(ATN atn, RuleTransition transition, boolean optimizedPath) {
		if (!optimizedPath && transition.tailCall) {
			return true;
		}
		if (optimizedPath && transition.optimizedTailCall) {
			return true;
		}

		BitSet reachable = new BitSet(atn.states.size());
		Deque<ATNState> worklist = new ArrayDeque<ATNState>();
		worklist.add(transition.followState);
		while (!worklist.isEmpty()) {
			ATNState state = worklist.pop();
			if (reachable.get(state.stateNumber)) {
				continue;
			}

			if (state instanceof RuleStopState) {
				continue;
			}

			if (!state.onlyHasEpsilonTransitions()) {
				return false;
			}

			List<Transition> transitions = optimizedPath ? state.optimizedTransitions : state.transitions;
			for (Transition t : transitions) {
				if (t.getSerializationType() != Transition.EPSILON) {
					return false;
				}

				worklist.add(t.target);
			}
		}

		return true;
	}

	protected static int toInt(char c) {
		return c;
	}

	protected static int toInt32(char[] data, int offset) {
		return (int)data[offset] | ((int)data[offset + 1] << 16);
	}

	protected static long toLong(char[] data, int offset) {
		long lowOrder = toInt32(data, offset) & 0x00000000FFFFFFFFL;
		return lowOrder | ((long)toInt32(data, offset + 2) << 32);
	}

	protected static UUID toUUID(char[] data, int offset) {
		long leastSigBits = toLong(data, offset);
		long mostSigBits = toLong(data, offset + 4);
		return new UUID(mostSigBits, leastSigBits);
	}

	@NotNull
	protected Transition edgeFactory(@NotNull ATN atn,
										 int type, int src, int trg,
										 int arg1, int arg2, int arg3,
										 List<IntervalSet> sets)
	{
		ATNState target = atn.states.get(trg);
		switch (type) {
			case Transition.EPSILON : return new EpsilonTransition(target);
			case Transition.RANGE :
				if (arg3 != 0) {
					return new RangeTransition(target, Token.EOF, arg2);
				}
				else {
					return new RangeTransition(target, arg1, arg2);
				}
			case Transition.RULE :
				RuleTransition rt = new RuleTransition((RuleStartState)atn.states.get(arg1), arg2, arg3, target);
				return rt;
			case Transition.PREDICATE :
				PredicateTransition pt = new PredicateTransition(target, arg1, arg2, arg3 != 0);
				return pt;
			case Transition.PRECEDENCE:
				return new PrecedencePredicateTransition(target, arg1);
			case Transition.ATOM :
				if (arg3 != 0) {
					return new AtomTransition(target, Token.EOF);
				}
				else {
					return new AtomTransition(target, arg1);
				}
			case Transition.ACTION :
				ActionTransition a = new ActionTransition(target, arg1, arg2, arg3 != 0);
				return a;
			case Transition.SET : return new SetTransition(target, sets.get(arg1));
			case Transition.NOT_SET : return new NotSetTransition(target, sets.get(arg1));
			case Transition.WILDCARD : return new WildcardTransition(target);
		}

		throw new IllegalArgumentException("The specified transition type is not valid.");
	}

	protected ATNState stateFactory(int type, int ruleIndex) {
		ATNState s;
		switch (type) {
			case ATNState.INVALID_TYPE: return null;
			case ATNState.BASIC : s = new BasicState(); break;
			case ATNState.RULE_START : s = new RuleStartState(); break;
			case ATNState.BLOCK_START : s = new BasicBlockStartState(); break;
			case ATNState.PLUS_BLOCK_START : s = new PlusBlockStartState(); break;
			case ATNState.STAR_BLOCK_START : s = new StarBlockStartState(); break;
			case ATNState.TOKEN_START : s = new TokensStartState(); break;
			case ATNState.RULE_STOP : s = new RuleStopState(); break;
			case ATNState.BLOCK_END : s = new BlockEndState(); break;
			case ATNState.STAR_LOOP_BACK : s = new StarLoopbackState(); break;
			case ATNState.STAR_LOOP_ENTRY : s = new StarLoopEntryState(); break;
			case ATNState.PLUS_LOOP_BACK : s = new PlusLoopbackState(); break;
			case ATNState.LOOP_END : s = new LoopEndState(); break;
			default :
				String message = String.format(Locale.getDefault(), "The specified state type %d is not valid.", type);
				throw new IllegalArgumentException(message);
		}

		s.ruleIndex = ruleIndex;
		return s;
	}

	protected LexerAction lexerActionFactory(LexerActionType type, int data1, int data2) {
		switch (type) {
		case CHANNEL:
			return new LexerChannelAction(data1);

		case CUSTOM:
			return new LexerCustomAction(data1, data2);

		case MODE:
			return new LexerModeAction(data1);

		case MORE:
			return LexerMoreAction.INSTANCE;

		case POP_MODE:
			return LexerPopModeAction.INSTANCE;

		case PUSH_MODE:
			return new LexerPushModeAction(data1);

		case SKIP:
			return LexerSkipAction.INSTANCE;

		case TYPE:
			return new LexerTypeAction(data1);

		default:
			String message = String.format(Locale.getDefault(), "The specified lexer action type %d is not valid.", type);
			throw new IllegalArgumentException(message);
		}
	}
}<|MERGE_RESOLUTION|>--- conflicted
+++ resolved
@@ -72,15 +72,9 @@
 		/* WARNING: DO NOT MERGE THESE LINES. If UUIDs differ during a merge,
 		 * resolve the conflict by generating a new ID!
 		 */
-<<<<<<< HEAD
 		BASE_SERIALIZED_UUID = UUID.fromString("E4178468-DF95-44D0-AD87-F22A5D5FB6D3");
 		ADDED_LEXER_ACTIONS = UUID.fromString("AB35191A-1603-487E-B75A-479B831EAF6D");
-=======
-		BASE_SERIALIZED_UUID = UUID.fromString("33761B2D-78BB-4A43-8B0B-4F5BEE8AACF3");
-		ADDED_PRECEDENCE_TRANSITIONS = UUID.fromString("1DA0C57D-6C06-438A-9B27-10BCB3CE0F61");
-		ADDED_LEXER_ACTIONS = UUID.fromString("AADB8D7E-AEEF-4415-AD2B-8204D6CF042E");
-		ADDED_UNICODE_SMP = UUID.fromString("59627784-3BE5-417A-B9EB-8131A7286089");
->>>>>>> 2ab9c8ab
+		ADDED_UNICODE_SMP = UUID.fromString("C23FEA89-0605-4f51-AFB8-058BCAB8C91B");
 
 		SUPPORTED_UUIDS = new ArrayList<UUID>();
 		SUPPORTED_UUIDS.add(BASE_SERIALIZED_UUID);
@@ -104,9 +98,6 @@
 		UNICODE_SMP
 	}
 
-<<<<<<< HEAD
-	@NotNull
-=======
 	static UnicodeDeserializer getUnicodeDeserializer(UnicodeDeserializingMode mode) {
 		if (mode == UnicodeDeserializingMode.UNICODE_BMP) {
 			return new UnicodeDeserializer() {
@@ -136,7 +127,7 @@
 		}
 	}
 
->>>>>>> 2ab9c8ab
+	@NotNull
 	private final ATNDeserializationOptions deserializationOptions;
 
 	public ATNDeserializer() {
