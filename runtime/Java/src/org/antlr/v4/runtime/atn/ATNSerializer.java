/*
 * Copyright (c) 2012 The ANTLR Project. All rights reserved.
 * Use of this file is governed by the BSD-3-Clause license that
 * can be found in the LICENSE.txt file in the project root.
 */

package org.antlr.v4.runtime.atn;

import org.antlr.v4.runtime.Token;
import org.antlr.v4.runtime.misc.IntegerList;
import org.antlr.v4.runtime.misc.Interval;
import org.antlr.v4.runtime.misc.IntervalSet;
import org.antlr.v4.runtime.misc.Utils;

import java.io.InvalidClassException;
import java.util.ArrayList;
import java.util.Collection;
import java.util.HashMap;
import java.util.LinkedHashMap;
import java.util.List;
import java.util.Locale;
import java.util.Map;
import java.util.UUID;

public class ATNSerializer {
	public ATN atn;
	private List<String> ruleNames;
	private List<String> tokenNames;

<<<<<<< HEAD
	public ATNSerializer(ATN atn, List<String> ruleNames) {
=======
	private interface CodePointSerializer {
		void serializeCodePoint(IntegerList data, int cp);
	}

	public ATNSerializer(ATN atn) {
>>>>>>> 2ab9c8ab
		assert atn.grammarType != null;
		this.atn = atn;
		this.ruleNames = ruleNames;
	}

	public ATNSerializer(ATN atn, List<String> ruleNames, List<String> tokenNames) {
		assert atn.grammarType != null;
		this.atn = atn;
		this.ruleNames = ruleNames;
		this.tokenNames = tokenNames;
	}

	/** Serialize state descriptors, edge descriptors, and decision&rarr;state map
	 *  into list of ints:
	 *
	 * 		grammar-type, (ANTLRParser.LEXER, ...)
	 *  	max token type,
	 *  	num states,
	 *  	state-0-type ruleIndex, state-1-type ruleIndex, ... state-i-type ruleIndex optional-arg ...
	 *  	num rules,
	 *  	rule-1-start-state rule-1-args, rule-2-start-state  rule-2-args, ...
	 *  	(args are token type,actionIndex in lexer else 0,0)
	 *      num modes,
	 *      mode-0-start-state, mode-1-start-state, ... (parser has 0 modes)
	 *      num unicode-bmp-sets
	 *      bmp-set-0-interval-count intervals, bmp-set-1-interval-count intervals, ...
	 *      num unicode-smp-sets
	 *      smp-set-0-interval-count intervals, smp-set-1-interval-count intervals, ...
	 *	num total edges,
	 *      src, trg, edge-type, edge arg1, optional edge arg2 (present always), ...
	 *      num decisions,
	 *      decision-0-start-state, decision-1-start-state, ...
	 *
	 *  Convenient to pack into unsigned shorts to make as Java string.
	 */
	public IntegerList serialize() {
		IntegerList data = new IntegerList();
		data.add(ATNDeserializer.SERIALIZED_VERSION);
		serializeUUID(data, ATNDeserializer.SERIALIZED_UUID);

		// convert grammar type to ATN const to avoid dependence on ANTLRParser
		data.add(atn.grammarType.ordinal());
		data.add(atn.maxTokenType);
		int nedges = 0;

		// Note that we use a LinkedHashMap as a set to
		// maintain insertion order while deduplicating
		// entries with the same key.
		Map<IntervalSet, Boolean> sets = new LinkedHashMap<>();

		// dump states, count edges and collect sets while doing so
		IntegerList nonGreedyStates = new IntegerList();
		IntegerList sllStates = new IntegerList();
		IntegerList precedenceStates = new IntegerList();
		data.add(atn.states.size());
		for (ATNState s : atn.states) {
			if ( s==null ) { // might be optimized away
				data.add(ATNState.INVALID_TYPE);
				continue;
			}

			int stateType = s.getStateType();
			if (s instanceof DecisionState) {
				DecisionState decisionState = (DecisionState)s;
				if (decisionState.nonGreedy) {
					nonGreedyStates.add(s.stateNumber);
				}

				if (decisionState.sll) {
					sllStates.add(s.stateNumber);
				}
			}

			if (s instanceof RuleStartState && ((RuleStartState)s).isPrecedenceRule) {
				precedenceStates.add(s.stateNumber);
			}

			data.add(stateType);

			if (s.ruleIndex == -1) {
				data.add(Character.MAX_VALUE);
			}
			else {
				data.add(s.ruleIndex);
			}

			if ( s.getStateType() == ATNState.LOOP_END ) {
				data.add(((LoopEndState)s).loopBackState.stateNumber);
			}
			else if ( s instanceof BlockStartState ) {
				data.add(((BlockStartState)s).endState.stateNumber);
			}

			if (s.getStateType() != ATNState.RULE_STOP) {
				// the deserializer can trivially derive these edges, so there's no need to serialize them
				nedges += s.getNumberOfTransitions();
			}

			for (int i=0; i<s.getNumberOfTransitions(); i++) {
				Transition t = s.transition(i);
				int edgeType = Transition.serializationTypes.get(t.getClass());
				if ( edgeType == Transition.SET || edgeType == Transition.NOT_SET ) {
					SetTransition st = (SetTransition)t;
					sets.put(st.set, true);
				}
			}
		}

		// non-greedy states
		data.add(nonGreedyStates.size());
		for (int i = 0; i < nonGreedyStates.size(); i++) {
			data.add(nonGreedyStates.get(i));
		}

		// SLL decisions
		data.add(sllStates.size());
		for (int i = 0; i < sllStates.size(); i++) {
			data.add(sllStates.get(i));
		}

		// precedence states
		data.add(precedenceStates.size());
		for (int i = 0; i < precedenceStates.size(); i++) {
			data.add(precedenceStates.get(i));
		}

		int nrules = atn.ruleToStartState.length;
		data.add(nrules);
		for (int r=0; r<nrules; r++) {
			ATNState ruleStartState = atn.ruleToStartState[r];
			data.add(ruleStartState.stateNumber);
			boolean leftFactored = ruleNames.get(ruleStartState.ruleIndex).indexOf(ATNSimulator.RULE_VARIANT_DELIMITER) >= 0;
			data.add(leftFactored ? 1 : 0);
			if (atn.grammarType == ATNType.LEXER) {
				if (atn.ruleToTokenType[r] == Token.EOF) {
					data.add(Character.MAX_VALUE);
				}
				else {
					data.add(atn.ruleToTokenType[r]);
				}
			}
		}

		int nmodes = atn.modeToStartState.size();
		data.add(nmodes);
		if ( nmodes>0 ) {
			for (ATNState modeStartState : atn.modeToStartState) {
				data.add(modeStartState.stateNumber);
			}
		}
		List<IntervalSet> bmpSets = new ArrayList<>();
		List<IntervalSet> smpSets = new ArrayList<>();
		for (IntervalSet set : sets.keySet()) {
			if (set.getMaxElement() <= Character.MAX_VALUE) {
				bmpSets.add(set);
			}
			else {
				smpSets.add(set);
			}
		}
		serializeSets(
			data,
			bmpSets,
			new CodePointSerializer() {
				@Override
				public void serializeCodePoint(IntegerList data, int cp) {
					data.add(cp);
				}
			});
		serializeSets(
			data,
			smpSets,
			new CodePointSerializer() {
				@Override
				public void serializeCodePoint(IntegerList data, int cp) {
					serializeInt(data, cp);
				}
			});
		Map<IntervalSet, Integer> setIndices = new HashMap<>();
		int setIndex = 0;
		for (IntervalSet bmpSet : bmpSets) {
			setIndices.put(bmpSet, setIndex++);
		}
		for (IntervalSet smpSet : smpSets) {
			setIndices.put(smpSet, setIndex++);
		}

		data.add(nedges);
		for (ATNState s : atn.states) {
			if ( s==null ) {
				// might be optimized away
				continue;
			}

			if (s.getStateType() == ATNState.RULE_STOP) {
				continue;
			}

			for (int i=0; i<s.getNumberOfTransitions(); i++) {
				Transition t = s.transition(i);

				if (atn.states.get(t.target.stateNumber) == null) {
					throw new IllegalStateException("Cannot serialize a transition to a removed state.");
				}

				int src = s.stateNumber;
				int trg = t.target.stateNumber;
				int edgeType = Transition.serializationTypes.get(t.getClass());
				int arg1 = 0;
				int arg2 = 0;
				int arg3 = 0;
				switch ( edgeType ) {
					case Transition.RULE :
						trg = ((RuleTransition)t).followState.stateNumber;
						arg1 = ((RuleTransition)t).target.stateNumber;
						arg2 = ((RuleTransition)t).ruleIndex;
						arg3 = ((RuleTransition)t).precedence;
						break;
					case Transition.PRECEDENCE:
						PrecedencePredicateTransition ppt = (PrecedencePredicateTransition)t;
						arg1 = ppt.precedence;
						break;
					case Transition.PREDICATE :
						PredicateTransition pt = (PredicateTransition)t;
						arg1 = pt.ruleIndex;
						arg2 = pt.predIndex;
						arg3 = pt.isCtxDependent ? 1 : 0 ;
						break;
					case Transition.RANGE :
						arg1 = ((RangeTransition)t).from;
						arg2 = ((RangeTransition)t).to;
						if (arg1 == Token.EOF) {
							arg1 = 0;
							arg3 = 1;
						}

						break;
					case Transition.ATOM :
						arg1 = ((AtomTransition)t).label;
						if (arg1 == Token.EOF) {
							arg1 = 0;
							arg3 = 1;
						}

						break;
					case Transition.ACTION :
						ActionTransition at = (ActionTransition)t;
						arg1 = at.ruleIndex;
						arg2 = at.actionIndex;
						if (arg2 == -1) {
							arg2 = 0xFFFF;
						}

						arg3 = at.isCtxDependent ? 1 : 0 ;
						break;
					case Transition.SET :
						arg1 = setIndices.get(((SetTransition)t).set);
						break;
					case Transition.NOT_SET :
						arg1 = setIndices.get(((SetTransition)t).set);
						break;
					case Transition.WILDCARD :
						break;
				}

				data.add(src);
				data.add(trg);
				data.add(edgeType);
				data.add(arg1);
				data.add(arg2);
				data.add(arg3);
			}
		}

		int ndecisions = atn.decisionToState.size();
		data.add(ndecisions);
		for (DecisionState decStartState : atn.decisionToState) {
			data.add(decStartState.stateNumber);
		}

		//
		// LEXER ACTIONS
		//
		if (atn.grammarType == ATNType.LEXER) {
			data.add(atn.lexerActions.length);
			for (LexerAction action : atn.lexerActions) {
				data.add(action.getActionType().ordinal());
				switch (action.getActionType()) {
				case CHANNEL:
					int channel = ((LexerChannelAction)action).getChannel();
					data.add(channel != -1 ? channel : 0xFFFF);
					data.add(0);
					break;

				case CUSTOM:
					int ruleIndex = ((LexerCustomAction)action).getRuleIndex();
					int actionIndex = ((LexerCustomAction)action).getActionIndex();
					data.add(ruleIndex != -1 ? ruleIndex : 0xFFFF);
					data.add(actionIndex != -1 ? actionIndex : 0xFFFF);
					break;

				case MODE:
					int mode = ((LexerModeAction)action).getMode();
					data.add(mode != -1 ? mode : 0xFFFF);
					data.add(0);
					break;

				case MORE:
					data.add(0);
					data.add(0);
					break;

				case POP_MODE:
					data.add(0);
					data.add(0);
					break;

				case PUSH_MODE:
					mode = ((LexerPushModeAction)action).getMode();
					data.add(mode != -1 ? mode : 0xFFFF);
					data.add(0);
					break;

				case SKIP:
					data.add(0);
					data.add(0);
					break;

				case TYPE:
					int type = ((LexerTypeAction)action).getType();
					data.add(type != -1 ? type : 0xFFFF);
					data.add(0);
					break;

				default:
					String message = String.format(Locale.getDefault(), "The specified lexer action type %s is not valid.", action.getActionType());
					throw new IllegalArgumentException(message);
				}
			}
		}

		// Note: This value shifting loop is documented in ATNDeserializer.
		// don't adjust the first value since that's the version number
		for (int i = 1; i < data.size(); i++) {
			if (data.get(i) < Character.MIN_VALUE || data.get(i) > Character.MAX_VALUE) {
				throw new UnsupportedOperationException("Serialized ATN data element "+
					                                        data.get(i)+
					                                        " element "+i+" out of range "+
					                                        (int)Character.MIN_VALUE+
					                                        ".."+
					                                        (int)Character.MAX_VALUE);
			}

			int value = (data.get(i) + 2) & 0xFFFF;
			data.set(i, value);
		}

		return data;
	}

	private static void serializeSets(
			IntegerList data,
			Collection<IntervalSet> sets,
			CodePointSerializer codePointSerializer)
	{
		int nSets = sets.size();
		data.add(nSets);

		for (IntervalSet set : sets) {
			boolean containsEof = set.contains(Token.EOF);
			if (containsEof && set.getIntervals().get(0).b == Token.EOF) {
				data.add(set.getIntervals().size() - 1);
			}
			else {
				data.add(set.getIntervals().size());
			}

			data.add(containsEof ? 1 : 0);
			for (Interval I : set.getIntervals()) {
				if (I.a == Token.EOF) {
					if (I.b == Token.EOF) {
						continue;
					}
					else {
						codePointSerializer.serializeCodePoint(data, 0);
					}
				}
				else {
					codePointSerializer.serializeCodePoint(data, I.a);
				}

				codePointSerializer.serializeCodePoint(data, I.b);
			}
		}
	}

	public String decode(char[] data) {
		data = data.clone();
		// don't adjust the first value since that's the version number
		for (int i = 1; i < data.length; i++) {
			data[i] = (char)(data[i] - 2);
		}

		StringBuilder buf = new StringBuilder();
		int p = 0;
		int version = ATNDeserializer.toInt(data[p++]);
		if (version != ATNDeserializer.SERIALIZED_VERSION) {
			String reason = String.format("Could not deserialize ATN with version %d (expected %d).", version, ATNDeserializer.SERIALIZED_VERSION);
			throw new UnsupportedOperationException(new InvalidClassException(ATN.class.getName(), reason));
		}

		UUID uuid = ATNDeserializer.toUUID(data, p);
		p += 8;
		if (!uuid.equals(ATNDeserializer.SERIALIZED_UUID)) {
			String reason = String.format(Locale.getDefault(), "Could not deserialize ATN with UUID %s (expected %s).", uuid, ATNDeserializer.SERIALIZED_UUID);
			throw new UnsupportedOperationException(new InvalidClassException(ATN.class.getName(), reason));
		}

		p++; // skip grammarType
		int maxType = ATNDeserializer.toInt(data[p++]);
		buf.append("max type ").append(maxType).append("\n");
		int nstates = ATNDeserializer.toInt(data[p++]);
		for (int i=0; i<nstates; i++) {
			int stype = ATNDeserializer.toInt(data[p++]);
            if ( stype==ATNState.INVALID_TYPE ) continue; // ignore bad type of states
			int ruleIndex = ATNDeserializer.toInt(data[p++]);
			if (ruleIndex == Character.MAX_VALUE) {
				ruleIndex = -1;
			}

			String arg = "";
			if ( stype == ATNState.LOOP_END ) {
				int loopBackStateNumber = ATNDeserializer.toInt(data[p++]);
				arg = " "+loopBackStateNumber;
			}
			else if ( stype == ATNState.PLUS_BLOCK_START || stype == ATNState.STAR_BLOCK_START || stype == ATNState.BLOCK_START ) {
				int endStateNumber = ATNDeserializer.toInt(data[p++]);
				arg = " "+endStateNumber;
			}
			buf.append(i).append(":")
				.append(ATNState.serializationNames.get(stype)).append(" ")
				.append(ruleIndex).append(arg).append("\n");
		}

		// this code is meant to model the form of ATNDeserializer.deserialize,
		// since both need to be updated together whenever a change is made to
		// the serialization format. The "dead" code is only used in debugging
		// and testing scenarios, so the form you see here was kept for
		// improved maintainability.
		// start
		int numNonGreedyStates = ATNDeserializer.toInt(data[p++]);
		for (int i = 0; i < numNonGreedyStates; i++) {
			int stateNumber = ATNDeserializer.toInt(data[p++]);
		}

		int numSllStates = ATNDeserializer.toInt(data[p++]);
		for (int i = 0; i < numSllStates; i++) {
			int stateNumber = ATNDeserializer.toInt(data[p++]);
		}

		int numPrecedenceStates = ATNDeserializer.toInt(data[p++]);
		for (int i = 0; i < numPrecedenceStates; i++) {
			int stateNumber = ATNDeserializer.toInt(data[p++]);
		}
		// finish

		int nrules = ATNDeserializer.toInt(data[p++]);
		for (int i=0; i<nrules; i++) {
			int s = ATNDeserializer.toInt(data[p++]);
			@SuppressWarnings("unused")
			boolean leftFactored = ATNDeserializer.toInt(data[p++]) != 0;
            if (atn.grammarType == ATNType.LEXER) {
                int arg1 = ATNDeserializer.toInt(data[p++]);
                buf.append("rule ").append(i).append(":").append(s).append(" ").append(arg1).append('\n');
            }
            else {
                buf.append("rule ").append(i).append(":").append(s).append('\n');
            }
		}
		int nmodes = ATNDeserializer.toInt(data[p++]);
		for (int i=0; i<nmodes; i++) {
			int s = ATNDeserializer.toInt(data[p++]);
			buf.append("mode ").append(i).append(":").append(s).append('\n');
		}
		int numBMPSets = ATNDeserializer.toInt(data[p++]);
		p = appendSets(buf, data, p, numBMPSets, 0, ATNDeserializer.getUnicodeDeserializer(ATNDeserializer.UnicodeDeserializingMode.UNICODE_BMP));
		int numSMPSets = ATNDeserializer.toInt(data[p++]);
		p = appendSets(buf, data, p, numSMPSets, numBMPSets, ATNDeserializer.getUnicodeDeserializer(ATNDeserializer.UnicodeDeserializingMode.UNICODE_SMP));
		int nedges = ATNDeserializer.toInt(data[p++]);
		for (int i=0; i<nedges; i++) {
			int src = ATNDeserializer.toInt(data[p]);
			int trg = ATNDeserializer.toInt(data[p + 1]);
			int ttype = ATNDeserializer.toInt(data[p + 2]);
			int arg1 = ATNDeserializer.toInt(data[p + 3]);
			int arg2 = ATNDeserializer.toInt(data[p + 4]);
			int arg3 = ATNDeserializer.toInt(data[p + 5]);
			buf.append(src).append("->").append(trg)
				.append(" ").append(Transition.serializationNames.get(ttype))
				.append(" ").append(arg1).append(",").append(arg2).append(",").append(arg3)
				.append("\n");
			p += 6;
		}
		int ndecisions = ATNDeserializer.toInt(data[p++]);
		for (int i=0; i<ndecisions; i++) {
			int s = ATNDeserializer.toInt(data[p++]);
			buf.append(i).append(":").append(s).append("\n");
		}
		if (atn.grammarType == ATNType.LEXER) {
			// this code is meant to model the form of ATNDeserializer.deserialize,
			// since both need to be updated together whenever a change is made to
			// the serialization format. The "dead" code is only used in debugging
			// and testing scenarios, so the form you see here was kept for
			// improved maintainability.
			int lexerActionCount = ATNDeserializer.toInt(data[p++]);
			for (int i = 0; i < lexerActionCount; i++) {
				LexerActionType actionType = LexerActionType.values()[ATNDeserializer.toInt(data[p++])];
				int data1 = ATNDeserializer.toInt(data[p++]);
				int data2 = ATNDeserializer.toInt(data[p++]);
			}
		}
		return buf.toString();
	}

	private int appendSets(StringBuilder buf, char[] data, int p, int nsets, int setIndexOffset, ATNDeserializer.UnicodeDeserializer unicodeDeserializer) {
		for (int i=0; i<nsets; i++) {
			int nintervals = ATNDeserializer.toInt(data[p++]);
			buf.append(i+setIndexOffset).append(":");
			boolean containsEof = data[p++] != 0;
			if (containsEof) {
				buf.append(getTokenName(Token.EOF));
			}

			for (int j=0; j<nintervals; j++) {
				if ( containsEof || j>0 ) {
					buf.append(", ");
				}

				int a = unicodeDeserializer.readUnicode(data, p);
				p += unicodeDeserializer.size();
				int b = unicodeDeserializer.readUnicode(data, p);
				p += unicodeDeserializer.size();
				buf.append(getTokenName(a)).append("..").append(getTokenName(b));
			}
			buf.append("\n");
		}
		return p;
	}

	public String getTokenName(int t) {
		if ( t==-1 ) return "EOF";

		if ( atn.grammarType == ATNType.LEXER &&
			 t >= Character.MIN_VALUE && t <= Character.MAX_VALUE )
		{
			switch (t) {
			case '\n':
				return "'\\n'";
			case '\r':
				return "'\\r'";
			case '\t':
				return "'\\t'";
			case '\b':
				return "'\\b'";
			case '\f':
				return "'\\f'";
			case '\\':
				return "'\\\\'";
			case '\'':
				return "'\\''";
			default:
				if ( Character.UnicodeBlock.of((char)t)==Character.UnicodeBlock.BASIC_LATIN &&
					 !Character.isISOControl((char)t) ) {
					return '\''+Character.toString((char)t)+'\'';
				}
				// turn on the bit above max "\uFFFF" value so that we pad with zeros
				// then only take last 4 digits
				String hex = Integer.toHexString(t|0x10000).toUpperCase().substring(1,5);
				String unicodeStr = "'\\u"+hex+"'";
				return unicodeStr;
			}
		}

		if (tokenNames != null && t >= 0 && t < tokenNames.size()) {
			return tokenNames.get(t);
		}

		return String.valueOf(t);
	}

	/** Used by Java target to encode short/int array as chars in string. */
	public static String getSerializedAsString(ATN atn, List<String> ruleNames) {
		return new String(getSerializedAsChars(atn, ruleNames));
	}

	public static IntegerList getSerialized(ATN atn, List<String> ruleNames) {
		return new ATNSerializer(atn, ruleNames).serialize();
	}

	public static char[] getSerializedAsChars(ATN atn, List<String> ruleNames) {
		return Utils.toCharArray(getSerialized(atn, ruleNames));
	}

	public static String getDecoded(ATN atn, List<String> ruleNames, List<String> tokenNames) {
		IntegerList serialized = getSerialized(atn, ruleNames);
		char[] data = Utils.toCharArray(serialized);
		return new ATNSerializer(atn, ruleNames, tokenNames).decode(data);
	}

	private void serializeUUID(IntegerList data, UUID uuid) {
		serializeLong(data, uuid.getLeastSignificantBits());
		serializeLong(data, uuid.getMostSignificantBits());
	}

	private void serializeLong(IntegerList data, long value) {
		serializeInt(data, (int)value);
		serializeInt(data, (int)(value >> 32));
	}

	private void serializeInt(IntegerList data, int value) {
		data.add((char)value);
		data.add((char)(value >> 16));
	}
}<|MERGE_RESOLUTION|>--- conflicted
+++ resolved
@@ -27,15 +27,11 @@
 	private List<String> ruleNames;
 	private List<String> tokenNames;
 
-<<<<<<< HEAD
-	public ATNSerializer(ATN atn, List<String> ruleNames) {
-=======
 	private interface CodePointSerializer {
 		void serializeCodePoint(IntegerList data, int cp);
 	}
 
-	public ATNSerializer(ATN atn) {
->>>>>>> 2ab9c8ab
+	public ATNSerializer(ATN atn, List<String> ruleNames) {
 		assert atn.grammarType != null;
 		this.atn = atn;
 		this.ruleNames = ruleNames;
@@ -84,7 +80,7 @@
 		// Note that we use a LinkedHashMap as a set to
 		// maintain insertion order while deduplicating
 		// entries with the same key.
-		Map<IntervalSet, Boolean> sets = new LinkedHashMap<>();
+		Map<IntervalSet, Boolean> sets = new LinkedHashMap<IntervalSet, Boolean>();
 
 		// dump states, count edges and collect sets while doing so
 		IntegerList nonGreedyStates = new IntegerList();
@@ -186,8 +182,8 @@
 				data.add(modeStartState.stateNumber);
 			}
 		}
-		List<IntervalSet> bmpSets = new ArrayList<>();
-		List<IntervalSet> smpSets = new ArrayList<>();
+		List<IntervalSet> bmpSets = new ArrayList<IntervalSet>();
+		List<IntervalSet> smpSets = new ArrayList<IntervalSet>();
 		for (IntervalSet set : sets.keySet()) {
 			if (set.getMaxElement() <= Character.MAX_VALUE) {
 				bmpSets.add(set);
@@ -214,7 +210,7 @@
 					serializeInt(data, cp);
 				}
 			});
-		Map<IntervalSet, Integer> setIndices = new HashMap<>();
+		Map<IntervalSet, Integer> setIndices = new HashMap<IntervalSet, Integer>();
 		int setIndex = 0;
 		for (IntervalSet bmpSet : bmpSets) {
 			setIndices.put(bmpSet, setIndex++);
