--- conflicted
+++ resolved
@@ -31,6 +31,8 @@
 package org.antlr.v4.runtime.atn;
 
 import org.antlr.v4.runtime.TokenStream;
+import org.antlr.v4.runtime.misc.NotNull;
+import org.antlr.v4.runtime.misc.Nullable;
 
 /**
  * This is the base class for gathering detailed information about prediction
@@ -54,51 +56,36 @@
 	 * @see ATN#decisionToState
 	 */
 	public final int decision;
-
 	/**
 	 * The simulator state containing additional information relevant to the
 	 * prediction state when the current event occurred, or {@code null} if no
 	 * additional information is relevant or available.
 	 */
-<<<<<<< HEAD
 	@Nullable
 	public final SimulatorState state;
-=======
-	public final ATNConfigSet configs;
-
->>>>>>> e6de65a1
 	/**
 	 * The input token stream which is being parsed.
 	 */
+	@NotNull
 	public final TokenStream input;
-
 	/**
 	 * The token index in the input stream at which the current prediction was
 	 * originally invoked.
 	 */
 	public final int startIndex;
-
 	/**
 	 * The token index in the input stream at which the current event occurred.
 	 */
 	public final int stopIndex;
-
 	/**
 	 * {@code true} if the current event occurred during LL prediction;
 	 * otherwise, {@code false} if the input occurred during SLL prediction.
 	 */
 	public final boolean fullCtx;
 
-<<<<<<< HEAD
 	public DecisionEventInfo(int decision, @Nullable SimulatorState state,
 							 @NotNull TokenStream input, int startIndex,
 							 int stopIndex, boolean fullCtx)
-=======
-	public DecisionEventInfo(int decision,
-							 ATNConfigSet configs,
-							 TokenStream input, int startIndex, int stopIndex,
-							 boolean fullCtx)
->>>>>>> e6de65a1
 	{
 		this.decision = decision;
 		this.fullCtx = fullCtx;
