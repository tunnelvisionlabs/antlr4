--- conflicted
+++ resolved
@@ -1,4 +1,3 @@
-<<<<<<< HEAD
 
 <project xmlns="http://maven.apache.org/POM/4.0.0" xmlns:xsi="http://www.w3.org/2001/XMLSchema-instance" xsi:schemaLocation="http://maven.apache.org/POM/4.0.0 http://maven.apache.org/xsd/maven-4.0.0.xsd">
     <modelVersion>4.0.0</modelVersion>
@@ -132,98 +131,41 @@
                     </execution>
                 </executions>
             </plugin>
+
+            <plugin>
+                <groupId>org.apache.felix</groupId>
+                <artifactId>maven-bundle-plugin</artifactId>
+                <version>2.5.4</version>
+                <executions>
+                    <execution>
+                        <id>bundle-manifest</id>
+                        <phase>process-classes</phase>
+                        <configuration>
+                            <instructions>
+                                <Bundle-SymbolicName>com.tunnelvisionlabs.antlr4-runtime-osgi</Bundle-SymbolicName>
+                                <Implementation-Title>ANTLR 4 Runtime (Optimized)</Implementation-Title>
+                                <Implementation-Vendor>Tunnel Vision Laboratories, LLC</Implementation-Vendor>
+                                <Implementation-Vendor-Id>com.tunnelvisionlabs</Implementation-Vendor-Id>
+                                <Implementation-Version>${project.version}</Implementation-Version>
+                            </instructions>
+                        </configuration>
+                        <goals>
+                            <goal>manifest</goal>
+                        </goals>
+                    </execution>
+                </executions>
+            </plugin>
+
+            <plugin>
+                <artifactId>maven-jar-plugin</artifactId>
+                <version>2.4</version>
+                <configuration>
+                    <archive>
+                        <manifestFile>${project.build.outputDirectory}/META-INF/MANIFEST.MF</manifestFile>
+                    </archive>
+                </configuration>
+            </plugin>
         </plugins>
     </build>
-=======
-<project xmlns="http://maven.apache.org/POM/4.0.0" xmlns:xsi="http://www.w3.org/2001/XMLSchema-instance"
-  xsi:schemaLocation="http://maven.apache.org/POM/4.0.0 http://maven.apache.org/maven-v4_0_0.xsd">
-  <modelVersion>4.0.0</modelVersion>
-  <parent>
-    <groupId>org.antlr</groupId>
-    <artifactId>antlr4-master</artifactId>
-    <version>4.5.1-SNAPSHOT</version>
-    <relativePath>../../pom.xml</relativePath>
-  </parent>
-  <artifactId>antlr4-runtime</artifactId>
-  <name>ANTLR 4 Runtime</name>
-  <description>The ANTLR 4 Runtime</description>
 
-  <dependencies>
-    <dependency>
-      <groupId>org.abego.treelayout</groupId>
-      <artifactId>org.abego.treelayout.core</artifactId>
-      <version>1.0.1</version>
-    </dependency>
-  </dependencies>
->>>>>>> 4115a0ad
-
-  <build>
-    <sourceDirectory>src</sourceDirectory>
-    <plugins>
-      <plugin>
-        <groupId>org.antlr</groupId>
-        <artifactId>antlr4-maven-plugin</artifactId>
-        <version>4.5</version>
-        <executions>
-          <execution>
-            <id>antlr</id>
-            <configuration>
-              <sourceDirectory>src</sourceDirectory>
-            </configuration>
-            <goals>
-              <goal>antlr4</goal>
-            </goals>
-          </execution>
-        </executions>
-      </plugin>
-      <plugin>   
-        <groupId>org.apache.felix</groupId>
-        <artifactId>maven-bundle-plugin</artifactId>
-        <version>2.5.4</version>
-        <executions>
-          <execution>
-            <id>bundle-manifest</id>
-            <phase>process-classes</phase>
-            <configuration>            
-              <instructions>
-                <Bundle-SymbolicName>org.antlr.antlr4-runtime-osgi</Bundle-SymbolicName>
-                <Implementation-Title>ANTLR 4 Runtime</Implementation-Title>
-                <Implementation-Vendor>ANTLR</Implementation-Vendor>
-                <Implementation-Vendor-Id>org.antlr</Implementation-Vendor-Id>
-                <Implementation-Version>${project.version}</Implementation-Version>
-              </instructions>
-            </configuration>
-            <goals>    
-              <goal>manifest</goal>
-            </goals>   
-          </execution>
-        </executions>
-      </plugin>            
-      <plugin>
-        <artifactId>maven-jar-plugin</artifactId>
-        <version>2.4</version>
-        <configuration>
-          <archive>  
-            <manifestFile>${project.build.outputDirectory}/META-INF/MANIFEST.MF</manifestFile>
-          </archive> 
-        </configuration>
-      </plugin>
-      <plugin>
-        <groupId>org.apache.maven.plugins</groupId>
-        <artifactId>maven-shade-plugin</artifactId>
-        <version>2.3</version>
-        <executions>
-          <execution>
-            <phase>package</phase>
-            <configuration>
-              <dependencyReducedPomLocation>${project.build.directory}/dependency-reduced-pom.xml</dependencyReducedPomLocation>        
-            </configuration>            
-            <goals>
-              <goal>shade</goal>
-            </goals>
-          </execution>
-        </executions>
-      </plugin>      
-    </plugins>
-  </build>
 </project>