<<<<<<< HEAD
=======
<!--
  ~ Copyright (c) 2012-2016 The ANTLR Project. All rights reserved.
  ~ Use of this file is governed by the BSD 3-clause license that
  ~ can be found in the LICENSE.txt file in the project root.
  -->

<project xmlns="http://maven.apache.org/POM/4.0.0" xmlns:xsi="http://www.w3.org/2001/XMLSchema-instance" xsi:schemaLocation="http://maven.apache.org/POM/4.0.0 http://maven.apache.org/maven-v4_0_0.xsd">
  <modelVersion>4.0.0</modelVersion>
  <parent>
    <groupId>org.antlr</groupId>
    <artifactId>antlr4-master</artifactId>
    <version>4.6-SNAPSHOT</version>
    <relativePath>../../pom.xml</relativePath>
  </parent>
  <artifactId>antlr4-runtime</artifactId>
  <name>ANTLR 4 Runtime</name>
  <description>The ANTLR 4 Runtime</description>
>>>>>>> 9e2c0f76

<project xmlns="http://maven.apache.org/POM/4.0.0" xmlns:xsi="http://www.w3.org/2001/XMLSchema-instance" xsi:schemaLocation="http://maven.apache.org/POM/4.0.0 http://maven.apache.org/xsd/maven-4.0.0.xsd">
    <modelVersion>4.0.0</modelVersion>

    <parent>
        <groupId>com.tunnelvisionlabs</groupId>
        <artifactId>antlr4-master</artifactId>
        <version>4.6-SNAPSHOT</version>
        <relativePath>../..</relativePath>
    </parent>

    <artifactId>antlr4-runtime</artifactId>

    <name>ANTLR 4 Runtime (Optimized)</name>
    <description>The ANTLR 4 Runtime (Optimized)</description>
    <packaging>bundle</packaging>

    <properties>
        <!-- Assumes dot is in the system path, or specified for the build. -->
        <dot.path>dot</dot.path>
    </properties>

    <dependencies>
        <dependency>
            <groupId>com.tunnelvisionlabs</groupId>
            <artifactId>antlr4-annotations</artifactId>
            <version>${project.version}</version>
            <scope>compile</scope>
        </dependency>
    </dependencies>

    <profiles>
        <profile>
            <id>sonatype-oss-release</id>
            <build>
                <plugins>
                    <plugin>
                        <groupId>us.bryon</groupId>
                        <artifactId>graphviz-maven-plugin</artifactId>
                        <version>1.0</version>
                        <executions>
                            <execution>
                                <goals>
                                    <goal>dot</goal>
                                </goals>
                                <configuration>
                                    <dot>${dot.path}</dot>
                                    <destdir>${project.build.directory}/apidocs</destdir>
                                    <output>svg</output>
                                </configuration>
                            </execution>
                        </executions>
                    </plugin>

                    <plugin>
                        <groupId>org.apache.maven.plugins</groupId>
                        <artifactId>maven-javadoc-plugin</artifactId>
                        <configuration>
                            <includeDependencySources>true</includeDependencySources>
                            <dependencySourceIncludes>
                                <dependencySourceInclude>org.antlr:*</dependencySourceInclude>
                            </dependencySourceIncludes>
                        </configuration>
                    </plugin>

                    <plugin>
                        <groupId>org.apache.maven.plugins</groupId>
                        <artifactId>maven-shade-plugin</artifactId>
                        <version>2.2</version>
                        <inherited>false</inherited>
                        <executions>
                            <execution>
                                <phase>package</phase>
                                <goals>
                                    <goal>shade</goal>
                                </goals>
                                <configuration>
                                    <minimizeJar>false</minimizeJar>
                                    <createDependencyReducedPom>false</createDependencyReducedPom>
                                    <shadedArtifactAttached>true</shadedArtifactAttached>
                                    <createSourcesJar>true</createSourcesJar>
                                    <shadedClassifierName>complete</shadedClassifierName>
                                </configuration>
                            </execution>
                        </executions>
                    </plugin>
                </plugins>
            </build>
        </profile>
    </profiles>

    <build>

        <sourceDirectory>src</sourceDirectory>
        <resources>
            <resource>
                <directory>resources</directory>
            </resource>
        </resources>

        <plugins>
            <plugin>
                <groupId>org.apache.maven.plugins</groupId>
                <artifactId>maven-compiler-plugin</artifactId>
                <configuration>
                    <compilerArgs>
                        <compilerArg>-processor</compilerArg>
                        <compilerArg>org.antlr.v4.runtime.misc.NullUsageProcessor</compilerArg>
                    </compilerArgs>
                </configuration>
            </plugin>

            <plugin>
                <groupId>com.tunnelvisionlabs</groupId>
                <artifactId>antlr4-maven-plugin</artifactId>
                <version>4.5.3</version>
                <configuration>
                    <sourceDirectory>src</sourceDirectory>
                </configuration>
                <executions>
                    <execution>
                        <goals>
                            <goal>antlr4</goal>
                        </goals>
                    </execution>
                </executions>
            </plugin>
        </plugins>
    </build>

</project><|MERGE_RESOLUTION|>--- conflicted
+++ resolved
@@ -1,23 +1,8 @@
-<<<<<<< HEAD
-=======
 <!--
-  ~ Copyright (c) 2012-2016 The ANTLR Project. All rights reserved.
-  ~ Use of this file is governed by the BSD 3-clause license that
+  ~ Copyright (c) 2012 The ANTLR Project. All rights reserved.
+  ~ Use of this file is governed by the BSD-3-Clause license that
   ~ can be found in the LICENSE.txt file in the project root.
   -->
-
-<project xmlns="http://maven.apache.org/POM/4.0.0" xmlns:xsi="http://www.w3.org/2001/XMLSchema-instance" xsi:schemaLocation="http://maven.apache.org/POM/4.0.0 http://maven.apache.org/maven-v4_0_0.xsd">
-  <modelVersion>4.0.0</modelVersion>
-  <parent>
-    <groupId>org.antlr</groupId>
-    <artifactId>antlr4-master</artifactId>
-    <version>4.6-SNAPSHOT</version>
-    <relativePath>../../pom.xml</relativePath>
-  </parent>
-  <artifactId>antlr4-runtime</artifactId>
-  <name>ANTLR 4 Runtime</name>
-  <description>The ANTLR 4 Runtime</description>
->>>>>>> 9e2c0f76
 
 <project xmlns="http://maven.apache.org/POM/4.0.0" xmlns:xsi="http://www.w3.org/2001/XMLSchema-instance" xsi:schemaLocation="http://maven.apache.org/POM/4.0.0 http://maven.apache.org/xsd/maven-4.0.0.xsd">
     <modelVersion>4.0.0</modelVersion>
