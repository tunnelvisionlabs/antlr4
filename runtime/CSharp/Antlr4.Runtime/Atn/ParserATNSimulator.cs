/*
 * [The "BSD license"]
 *  Copyright (c) 2013 Terence Parr
 *  Copyright (c) 2013 Sam Harwell
 *  All rights reserved.
 *
 *  Redistribution and use in source and binary forms, with or without
 *  modification, are permitted provided that the following conditions
 *  are met:
 *
 *  1. Redistributions of source code must retain the above copyright
 *     notice, this list of conditions and the following disclaimer.
 *  2. Redistributions in binary form must reproduce the above copyright
 *     notice, this list of conditions and the following disclaimer in the
 *     documentation and/or other materials provided with the distribution.
 *  3. The name of the author may not be used to endorse or promote products
 *     derived from this software without specific prior written permission.
 *
 *  THIS SOFTWARE IS PROVIDED BY THE AUTHOR ``AS IS'' AND ANY EXPRESS OR
 *  IMPLIED WARRANTIES, INCLUDING, BUT NOT LIMITED TO, THE IMPLIED WARRANTIES
 *  OF MERCHANTABILITY AND FITNESS FOR A PARTICULAR PURPOSE ARE DISCLAIMED.
 *  IN NO EVENT SHALL THE AUTHOR BE LIABLE FOR ANY DIRECT, INDIRECT,
 *  INCIDENTAL, SPECIAL, EXEMPLARY, OR CONSEQUENTIAL DAMAGES (INCLUDING, BUT
 *  NOT LIMITED TO, PROCUREMENT OF SUBSTITUTE GOODS OR SERVICES; LOSS OF USE,
 *  DATA, OR PROFITS; OR BUSINESS INTERRUPTION) HOWEVER CAUSED AND ON ANY
 *  THEORY OF LIABILITY, WHETHER IN CONTRACT, STRICT LIABILITY, OR TORT
 *  (INCLUDING NEGLIGENCE OR OTHERWISE) ARISING IN ANY WAY OUT OF THE USE OF
 *  THIS SOFTWARE, EVEN IF ADVISED OF THE POSSIBILITY OF SUCH DAMAGE.
 */
using System;
using System.Collections.Generic;
using Antlr4.Runtime;
using Antlr4.Runtime.Atn;
using Antlr4.Runtime.Dfa;
using Antlr4.Runtime.Misc;
using Sharpen;

namespace Antlr4.Runtime.Atn
{
    /// <summary>The embodiment of the adaptive LL(*), ALL(*), parsing strategy.</summary>
    /// <remarks>
    /// The embodiment of the adaptive LL(*), ALL(*), parsing strategy.
    /// <p>
    /// The basic complexity of the adaptive strategy makes it harder to understand.
    /// We begin with ATN simulation to build paths in a DFA. Subsequent prediction
    /// requests go through the DFA first. If they reach a state without an edge for
    /// the current symbol, the algorithm fails over to the ATN simulation to
    /// complete the DFA path for the current input (until it finds a conflict state
    /// or uniquely predicting state).</p>
    /// <p>
    /// All of that is done without using the outer context because we want to create
    /// a DFA that is not dependent upon the rule invocation stack when we do a
    /// prediction. One DFA works in all contexts. We avoid using context not
    /// necessarily because it's slower, although it can be, but because of the DFA
    /// caching problem. The closure routine only considers the rule invocation stack
    /// created during prediction beginning in the decision rule. For example, if
    /// prediction occurs without invoking another rule's ATN, there are no context
    /// stacks in the configurations. When lack of context leads to a conflict, we
    /// don't know if it's an ambiguity or a weakness in the strong LL(*) parsing
    /// strategy (versus full LL(*)).</p>
    /// <p>
    /// When SLL yields a configuration set with conflict, we rewind the input and
    /// retry the ATN simulation, this time using full outer context without adding
    /// to the DFA. Configuration context stacks will be the full invocation stacks
    /// from the start rule. If we get a conflict using full context, then we can
    /// definitively say we have a true ambiguity for that input sequence. If we
    /// don't get a conflict, it implies that the decision is sensitive to the outer
    /// context. (It is not context-sensitive in the sense of context-sensitive
    /// grammars.)</p>
    /// <p>
    /// The next time we reach this DFA state with an SLL conflict, through DFA
    /// simulation, we will again retry the ATN simulation using full context mode.
    /// This is slow because we can't save the results and have to "interpret" the
    /// ATN each time we get that input.</p>
    /// <p>
    /// <strong>CACHING FULL CONTEXT PREDICTIONS</strong></p>
    /// <p>
    /// We could cache results from full context to predicted alternative easily and
    /// that saves a lot of time but doesn't work in presence of predicates. The set
    /// of visible predicates from the ATN start state changes depending on the
    /// context, because closure can fall off the end of a rule. I tried to cache
    /// tuples (stack context, semantic context, predicted alt) but it was slower
    /// than interpreting and much more complicated. Also required a huge amount of
    /// memory. The goal is not to create the world's fastest parser anyway. I'd like
    /// to keep this algorithm simple. By launching multiple threads, we can improve
    /// the speed of parsing across a large number of files.</p>
    /// <p>
    /// There is no strict ordering between the amount of input used by SLL vs LL,
    /// which makes it really hard to build a cache for full context. Let's say that
    /// we have input A B C that leads to an SLL conflict with full context X. That
    /// implies that using X we might only use A B but we could also use A B C D to
    /// resolve conflict. Input A B C D could predict alternative 1 in one position
    /// in the input and A B C E could predict alternative 2 in another position in
    /// input. The conflicting SLL configurations could still be non-unique in the
    /// full context prediction, which would lead us to requiring more input than the
    /// original A B C.	To make a	prediction cache work, we have to track	the exact
    /// input	used during the previous prediction. That amounts to a cache that maps
    /// X to a specific DFA for that context.</p>
    /// <p>
    /// Something should be done for left-recursive expression predictions. They are
    /// likely LL(1) + pred eval. Easier to do the whole SLL unless error and retry
    /// with full LL thing Sam does.</p>
    /// <p>
    /// <strong>AVOIDING FULL CONTEXT PREDICTION</strong></p>
    /// <p>
    /// We avoid doing full context retry when the outer context is empty, we did not
    /// dip into the outer context by falling off the end of the decision state rule,
    /// or when we force SLL mode.</p>
    /// <p>
    /// As an example of the not dip into outer context case, consider as super
    /// constructor calls versus function calls. One grammar might look like
    /// this:</p>
    /// <pre>
    /// ctorBody
    /// : '{' superCall? stat* '}'
    /// ;
    /// </pre>
    /// <p>
    /// Or, you might see something like</p>
    /// <pre>
    /// stat
    /// : superCall ';'
    /// | expression ';'
    /// | ...
    /// ;
    /// </pre>
    /// <p>
    /// In both cases I believe that no closure operations will dip into the outer
    /// context. In the first case ctorBody in the worst case will stop at the '}'.
    /// In the 2nd case it should stop at the ';'. Both cases should stay within the
    /// entry rule and not dip into the outer context.</p>
    /// <p>
    /// <strong>PREDICATES</strong></p>
    /// <p>
    /// Predicates are always evaluated if present in either SLL or LL both. SLL and
    /// LL simulation deals with predicates differently. SLL collects predicates as
    /// it performs closure operations like ANTLR v3 did. It delays predicate
    /// evaluation until it reaches and accept state. This allows us to cache the SLL
    /// ATN simulation whereas, if we had evaluated predicates on-the-fly during
    /// closure, the DFA state configuration sets would be different and we couldn't
    /// build up a suitable DFA.</p>
    /// <p>
    /// When building a DFA accept state during ATN simulation, we evaluate any
    /// predicates and return the sole semantically valid alternative. If there is
    /// more than 1 alternative, we report an ambiguity. If there are 0 alternatives,
    /// we throw an exception. Alternatives without predicates act like they have
    /// true predicates. The simple way to think about it is to strip away all
    /// alternatives with false predicates and choose the minimum alternative that
    /// remains.</p>
    /// <p>
    /// When we start in the DFA and reach an accept state that's predicated, we test
    /// those and return the minimum semantically viable alternative. If no
    /// alternatives are viable, we throw an exception.</p>
    /// <p>
    /// During full LL ATN simulation, closure always evaluates predicates and
    /// on-the-fly. This is crucial to reducing the configuration set size during
    /// closure. It hits a landmine when parsing with the Java grammar, for example,
    /// without this on-the-fly evaluation.</p>
    /// <p>
    /// <strong>SHARING DFA</strong></p>
    /// <p>
    /// All instances of the same parser share the same decision DFAs through a
    /// static field. Each instance gets its own ATN simulator but they share the
    /// same
    /// <see cref="ATN.decisionToDFA">ATN.decisionToDFA</see>
    /// field. They also share a
    /// <see cref="PredictionContextCache">PredictionContextCache</see>
    /// object that makes sure that all
    /// <see cref="PredictionContext">PredictionContext</see>
    /// objects are shared among the DFA states. This makes
    /// a big size difference.</p>
    /// <p>
    /// <strong>THREAD SAFETY</strong></p>
    /// <p>
    /// The
    /// <see cref="ParserATNSimulator">ParserATNSimulator</see>
    /// locks on the
    /// <see cref="ATN.decisionToDFA">ATN.decisionToDFA</see>
    /// field when
    /// it adds a new DFA object to that array.
    /// <see cref="AddDFAEdge(Antlr4.Runtime.Dfa.DFAState, int, Antlr4.Runtime.Dfa.DFAState)">AddDFAEdge(Antlr4.Runtime.Dfa.DFAState, int, Antlr4.Runtime.Dfa.DFAState)</see>
    /// locks on the DFA for the current decision when setting the
    /// <see cref="DFAState#edges">DFAState#edges</see>
    /// field.
    /// <see cref="AddDFAState(Antlr4.Runtime.Dfa.DFA, ATNConfigSet, PredictionContextCache)">AddDFAState(Antlr4.Runtime.Dfa.DFA, ATNConfigSet, PredictionContextCache)</see>
    /// locks on
    /// the DFA for the current decision when looking up a DFA state to see if it
    /// already exists. We must make sure that all requests to add DFA states that
    /// are equivalent result in the same shared DFA object. This is because lots of
    /// threads will be trying to update the DFA at once. The
    /// <see cref="AddDFAState(Antlr4.Runtime.Dfa.DFA, ATNConfigSet, PredictionContextCache)">AddDFAState(Antlr4.Runtime.Dfa.DFA, ATNConfigSet, PredictionContextCache)</see>
    /// method also locks inside the DFA lock
    /// but this time on the shared context cache when it rebuilds the
    /// configurations'
    /// <see cref="PredictionContext">PredictionContext</see>
    /// objects using cached
    /// subgraphs/nodes. No other locking occurs, even during DFA simulation. This is
    /// safe as long as we can guarantee that all threads referencing
    /// <code>s.edge[t]</code>
    /// get the same physical target
    /// <see cref="Antlr4.Runtime.Dfa.DFAState">Antlr4.Runtime.Dfa.DFAState</see>
    /// , or
    /// <code>null</code>
    /// . Once into the DFA, the DFA simulation does not reference the
    /// <see cref="Antlr4.Runtime.Dfa.DFA.states">Antlr4.Runtime.Dfa.DFA.states</see>
    /// map. It follows the
    /// <see cref="DFAState#edges">DFAState#edges</see>
    /// field to new
    /// targets. The DFA simulator will either find
    /// <see cref="DFAState#edges">DFAState#edges</see>
    /// to be
    /// <code>null</code>
    /// , to be non-
    /// <code>null</code>
    /// and
    /// <code>dfa.edges[t]</code>
    /// null, or
    /// <code>dfa.edges[t]</code>
    /// to be non-null. The
    /// <see cref="AddDFAEdge(Antlr4.Runtime.Dfa.DFAState, int, Antlr4.Runtime.Dfa.DFAState)">AddDFAEdge(Antlr4.Runtime.Dfa.DFAState, int, Antlr4.Runtime.Dfa.DFAState)</see>
    /// method could be racing to set the field
    /// but in either case the DFA simulator works; if
    /// <code>null</code>
    /// , and requests ATN
    /// simulation. It could also race trying to get
    /// <code>dfa.edges[t]</code>
    /// , but either
    /// way it will work because it's not doing a test and set operation.</p>
    /// <p>
    /// <strong>Starting with SLL then failing to combined SLL/LL (Two-Stage
    /// Parsing)</strong></p>
    /// <p>
    /// Sam pointed out that if SLL does not give a syntax error, then there is no
    /// point in doing full LL, which is slower. We only have to try LL if we get a
    /// syntax error. For maximum speed, Sam starts the parser set to pure SLL
    /// mode with the
    /// <see cref="Antlr4.Runtime.BailErrorStrategy">Antlr4.Runtime.BailErrorStrategy</see>
    /// :</p>
    /// <pre>
    /// parser.
    /// <see cref="Antlr4.Runtime.Recognizer{Symbol, ATNInterpreter}.Interpreter()">getInterpreter()</see>
    /// .
    /// <see cref="PredictionMode(PredictionMode)">setPredictionMode</see>
    /// <code>(</code>
    /// <see cref="PredictionMode.Sll">PredictionMode.Sll</see>
    /// <code>)</code>
    /// ;
    /// parser.
    /// <see cref="Antlr4.Runtime.Parser.ErrorHandler(IAntlrErrorStrategy)">setErrorHandler</see>
    /// (new
    /// <see cref="Antlr4.Runtime.BailErrorStrategy">Antlr4.Runtime.BailErrorStrategy</see>
    /// ());
    /// </pre>
    /// <p>
    /// If it does not get a syntax error, then we're done. If it does get a syntax
    /// error, we need to retry with the combined SLL/LL strategy.</p>
    /// <p>
    /// The reason this works is as follows. If there are no SLL conflicts, then the
    /// grammar is SLL (at least for that input set). If there is an SLL conflict,
    /// the full LL analysis must yield a set of viable alternatives which is a
    /// subset of the alternatives reported by SLL. If the LL set is a singleton,
    /// then the grammar is LL but not SLL. If the LL set is the same size as the SLL
    /// set, the decision is SLL. If the LL set has size &gt; 1, then that decision
    /// is truly ambiguous on the current input. If the LL set is smaller, then the
    /// SLL conflict resolution might choose an alternative that the full LL would
    /// rule out as a possibility based upon better context information. If that's
    /// the case, then the SLL parse will definitely get an error because the full LL
    /// analysis says it's not viable. If SLL conflict resolution chooses an
    /// alternative within the LL set, them both SLL and LL would choose the same
    /// alternative because they both choose the minimum of multiple conflicting
    /// alternatives.</p>
    /// <p>
    /// Let's say we have a set of SLL conflicting alternatives
    /// <code></code>
    /// 
    /// 1, 2, 3}} and
    /// a smaller LL set called <em>s</em>. If <em>s</em> is
    /// <code></code>
    /// 
    /// 2, 3}}, then SLL
    /// parsing will get an error because SLL will pursue alternative 1. If
    /// <em>s</em> is
    /// <code></code>
    /// 
    /// 1, 2}} or
    /// <code></code>
    /// 
    /// 1, 3}} then both SLL and LL will
    /// choose the same alternative because alternative one is the minimum of either
    /// set. If <em>s</em> is
    /// <code></code>
    /// 
    /// 2}} or
    /// <code></code>
    /// 
    /// 3}} then SLL will get a syntax
    /// error. If <em>s</em> is
    /// <code></code>
    /// 
    /// 1}} then SLL will succeed.</p>
    /// <p>
    /// Of course, if the input is invalid, then we will get an error for sure in
    /// both SLL and LL parsing. Erroneous input will therefore require 2 passes over
    /// the input.</p>
    /// </remarks>
    public class ParserATNSimulator : ATNSimulator
    {
#pragma warning disable 0162 // Unreachable code detected
#if !PORTABLE
        public const bool debug = false;

        public const bool dfa_debug = false;

        public const bool retry_debug = false;
#endif

        [NotNull]
        private Antlr4.Runtime.Atn.PredictionMode predictionMode = Antlr4.Runtime.Atn.PredictionMode.Ll;

        public bool force_global_context = false;

        public bool always_try_local_context = true;

        /// <summary>Determines whether the DFA is used for full-context predictions.</summary>
        /// <remarks>
        /// Determines whether the DFA is used for full-context predictions. When
        /// <code>true</code>
        /// , the DFA stores transition information for both full-context
        /// and SLL parsing; otherwise, the DFA only stores SLL transition
        /// information.
        /// <p>
        /// For some grammars, enabling the full-context DFA can result in a
        /// substantial performance improvement. However, this improvement typically
        /// comes at the expense of memory used for storing the cached DFA states,
        /// configuration sets, and prediction contexts.</p>
        /// <p>
        /// The default value is
        /// <code>false</code>
        /// .</p>
        /// </remarks>
        public bool enable_global_context_dfa = false;

        public bool optimize_unique_closure = true;

        public bool optimize_ll1 = true;

        public bool optimize_hidden_conflicted_configs = false;

        public bool optimize_tail_calls = true;

        public bool tail_call_preserves_sll = true;

        public bool treat_sllk1_conflict_as_ambiguity = false;

        [Nullable]
        protected internal readonly Parser parser;

        /// <summary>
        /// When
        /// <code>true</code>
        /// , ambiguous alternatives are reported when they are
        /// encountered within
        /// <see cref="ExecATN(Antlr4.Runtime.Dfa.DFA, Antlr4.Runtime.ITokenStream, int, SimulatorState)">ExecATN(Antlr4.Runtime.Dfa.DFA, Antlr4.Runtime.ITokenStream, int, SimulatorState)</see>
        /// . When
        /// <code>false</code>
        /// , these messages
        /// are suppressed. The default is
        /// <code>false</code>
        /// .
        /// <p/>
        /// When messages about ambiguous alternatives are not required, setting this
        /// to
        /// <code>false</code>
        /// enables additional internal optimizations which may lose
        /// this information.
        /// </summary>
        public bool reportAmbiguities = false;

        /// <summary>
        /// By default we do full context-sensitive LL(*) parsing not
        /// Strong LL(*) parsing.
        /// </summary>
        /// <remarks>
        /// By default we do full context-sensitive LL(*) parsing not
        /// Strong LL(*) parsing. If we fail with Strong LL(*) we
        /// try full LL(*). That means we rewind and use context information
        /// when closure operations fall off the end of the rule that
        /// holds the decision were evaluating.
        /// </remarks>
        protected internal bool userWantsCtxSensitive = true;

        /// <summary>Testing only!</summary>
        public ParserATNSimulator(ATN atn)
            : this(null, atn)
        {
        }

        public ParserATNSimulator(Parser parser, ATN atn)
            : base(atn)
        {
            this.parser = parser;
        }

        public Antlr4.Runtime.Atn.PredictionMode PredictionMode
        {
            get
            {
                return predictionMode;
            }
            set
            {
                Antlr4.Runtime.Atn.PredictionMode predictionMode = value;
                this.predictionMode = predictionMode;
            }
        }

        public override void Reset()
        {
        }

        public virtual int AdaptivePredict(ITokenStream input, int decision, ParserRuleContext outerContext)
        {
            return AdaptivePredict(input, decision, outerContext, false);
        }

        public virtual int AdaptivePredict(ITokenStream input, int decision, ParserRuleContext outerContext, bool useContext)
        {
            DFA dfa = atn.decisionToDFA[decision];
            System.Diagnostics.Debug.Assert(dfa != null);
            if (optimize_ll1 && !dfa.IsPrecedenceDfa() && !dfa.IsEmpty())
            {
                int ll_1 = input.La(1);
                if (ll_1 >= 0 && ll_1 <= short.MaxValue)
                {
                    int key = (decision << 16) + ll_1;
                    int alt;
                    if (atn.LL1Table.TryGetValue(key, out alt))
                    {
                        return alt;
                    }
                }
            }
            if (force_global_context)
            {
                useContext = true;
            }
            else
            {
                if (!always_try_local_context)
                {
                    useContext |= dfa.IsContextSensitive();
                }
            }
            userWantsCtxSensitive = useContext || (predictionMode != Antlr4.Runtime.Atn.PredictionMode.Sll && outerContext != null && !atn.decisionToState[decision].sll);
            if (outerContext == null)
            {
                outerContext = ParserRuleContext.EmptyContext;
            }
            SimulatorState state = null;
            if (!dfa.IsEmpty())
            {
                state = GetStartState(dfa, input, outerContext, useContext);
            }
            if (state == null)
            {
                if (outerContext == null)
                {
                    outerContext = ParserRuleContext.EmptyContext;
                }
                state = ComputeStartState(dfa, outerContext, useContext);
            }
            int m = input.Mark();
            int index = input.Index;
            try
            {
                int alt = ExecDFA(dfa, input, index, state);
                return alt;
            }
            finally
            {
                input.Seek(index);
                input.Release(m);
            }
        }

        protected internal virtual SimulatorState GetStartState(DFA dfa, ITokenStream input, ParserRuleContext outerContext, bool useContext)
        {
            if (!useContext)
            {
                if (dfa.IsPrecedenceDfa())
                {
                    // the start state for a precedence DFA depends on the current
                    // parser precedence, and is provided by a DFA method.
                    DFAState state = dfa.GetPrecedenceStartState(parser.GetPrecedence(), false);
                    if (state == null)
                    {
                        return null;
                    }
                    return new SimulatorState(outerContext, state, false, outerContext);
                }
                else
                {
                    if (dfa.s0.Get() == null)
                    {
                        return null;
                    }
                    return new SimulatorState(outerContext, dfa.s0.Get(), false, outerContext);
                }
            }
            if (!enable_global_context_dfa)
            {
                return null;
            }
            ParserRuleContext remainingContext = outerContext;
            System.Diagnostics.Debug.Assert(outerContext != null);
            DFAState s0;
            if (dfa.IsPrecedenceDfa())
            {
                s0 = dfa.GetPrecedenceStartState(parser.GetPrecedence(), true);
            }
            else
            {
                s0 = dfa.s0full.Get();
            }
            while (remainingContext != null && s0 != null && s0.IsContextSensitive)
            {
                remainingContext = SkipTailCalls(remainingContext);
                s0 = s0.GetContextTarget(GetReturnState(remainingContext));
                if (remainingContext.IsEmpty())
                {
                    System.Diagnostics.Debug.Assert(s0 == null || !s0.IsContextSensitive);
                }
                else
                {
                    remainingContext = ((ParserRuleContext)remainingContext.Parent);
                }
            }
            if (s0 == null)
            {
                return null;
            }
            return new SimulatorState(outerContext, s0, useContext, remainingContext);
        }

        protected internal virtual int ExecDFA(DFA dfa, ITokenStream input, int startIndex, SimulatorState state)
        {
            ParserRuleContext outerContext = state.outerContext;
            DFAState acceptState = null;
            DFAState s = state.s0;
            int t = input.La(1);
            ParserRuleContext remainingOuterContext = state.remainingOuterContext;
            while (true)
            {
                if (state.useContext)
                {
                    while (s.IsContextSymbol(t))
                    {
                        DFAState next = null;
                        if (remainingOuterContext != null)
                        {
                            remainingOuterContext = SkipTailCalls(remainingOuterContext);
                            next = s.GetContextTarget(GetReturnState(remainingOuterContext));
                        }
                        if (next == null)
                        {
                            // fail over to ATN
                            SimulatorState initialState = new SimulatorState(state.outerContext, s, state.useContext, remainingOuterContext);
                            return ExecATN(dfa, input, startIndex, initialState);
                        }
                        remainingOuterContext = ((ParserRuleContext)remainingOuterContext.Parent);
                        s = next;
                    }
                }
                if (s.isAcceptState)
                {
                    if (s.predicates != null)
                    {
                    }
                    acceptState = s;
                    // keep going unless we're at EOF or state only has one alt number
                    // mentioned in configs; check if something else could match
                    // TODO: don't we always stop? only lexer would keep going
                    // TODO: v3 dfa don't do this.
                    break;
                }
                // t is not updated if one of these states is reached
                System.Diagnostics.Debug.Assert(!s.isAcceptState);
                // if no edge, pop over to ATN interpreter, update DFA and return
                DFAState target = s.GetTarget(t);
                if (target == null)
                {
#if !PORTABLE
                    if (dfa_debug && t >= 0)
                    {
                        System.Console.Out.WriteLine("no edge for " + parser.TokenNames[t]);
                    }
#endif
                    int alt;
                    SimulatorState initialState = new SimulatorState(outerContext, s, state.useContext, remainingOuterContext);
                    alt = ExecATN(dfa, input, startIndex, initialState);
                    // this adds edge even if next state is accept for
                    // same alt; e.g., s0-A->:s1=>2-B->:s2=>2
                    // TODO: This next stuff kills edge, but extra states remain. :(
                    if (s.isAcceptState && alt != -1)
                    {
                        DFAState d = s.GetTarget(input.La(1));
                        if (d.isAcceptState && d.prediction == s.prediction)
                        {
                            // we can carve it out.
                            s.SetTarget(input.La(1), Error);
                        }
                    }
                    // IGNORE really not error
                    //dump(dfa);
                    // action already executed
                    return alt;
                }
                else
                {
                    // we've updated DFA, exec'd action, and have our deepest answer
                    if (target == Error)
                    {
                        SimulatorState errorState = new SimulatorState(outerContext, s, state.useContext, remainingOuterContext);
                        return HandleNoViableAlt(input, startIndex, errorState);
                    }
                }
                s = target;
                if (!s.isAcceptState && t != IntStreamConstants.Eof)
                {
                    input.Consume();
                    t = input.La(1);
                }
            }
            //		if ( acceptState==null ) {
            //			if ( debug ) System.out.println("!!! no viable alt in dfa");
            //			return -1;
            //		}
            if (acceptState.configs.ConflictingAlts != null)
            {
                if (dfa.atnStartState is DecisionState)
                {
                    if (!userWantsCtxSensitive || !acceptState.configs.DipsIntoOuterContext || (treat_sllk1_conflict_as_ambiguity && input.Index == startIndex))
                    {
                    }
                    else
                    {
                        // we don't report the ambiguity again
                        //if ( !acceptState.configset.hasSemanticContext() ) {
                        //	reportAmbiguity(dfa, acceptState, startIndex, input.index(), acceptState.configset.getConflictingAlts(), acceptState.configset);
                        //}
                        System.Diagnostics.Debug.Assert(!state.useContext);
                        // Before attempting full context prediction, check to see if there are
                        // disambiguating or validating predicates to evaluate which allow an
                        // immediate decision
                        BitSet conflictingAlts = null;
                        if (acceptState.predicates != null)
                        {
                            int conflictIndex = input.Index;
                            if (conflictIndex != startIndex)
                            {
                                input.Seek(startIndex);
                            }
                            conflictingAlts = EvalSemanticContext(s.predicates, outerContext, true);
                            if (conflictingAlts.Cardinality() == 1)
                            {
                                return conflictingAlts.NextSetBit(0);
                            }
                            if (conflictIndex != startIndex)
                            {
                                // restore the index so reporting the fallback to full
                                // context occurs with the index at the correct spot
                                input.Seek(conflictIndex);
                            }
                        }
                        if (reportAmbiguities)
                        {
                            SimulatorState conflictState = new SimulatorState(outerContext, acceptState, state.useContext, remainingOuterContext);
                            ReportAttemptingFullContext(dfa, conflictingAlts, conflictState, startIndex, input.Index);
                        }
                        input.Seek(startIndex);
                        return AdaptivePredict(input, dfa.decision, outerContext, true);
                    }
                }
            }
            // Before jumping to prediction, check to see if there are
            // disambiguating or validating predicates to evaluate
            if (s.predicates != null)
            {
                int stopIndex = input.Index;
                if (startIndex != stopIndex)
                {
                    input.Seek(startIndex);
                }
                BitSet alts = EvalSemanticContext(s.predicates, outerContext, reportAmbiguities && predictionMode == Antlr4.Runtime.Atn.PredictionMode.LlExactAmbigDetection);
                switch (alts.Cardinality())
                {
                    case 0:
                    {
                        throw NoViableAlt(input, outerContext, s.configs, startIndex);
                    }

                    case 1:
                    {
                        return alts.NextSetBit(0);
                    }

                    default:
                    {
                        // report ambiguity after predicate evaluation to make sure the correct
                        // set of ambig alts is reported.
                        if (startIndex != stopIndex)
                        {
                            input.Seek(stopIndex);
                        }
                        ReportAmbiguity(dfa, s, startIndex, stopIndex, predictionMode == Antlr4.Runtime.Atn.PredictionMode.LlExactAmbigDetection, alts, s.configs);
                        return alts.NextSetBit(0);
                    }
                }
            }
            return acceptState.prediction;
        }

        /// <summary>
        /// Performs ATN simulation to compute a predicted alternative based
        /// upon the remaining input, but also updates the DFA cache to avoid
        /// having to traverse the ATN again for the same input sequence.
        /// </summary>
        /// <remarks>
        /// Performs ATN simulation to compute a predicted alternative based
        /// upon the remaining input, but also updates the DFA cache to avoid
        /// having to traverse the ATN again for the same input sequence.
        /// There are some key conditions we're looking for after computing a new
        /// set of ATN configs (proposed DFA state):
        /// if the set is empty, there is no viable alternative for current symbol
        /// does the state uniquely predict an alternative?
        /// does the state have a conflict that would prevent us from
        /// putting it on the work list?
        /// if in non-greedy decision is there a config at a rule stop state?
        /// We also have some key operations to do:
        /// add an edge from previous DFA state to potentially new DFA state, D,
        /// upon current symbol but only if adding to work list, which means in all
        /// cases except no viable alternative (and possibly non-greedy decisions?)
        /// collecting predicates and adding semantic context to DFA accept states
        /// adding rule context to context-sensitive DFA accept states
        /// consuming an input symbol
        /// reporting a conflict
        /// reporting an ambiguity
        /// reporting a context sensitivity
        /// reporting insufficient predicates
        /// We should isolate those operations, which are side-effecting, to the
        /// main work loop. We can isolate lots of code into other functions, but
        /// they should be side effect free. They can return package that
        /// indicates whether we should report something, whether we need to add a
        /// DFA edge, whether we need to augment accept state with semantic
        /// context or rule invocation context. Actually, it seems like we always
        /// add predicates if they exist, so that can simply be done in the main
        /// loop for any accept state creation or modification request.
        /// cover these cases:
        /// dead end
        /// single alt
        /// single alt + preds
        /// conflict
        /// conflict + preds
        /// TODO: greedy + those
        /// </remarks>
        protected internal virtual int ExecATN(DFA dfa, ITokenStream input, int startIndex, SimulatorState initialState)
        {
            ParserRuleContext outerContext = initialState.outerContext;
            bool useContext = initialState.useContext;
            int t = input.La(1);
            SimulatorState previous = initialState;
            PredictionContextCache contextCache = new PredictionContextCache();
            while (true)
            {
                // while more work
                SimulatorState nextState = ComputeReachSet(dfa, previous, t, contextCache);
                if (nextState == null)
                {
                    AddDFAEdge(previous.s0, input.La(1), Error);
                    return HandleNoViableAlt(input, startIndex, previous);
                }
                DFAState D = nextState.s0;
                // predicted alt => accept state
                System.Diagnostics.Debug.Assert(D.isAcceptState || GetUniqueAlt(D.configs) == ATN.InvalidAltNumber);
                // conflicted => accept state
                System.Diagnostics.Debug.Assert(D.isAcceptState || D.configs.ConflictingAlts == null);
                if (D.isAcceptState)
                {
                    BitSet conflictingAlts = D.configs.ConflictingAlts;
                    int predictedAlt = conflictingAlts == null ? GetUniqueAlt(D.configs) : ATN.InvalidAltNumber;
                    if (predictedAlt != ATN.InvalidAltNumber)
                    {
                        if (optimize_ll1 && input.Index == startIndex && !dfa.IsPrecedenceDfa() && nextState.outerContext == nextState.remainingOuterContext && dfa.decision >= 0 && !D.configs.HasSemanticContext)
                        {
                            if (t >= 0 && t <= short.MaxValue)
                            {
                                int key = (dfa.decision << 16) + t;
                                atn.LL1Table[key] = predictedAlt;
                            }
                        }
                        if (useContext && always_try_local_context)
                        {
                            ReportContextSensitivity(dfa, predictedAlt, nextState, startIndex, input.Index);
                        }
                    }
                    predictedAlt = D.prediction;
                    //				int k = input.index() - startIndex + 1; // how much input we used
                    //				System.out.println("used k="+k);
                    bool attemptFullContext = conflictingAlts != null && userWantsCtxSensitive;
                    if (attemptFullContext)
                    {
                        if (predictionMode == Antlr4.Runtime.Atn.PredictionMode.LlExactAmbigDetection)
                        {
                            attemptFullContext = !useContext && (D.configs.DipsIntoOuterContext || D.configs.ConflictingAlts.Cardinality() > 2) && (!treat_sllk1_conflict_as_ambiguity || input.Index != startIndex);
                        }
                        else
                        {
                            attemptFullContext = D.configs.DipsIntoOuterContext && (!treat_sllk1_conflict_as_ambiguity || input.Index != startIndex);
                        }
                    }
                    if (D.configs.HasSemanticContext)
                    {
                        DFAState.PredPrediction[] predPredictions = D.predicates;
                        if (predPredictions != null)
                        {
                            int conflictIndex = input.Index;
                            if (conflictIndex != startIndex)
                            {
                                input.Seek(startIndex);
                            }
                            // use complete evaluation here if we'll want to retry with full context if still ambiguous
                            conflictingAlts = EvalSemanticContext(predPredictions, outerContext, attemptFullContext || reportAmbiguities);
                            switch (conflictingAlts.Cardinality())
                            {
                                case 0:
                                {
                                    throw NoViableAlt(input, outerContext, D.configs, startIndex);
                                }

                                case 1:
                                {
                                    return conflictingAlts.NextSetBit(0);
                                }

                                default:
                                {
                                    break;
                                }
                            }
                            if (conflictIndex != startIndex)
                            {
                                // restore the index so reporting the fallback to full
                                // context occurs with the index at the correct spot
                                input.Seek(conflictIndex);
                            }
                        }
                    }
                    if (!attemptFullContext)
                    {
                        if (conflictingAlts != null)
                        {
                            if (reportAmbiguities && conflictingAlts.Cardinality() > 1)
                            {
                                ReportAmbiguity(dfa, D, startIndex, input.Index, predictionMode == Antlr4.Runtime.Atn.PredictionMode.LlExactAmbigDetection, conflictingAlts, D.configs);
                            }
                            predictedAlt = conflictingAlts.NextSetBit(0);
                        }
                        return predictedAlt;
                    }
                    else
                    {
                        System.Diagnostics.Debug.Assert(!useContext);
                        System.Diagnostics.Debug.Assert(D.isAcceptState);
                        SimulatorState fullContextState = ComputeStartState(dfa, outerContext, true);
                        if (reportAmbiguities)
                        {
                            ReportAttemptingFullContext(dfa, conflictingAlts, nextState, startIndex, input.Index);
                        }
                        input.Seek(startIndex);
                        return ExecATN(dfa, input, startIndex, fullContextState);
                    }
                }
                previous = nextState;
                if (t != IntStreamConstants.Eof)
                {
                    input.Consume();
                    t = input.La(1);
                }
            }
        }

        protected internal virtual int HandleNoViableAlt(ITokenStream input, int startIndex, SimulatorState previous)
        {
            if (previous.s0 != null)
            {
                BitSet alts = new BitSet();
                foreach (ATNConfig config in previous.s0.configs)
                {
                    if (config.ReachesIntoOuterContext || config.State is RuleStopState)
                    {
                        alts.Set(config.Alt);
                    }
                }
                if (!alts.IsEmpty())
                {
                    return alts.NextSetBit(0);
                }
            }
            throw NoViableAlt(input, previous.outerContext, previous.s0.configs, startIndex);
        }

        protected internal virtual SimulatorState ComputeReachSet(DFA dfa, SimulatorState previous, int t, PredictionContextCache contextCache)
        {
            bool useContext = previous.useContext;
            ParserRuleContext remainingGlobalContext = previous.remainingOuterContext;
            DFAState s = previous.s0;
            if (useContext)
            {
                while (s.IsContextSymbol(t))
                {
                    DFAState next = null;
                    if (remainingGlobalContext != null)
                    {
                        remainingGlobalContext = SkipTailCalls(remainingGlobalContext);
                        next = s.GetContextTarget(GetReturnState(remainingGlobalContext));
                    }
                    if (next == null)
                    {
                        break;
                    }
                    remainingGlobalContext = ((ParserRuleContext)remainingGlobalContext.Parent);
                    s = next;
                }
            }
            System.Diagnostics.Debug.Assert(!s.isAcceptState);
            if (s.isAcceptState)
            {
                return new SimulatorState(previous.outerContext, s, useContext, remainingGlobalContext);
            }
            DFAState s0 = s;
            DFAState target = GetExistingTargetState(s0, t);
            if (target == null)
            {
                Tuple<DFAState, ParserRuleContext> result = ComputeTargetState(dfa, s0, remainingGlobalContext, t, useContext, contextCache);
                target = result.Item1;
                remainingGlobalContext = result.Item2;
            }
            if (target == Error)
            {
                return null;
            }
            System.Diagnostics.Debug.Assert(!useContext || !target.configs.DipsIntoOuterContext);
            return new SimulatorState(previous.outerContext, target, useContext, remainingGlobalContext);
        }

        /// <summary>Get an existing target state for an edge in the DFA.</summary>
        /// <remarks>
        /// Get an existing target state for an edge in the DFA. If the target state
        /// for the edge has not yet been computed or is otherwise not available,
        /// this method returns
        /// <code>null</code>
        /// .
        /// </remarks>
        /// <param name="s">The current DFA state</param>
        /// <param name="t">The next input symbol</param>
        /// <returns>
        /// The existing target DFA state for the given input symbol
        /// <code>t</code>
        /// , or
        /// <code>null</code>
        /// if the target state for this edge is not
        /// already cached
        /// </returns>
        [return: Nullable]
        protected internal virtual DFAState GetExistingTargetState(DFAState s, int t)
        {
            return s.GetTarget(t);
        }

        /// <summary>
        /// Compute a target state for an edge in the DFA, and attempt to add the
        /// computed state and corresponding edge to the DFA.
        /// </summary>
        /// <remarks>
        /// Compute a target state for an edge in the DFA, and attempt to add the
        /// computed state and corresponding edge to the DFA.
        /// </remarks>
        /// <param name="dfa"></param>
        /// <param name="s">The current DFA state</param>
        /// <param name="remainingGlobalContext"></param>
        /// <param name="t">The next input symbol</param>
        /// <param name="useContext"></param>
        /// <param name="contextCache"></param>
        /// <returns>
        /// The computed target DFA state for the given input symbol
        /// <code>t</code>
        /// . If
        /// <code>t</code>
        /// does not lead to a valid DFA state, this method
        /// returns
        /// <see cref="ATNSimulator.Error">ATNSimulator.Error</see>
        /// .
        /// </returns>
        [return: NotNull]
        protected internal virtual Tuple<DFAState, ParserRuleContext> ComputeTargetState(DFA dfa, DFAState s, ParserRuleContext remainingGlobalContext, int t, bool useContext, PredictionContextCache contextCache)
        {
            IList<ATNConfig> closureConfigs = new List<ATNConfig>(s.configs);
            List<int> contextElements = null;
            ATNConfigSet reach = new ATNConfigSet();
            bool stepIntoGlobal;
            do
            {
                bool hasMoreContext = !useContext || remainingGlobalContext != null;
                if (!hasMoreContext)
                {
                    reach.IsOutermostConfigSet = true;
                }
                ATNConfigSet reachIntermediate = new ATNConfigSet();
                IList<ATNConfig> skippedStopStates = null;
                foreach (ATNConfig c in closureConfigs)
                {
                    if (c.State is RuleStopState)
                    {
                        System.Diagnostics.Debug.Assert(c.Context.IsEmpty);
                        if (useContext && !c.ReachesIntoOuterContext || t == IntStreamConstants.Eof)
                        {
                            if (skippedStopStates == null)
                            {
                                skippedStopStates = new List<ATNConfig>();
                            }
                            skippedStopStates.Add(c);
                        }
                        continue;
                    }
                    int n = c.State.NumberOfOptimizedTransitions;
                    for (int ti = 0; ti < n; ti++)
                    {
                        // for each optimized transition
                        Transition trans = c.State.GetOptimizedTransition(ti);
                        ATNState target = GetReachableTarget(c, trans, t);
                        if (target != null)
                        {
                            reachIntermediate.Add(c.Transform(target, false), contextCache);
                        }
                    }
                }
                if (optimize_unique_closure && skippedStopStates == null && reachIntermediate.UniqueAlt != ATN.InvalidAltNumber)
                {
                    reachIntermediate.IsOutermostConfigSet = reach.IsOutermostConfigSet;
                    reach = reachIntermediate;
                    break;
                }
                bool collectPredicates = false;
                Closure(reachIntermediate, reach, collectPredicates, hasMoreContext, contextCache);
                stepIntoGlobal = reach.DipsIntoOuterContext;
                if (t == IntStreamConstants.Eof)
                {
                    reach = RemoveAllConfigsNotInRuleStopState(reach, contextCache);
                }
                if (skippedStopStates != null && (!useContext || !Antlr4.Runtime.Atn.PredictionMode.HasConfigInRuleStopState(reach)))
                {
                    System.Diagnostics.Debug.Assert(skippedStopStates.Count > 0);
                    foreach (ATNConfig c_1 in skippedStopStates)
                    {
                        reach.Add(c_1, contextCache);
                    }
                }
                if (useContext && stepIntoGlobal)
                {
                    reach.Clear();
                    remainingGlobalContext = SkipTailCalls(remainingGlobalContext);
                    int nextContextElement = GetReturnState(remainingGlobalContext);
                    if (contextElements == null)
                    {
                        contextElements = new List<int>();
                    }
                    if (remainingGlobalContext.IsEmpty())
                    {
                        remainingGlobalContext = null;
                    }
                    else
                    {
                        remainingGlobalContext = ((ParserRuleContext)remainingGlobalContext.Parent);
                    }
                    contextElements.Add(nextContextElement);
                    if (nextContextElement != PredictionContext.EmptyFullStateKey)
                    {
                        for (int i = 0; i < closureConfigs.Count; i++)
                        {
                            closureConfigs[i] = closureConfigs[i].AppendContext(nextContextElement, contextCache);
                        }
                    }
                }
            }
            while (useContext && stepIntoGlobal);
            if (reach.IsEmpty())
            {
                AddDFAEdge(s, t, Error);
                return Tuple.Create(Error, remainingGlobalContext);
            }
            DFAState result = AddDFAEdge(dfa, s, t, contextElements, reach, contextCache);
            return Tuple.Create(result, remainingGlobalContext);
        }

        /// <summary>
        /// Return a configuration set containing only the configurations from
        /// <code>configs</code>
        /// which are in a
        /// <see cref="RuleStopState">RuleStopState</see>
        /// . If all
        /// configurations in
        /// <code>configs</code>
        /// are already in a rule stop state, this
        /// method simply returns
        /// <code>configs</code>
        /// .
        /// </summary>
        /// <param name="configs">the configuration set to update</param>
        /// <param name="contextCache">
        /// the
        /// <see cref="PredictionContext">PredictionContext</see>
        /// cache
        /// </param>
        /// <returns>
        /// 
        /// <code>configs</code>
        /// if all configurations in
        /// <code>configs</code>
        /// are in a
        /// rule stop state, otherwise return a new configuration set containing only
        /// the configurations from
        /// <code>configs</code>
        /// which are in a rule stop state
        /// </returns>
        [return: NotNull]
        protected internal virtual ATNConfigSet RemoveAllConfigsNotInRuleStopState(ATNConfigSet configs, PredictionContextCache contextCache)
        {
            if (Antlr4.Runtime.Atn.PredictionMode.AllConfigsInRuleStopStates(configs))
            {
                return configs;
            }
            ATNConfigSet result = new ATNConfigSet();
            foreach (ATNConfig config in configs)
            {
                if (!(config.State is RuleStopState))
                {
                    continue;
                }
                result.Add(config, contextCache);
            }
            return result;
        }

        [return: NotNull]
        protected internal virtual SimulatorState ComputeStartState(DFA dfa, ParserRuleContext globalContext, bool useContext)
        {
            DFAState s0 = dfa.IsPrecedenceDfa() ? dfa.GetPrecedenceStartState(parser.GetPrecedence(), useContext) : useContext ? dfa.s0full.Get() : dfa.s0.Get();
            if (s0 != null)
            {
                if (!useContext)
                {
                    return new SimulatorState(globalContext, s0, useContext, globalContext);
                }
                s0.SetContextSensitive(atn);
            }
            int decision = dfa.decision;
            ATNState p = dfa.atnStartState;
            int previousContext = 0;
            ParserRuleContext remainingGlobalContext = globalContext;
            PredictionContext initialContext = useContext ? PredictionContext.EmptyFull : PredictionContext.EmptyLocal;
            // always at least the implicit call to start rule
            PredictionContextCache contextCache = new PredictionContextCache();
            if (useContext)
            {
                if (!enable_global_context_dfa)
                {
                    while (remainingGlobalContext != null)
                    {
                        if (remainingGlobalContext.IsEmpty())
                        {
                            previousContext = PredictionContext.EmptyFullStateKey;
                            remainingGlobalContext = null;
                        }
                        else
                        {
                            previousContext = GetReturnState(remainingGlobalContext);
                            initialContext = initialContext.AppendContext(previousContext, contextCache);
                            remainingGlobalContext = ((ParserRuleContext)remainingGlobalContext.Parent);
                        }
                    }
                }
                while (s0 != null && s0.IsContextSensitive && remainingGlobalContext != null)
                {
                    DFAState next;
                    remainingGlobalContext = SkipTailCalls(remainingGlobalContext);
                    if (remainingGlobalContext.IsEmpty())
                    {
                        next = s0.GetContextTarget(PredictionContext.EmptyFullStateKey);
                        previousContext = PredictionContext.EmptyFullStateKey;
                        remainingGlobalContext = null;
                    }
                    else
                    {
                        previousContext = GetReturnState(remainingGlobalContext);
                        next = s0.GetContextTarget(previousContext);
                        initialContext = initialContext.AppendContext(previousContext, contextCache);
                        remainingGlobalContext = ((ParserRuleContext)remainingGlobalContext.Parent);
                    }
                    if (next == null)
                    {
                        break;
                    }
                    s0 = next;
                }
            }
            if (s0 != null && !s0.IsContextSensitive)
            {
                return new SimulatorState(globalContext, s0, useContext, remainingGlobalContext);
            }
            ATNConfigSet configs = new ATNConfigSet();
            while (true)
            {
                ATNConfigSet reachIntermediate = new ATNConfigSet();
                int n = p.NumberOfTransitions;
                for (int ti = 0; ti < n; ti++)
                {
                    // for each transition
                    ATNState target = p.Transition(ti).target;
                    reachIntermediate.AddItem(ATNConfig.Create(target, ti + 1, initialContext));
                }
                bool hasMoreContext = remainingGlobalContext != null;
                if (!hasMoreContext)
                {
                    configs.IsOutermostConfigSet = true;
                }
                bool collectPredicates = true;
                Closure(reachIntermediate, configs, collectPredicates, hasMoreContext, contextCache);
                bool stepIntoGlobal = configs.DipsIntoOuterContext;
                DFAState next;
                if (useContext && !enable_global_context_dfa)
                {
                    s0 = AddDFAState(dfa, configs, contextCache);
                    break;
                }
                else
                {
                    if (s0 == null)
                    {
                        if (!dfa.IsPrecedenceDfa() && dfa.atnStartState is StarLoopEntryState)
                        {
                            if (((StarLoopEntryState)dfa.atnStartState).precedenceRuleDecision)
                            {
                                dfa.SetPrecedenceDfa(true);
                            }
                        }
                        if (!dfa.IsPrecedenceDfa())
                        {
                            AtomicReference<DFAState> reference = useContext ? dfa.s0full : dfa.s0;
                            next = AddDFAState(dfa, configs, contextCache);
                            if (!reference.CompareAndSet(null, next))
                            {
                                next = reference.Get();
                            }
                        }
                        else
                        {
                            configs = ApplyPrecedenceFilter(configs, globalContext, contextCache);
                            next = AddDFAState(dfa, configs, contextCache);
                            dfa.SetPrecedenceStartState(parser.GetPrecedence(), useContext, next);
                        }
                    }
                    else
                    {
                        if (dfa.IsPrecedenceDfa())
                        {
                            configs = ApplyPrecedenceFilter(configs, globalContext, contextCache);
                        }
                        next = AddDFAState(dfa, configs, contextCache);
                        s0.SetContextTarget(previousContext, next);
                    }
                }
                s0 = next;
                if (!useContext || !stepIntoGlobal)
                {
                    break;
                }
                // TODO: make sure it distinguishes empty stack states
                next.SetContextSensitive(atn);
                configs.Clear();
                remainingGlobalContext = SkipTailCalls(remainingGlobalContext);
                int nextContextElement = GetReturnState(remainingGlobalContext);
                if (remainingGlobalContext.IsEmpty())
                {
                    remainingGlobalContext = null;
                }
                else
                {
                    remainingGlobalContext = ((ParserRuleContext)remainingGlobalContext.Parent);
                }
                if (nextContextElement != PredictionContext.EmptyFullStateKey)
                {
                    initialContext = initialContext.AppendContext(nextContextElement, contextCache);
                }
                previousContext = nextContextElement;
            }
            return new SimulatorState(globalContext, s0, useContext, remainingGlobalContext);
        }

<<<<<<< HEAD
        [return: Nullable]
=======
        /// <summary>
        /// This method transforms the start state computed by
        /// <see cref="ComputeStartState(Antlr4.Runtime.Dfa.DFA, Antlr4.Runtime.ParserRuleContext, bool)">ComputeStartState(Antlr4.Runtime.Dfa.DFA, Antlr4.Runtime.ParserRuleContext, bool)</see>
        /// to the special start state used by a
        /// precedence DFA for a particular precedence value. The transformation
        /// process applies the following changes to the start state's configuration
        /// set.
        /// <ol>
        /// <li>Evaluate the precedence predicates for each configuration using
        /// <see cref="SemanticContext.EvalPrecedence(Antlr4.Runtime.Recognizer{Symbol, ATNInterpreter}, Antlr4.Runtime.RuleContext)">SemanticContext.EvalPrecedence(Antlr4.Runtime.Recognizer&lt;Symbol, ATNInterpreter&gt;, Antlr4.Runtime.RuleContext)</see>
        /// .</li>
        /// <li>Remove all configurations which predict an alternative greater than
        /// 1, for which another configuration that predicts alternative 1 is in the
        /// same ATN state. This transformation is valid for the following reasons:
        /// <ul>
        /// <li>The closure block cannot contain any epsilon transitions which bypass
        /// the body of the closure, so all states reachable via alternative 1 are
        /// part of the precedence alternatives of the transformed left-recursive
        /// rule.</li>
        /// <li>The "primary" portion of a left recursive rule cannot contain an
        /// epsilon transition, so the only way an alternative other than 1 can exist
        /// in a state that is also reachable via alternative 1 is by nesting calls
        /// to the left-recursive rule, with the outer calls not being at the
        /// preferred precedence level.</li>
        /// </ul>
        /// </li>
        /// </ol>
        /// </summary>
        /// <param name="configs">
        /// The configuration set computed by
        /// <see cref="ComputeStartState(Antlr4.Runtime.Dfa.DFA, Antlr4.Runtime.ParserRuleContext, bool)">ComputeStartState(Antlr4.Runtime.Dfa.DFA, Antlr4.Runtime.ParserRuleContext, bool)</see>
        /// as the start state for the DFA.
        /// </param>
        /// <returns>
        /// The transformed configuration set representing the start state
        /// for a precedence DFA at a particular precedence level (determined by
        /// calling
        /// <see cref="Antlr4.Runtime.Parser.GetPrecedence()">Antlr4.Runtime.Parser.GetPrecedence()</see>
        /// ).
        /// </returns>
        [NotNull]
        protected internal virtual ATNConfigSet ApplyPrecedenceFilter(ATNConfigSet configs, ParserRuleContext globalContext, PredictionContextCache contextCache)
        {
            HashSet<int> statesFromAlt1 = new HashSet<int>();
            ATNConfigSet configSet = new ATNConfigSet();
            foreach (ATNConfig config in configs)
            {
                // handle alt 1 first
                if (config.Alt != 1)
                {
                    continue;
                }
                SemanticContext updatedContext = config.SemanticContext.EvalPrecedence(parser, globalContext);
                if (updatedContext == null)
                {
                    // the configuration was eliminated
                    continue;
                }
                statesFromAlt1.AddItem(config.State.stateNumber);
                if (updatedContext != config.SemanticContext)
                {
                    configSet.Add(config.Transform(config.State, updatedContext, false), contextCache);
                }
                else
                {
                    configSet.Add(config, contextCache);
                }
            }
            foreach (ATNConfig config_1 in configs)
            {
                if (config_1.Alt == 1)
                {
                    // already handled
                    continue;
                }
                if (statesFromAlt1.Contains(config_1.State.stateNumber))
                {
                    // eliminated
                    continue;
                }
                configSet.Add(config_1, contextCache);
            }
            return configSet;
        }

        [Nullable]
>>>>>>> 5b9c45fb
        protected internal virtual ATNState GetReachableTarget(ATNConfig source, Transition trans, int ttype)
        {
            if (trans.Matches(ttype, 0, atn.maxTokenType))
            {
                return trans.target;
            }
            return null;
        }

        /// <summary>collect and set D's semantic context</summary>
        protected internal virtual DFAState.PredPrediction[] PredicateDFAState(DFAState D, ATNConfigSet configs, int nalts)
        {
            BitSet conflictingAlts = GetConflictingAltsFromConfigSet(configs);
            SemanticContext[] altToPred = GetPredsForAmbigAlts(conflictingAlts, configs, nalts);
            // altToPred[uniqueAlt] is now our validating predicate (if any)
            DFAState.PredPrediction[] predPredictions = null;
            if (altToPred != null)
            {
                // we have a validating predicate; test it
                // Update DFA so reach becomes accept state with predicate
                predPredictions = GetPredicatePredictions(conflictingAlts, altToPred);
                D.predicates = predPredictions;
                D.prediction = ATN.InvalidAltNumber;
            }
            // make sure we use preds
            return predPredictions;
        }

        protected internal virtual SemanticContext[] GetPredsForAmbigAlts(BitSet ambigAlts, ATNConfigSet configs, int nalts)
        {
            // REACH=[1|1|[]|0:0, 1|2|[]|0:1]
            SemanticContext[] altToPred = new SemanticContext[nalts + 1];
            int n = altToPred.Length;
            foreach (ATNConfig c in configs)
            {
                if (ambigAlts.Get(c.Alt))
                {
                    altToPred[c.Alt] = SemanticContext.Or(altToPred[c.Alt], c.SemanticContext);
                }
            }
            int nPredAlts = 0;
            for (int i = 0; i < n; i++)
            {
                if (altToPred[i] == null)
                {
                    altToPred[i] = SemanticContext.None;
                }
                else
                {
                    if (altToPred[i] != SemanticContext.None)
                    {
                        nPredAlts++;
                    }
                }
            }
            // nonambig alts are null in altToPred
            if (nPredAlts == 0)
            {
                altToPred = null;
            }
            return altToPred;
        }

        protected internal virtual DFAState.PredPrediction[] GetPredicatePredictions(BitSet ambigAlts, SemanticContext[] altToPred)
        {
            List<DFAState.PredPrediction> pairs = new List<DFAState.PredPrediction>();
            bool containsPredicate = false;
            for (int i = 1; i < altToPred.Length; i++)
            {
                SemanticContext pred = altToPred[i];
                // unpredicated is indicated by SemanticContext.NONE
                System.Diagnostics.Debug.Assert(pred != null);
                // find first unpredicated but ambig alternative, if any.
                // Only ambiguous alternatives will have SemanticContext.NONE.
                // Any unambig alts or ambig naked alts after first ambig naked are ignored
                // (null, i) means alt i is the default prediction
                // if no (null, i), then no default prediction.
                if (ambigAlts != null && ambigAlts.Get(i) && pred == SemanticContext.None)
                {
                    pairs.Add(new DFAState.PredPrediction(null, i));
                }
                else
                {
                    if (pred != SemanticContext.None)
                    {
                        containsPredicate = true;
                        pairs.Add(new DFAState.PredPrediction(pred, i));
                    }
                }
            }
            if (!containsPredicate)
            {
                return null;
            }
            //		System.out.println(Arrays.toString(altToPred)+"->"+pairs);
            return pairs.ToArray();
        }

        /// <summary>
        /// Look through a list of predicate/alt pairs, returning alts for the
        /// pairs that win.
        /// </summary>
        /// <remarks>
        /// Look through a list of predicate/alt pairs, returning alts for the
        /// pairs that win. A
        /// <code>null</code>
        /// predicate indicates an alt containing an
        /// unpredicated config which behaves as "always true."
        /// </remarks>
        protected internal virtual BitSet EvalSemanticContext(DFAState.PredPrediction[] predPredictions, ParserRuleContext outerContext, bool complete)
        {
            BitSet predictions = new BitSet();
            foreach (DFAState.PredPrediction pair in predPredictions)
            {
                if (pair.pred == null)
                {
                    predictions.Set(pair.alt);
                    if (!complete)
                    {
                        break;
                    }
                    continue;
                }
                bool evaluatedResult = pair.pred.Eval(parser, outerContext);
#if !PORTABLE
                if (debug || dfa_debug)
                {
                    System.Console.Out.WriteLine("eval pred " + pair + "=" + evaluatedResult);
                }
#endif
                if (evaluatedResult)
                {
#if !PORTABLE
                    if (debug || dfa_debug)
                    {
                        System.Console.Out.WriteLine("PREDICT " + pair.alt);
                    }
#endif
                    predictions.Set(pair.alt);
                    if (!complete)
                    {
                        break;
                    }
                }
            }
            return predictions;
        }

        protected internal virtual void Closure(ATNConfigSet sourceConfigs, ATNConfigSet configs, bool collectPredicates, bool hasMoreContext, PredictionContextCache contextCache)
        {
            if (contextCache == null)
            {
                contextCache = PredictionContextCache.Uncached;
            }
            ATNConfigSet currentConfigs = sourceConfigs;
            HashSet<ATNConfig> closureBusy = new HashSet<ATNConfig>();
            while (currentConfigs.Count > 0)
            {
                ATNConfigSet intermediate = new ATNConfigSet();
                foreach (ATNConfig config in currentConfigs)
                {
                    Closure(config, configs, intermediate, closureBusy, collectPredicates, hasMoreContext, contextCache, 0);
                }
                currentConfigs = intermediate;
            }
        }

        protected internal virtual void Closure(ATNConfig config, ATNConfigSet configs, ATNConfigSet intermediate, HashSet<ATNConfig> closureBusy, bool collectPredicates, bool hasMoreContexts, PredictionContextCache contextCache, int depth)
        {
            if (config.State is RuleStopState)
            {
                // We hit rule end. If we have context info, use it
                if (!config.Context.IsEmpty)
                {
                    bool hasEmpty = config.Context.HasEmpty;
                    int nonEmptySize = config.Context.Size - (hasEmpty ? 1 : 0);
                    for (int i = 0; i < nonEmptySize; i++)
                    {
                        PredictionContext newContext = config.Context.GetParent(i);
                        // "pop" return state
                        ATNState returnState = atn.states[config.Context.GetReturnState(i)];
                        ATNConfig c = ATNConfig.Create(returnState, config.Alt, newContext, config.SemanticContext);
                        // While we have context to pop back from, we may have
                        // gotten that context AFTER having fallen off a rule.
                        // Make sure we track that we are now out of context.
                        c.OuterContextDepth = config.OuterContextDepth;
                        System.Diagnostics.Debug.Assert(depth > int.MinValue);
                        Closure(c, configs, intermediate, closureBusy, collectPredicates, hasMoreContexts, contextCache, depth - 1);
                    }
                    if (!hasEmpty || !hasMoreContexts)
                    {
                        return;
                    }
                    config = config.Transform(config.State, PredictionContext.EmptyLocal, false);
                }
                else
                {
                    if (!hasMoreContexts)
                    {
                        configs.Add(config, contextCache);
                        return;
                    }
                    else
                    {
                        // else if we have no context info, just chase follow links (if greedy)
                        if (config.Context == PredictionContext.EmptyFull)
                        {
                            // no need to keep full context overhead when we step out
                            config = config.Transform(config.State, PredictionContext.EmptyLocal, false);
                        }
                    }
                }
            }
            ATNState p = config.State;
            // optimization
            if (!p.OnlyHasEpsilonTransitions)
            {
                configs.Add(config, contextCache);
            }
            for (int i_1 = 0; i_1 < p.NumberOfOptimizedTransitions; i_1++)
            {
                Transition t = p.GetOptimizedTransition(i_1);
                bool continueCollecting = !(t is Antlr4.Runtime.Atn.ActionTransition) && collectPredicates;
                ATNConfig c = GetEpsilonTarget(config, t, continueCollecting, depth == 0, contextCache);
                if (c != null)
                {
                    if (t is Antlr4.Runtime.Atn.RuleTransition)
                    {
                        if (intermediate != null && !collectPredicates)
                        {
                            intermediate.Add(c, contextCache);
                            continue;
                        }
                    }
                    int newDepth = depth;
                    if (config.State is RuleStopState)
                    {
                        // target fell off end of rule; mark resulting c as having dipped into outer context
                        // We can't get here if incoming config was rule stop and we had context
                        // track how far we dip into outer context.  Might
                        // come in handy and we avoid evaluating context dependent
                        // preds if this is > 0.
                        if (!closureBusy.Add(c))
                        {
                            // avoid infinite recursion for right-recursive rules
                            continue;
                        }
                        c.OuterContextDepth = c.OuterContextDepth + 1;
                        System.Diagnostics.Debug.Assert(newDepth > int.MinValue);
                        newDepth--;
                    }
                    else
                    {
                        if (t is Antlr4.Runtime.Atn.RuleTransition)
                        {
                            if (optimize_tail_calls && ((Antlr4.Runtime.Atn.RuleTransition)t).optimizedTailCall && (!tail_call_preserves_sll || !PredictionContext.IsEmptyLocal(config.Context)))
                            {
                                System.Diagnostics.Debug.Assert(c.Context == config.Context);
                                if (newDepth == 0)
                                {
                                    // the pop/push of a tail call would keep the depth
                                    // constant, except we latch if it goes negative
                                    newDepth--;
                                    if (!tail_call_preserves_sll && PredictionContext.IsEmptyLocal(config.Context))
                                    {
                                        // make sure the SLL config "dips into the outer context" or prediction may not fall back to LL on conflict
                                        c.OuterContextDepth = c.OuterContextDepth + 1;
                                    }
                                }
                            }
                            else
                            {
                                // latch when newDepth goes negative - once we step out of the entry context we can't return
                                if (newDepth >= 0)
                                {
                                    newDepth++;
                                }
                            }
                        }
                    }
                    Closure(c, configs, intermediate, closureBusy, continueCollecting, hasMoreContexts, contextCache, newDepth);
                }
            }
        }

        [return: NotNull]
        public virtual string GetRuleName(int index)
        {
            if (parser != null && index >= 0)
            {
                return parser.RuleNames[index];
            }
            return "<rule " + index + ">";
        }

        [return: Nullable]
        protected internal virtual ATNConfig GetEpsilonTarget(ATNConfig config, Transition t, bool collectPredicates, bool inContext, PredictionContextCache contextCache)
        {
            switch (t.TransitionType)
            {
                case TransitionType.Rule:
                {
                    return RuleTransition(config, (Antlr4.Runtime.Atn.RuleTransition)t, contextCache);
                }

                case TransitionType.Precedence:
                {
                    return PrecedenceTransition(config, (PrecedencePredicateTransition)t, collectPredicates, inContext);
                }

                case TransitionType.Predicate:
                {
                    return PredTransition(config, (PredicateTransition)t, collectPredicates, inContext);
                }

                case TransitionType.Action:
                {
                    return ActionTransition(config, (Antlr4.Runtime.Atn.ActionTransition)t);
                }

                case TransitionType.Epsilon:
                {
                    return config.Transform(t.target, false);
                }

                default:
                {
                    return null;
                }
            }
        }

        [return: NotNull]
        protected internal virtual ATNConfig ActionTransition(ATNConfig config, Antlr4.Runtime.Atn.ActionTransition t)
        {
            return config.Transform(t.target, false);
        }

        [return: Nullable]
        protected internal virtual ATNConfig PrecedenceTransition(ATNConfig config, PrecedencePredicateTransition pt, bool collectPredicates, bool inContext)
        {
            ATNConfig c = null;
            if (collectPredicates && inContext)
            {
                SemanticContext newSemCtx = SemanticContext.And(config.SemanticContext, pt.GetPredicate());
                c = config.Transform(pt.target, newSemCtx, false);
            }
            else
            {
                c = config.Transform(pt.target, false);
            }
            return c;
        }

        [return: Nullable]
        protected internal virtual ATNConfig PredTransition(ATNConfig config, PredicateTransition pt, bool collectPredicates, bool inContext)
        {
            ATNConfig c;
            if (collectPredicates && (!pt.isCtxDependent || (pt.isCtxDependent && inContext)))
            {
                SemanticContext newSemCtx = SemanticContext.And(config.SemanticContext, pt.GetPredicate());
                c = config.Transform(pt.target, newSemCtx, false);
            }
            else
            {
                c = config.Transform(pt.target, false);
            }
            return c;
        }

        [return: NotNull]
        protected internal virtual ATNConfig RuleTransition(ATNConfig config, Antlr4.Runtime.Atn.RuleTransition t, PredictionContextCache contextCache)
        {
            ATNState returnState = t.followState;
            PredictionContext newContext;
            if (optimize_tail_calls && t.optimizedTailCall && (!tail_call_preserves_sll || !PredictionContext.IsEmptyLocal(config.Context)))
            {
                newContext = config.Context;
            }
            else
            {
                if (contextCache != null)
                {
                    newContext = contextCache.GetChild(config.Context, returnState.stateNumber);
                }
                else
                {
                    newContext = config.Context.GetChild(returnState.stateNumber);
                }
            }
            return config.Transform(t.target, newContext, false);
        }

        private sealed class _IComparer_1741 : IComparer<ATNConfig>
        {
            public _IComparer_1741()
            {
            }

            public int Compare(ATNConfig o1, ATNConfig o2)
            {
                int diff = o1.State.NonStopStateNumber - o2.State.NonStopStateNumber;
                if (diff != 0)
                {
                    return diff;
                }
                diff = o1.Alt - o2.Alt;
                if (diff != 0)
                {
                    return diff;
                }
                return 0;
            }
        }

        private static readonly IComparer<ATNConfig> StateAltSortComparator = new _IComparer_1741();

        private BitSet IsConflicted(ATNConfigSet configset, PredictionContextCache contextCache)
        {
            if (configset.UniqueAlt != ATN.InvalidAltNumber || configset.Count <= 1)
            {
                return null;
            }
            List<ATNConfig> configs = new List<ATNConfig>(configset);
            configs.Sort(StateAltSortComparator);
            bool exact = !configset.DipsIntoOuterContext && predictionMode == Antlr4.Runtime.Atn.PredictionMode.LlExactAmbigDetection;
            BitSet alts = new BitSet();
            int minAlt = configs[0].Alt;
            alts.Set(minAlt);
            // quick check 1 & 2 => if we assume #1 holds and check #2 against the
            // minAlt from the first state, #2 will fail if the assumption was
            // incorrect
            int currentState = configs[0].State.NonStopStateNumber;
            for (int i = 0; i < configs.Count; i++)
            {
                ATNConfig config = configs[i];
                int stateNumber = config.State.NonStopStateNumber;
                if (stateNumber != currentState)
                {
                    if (config.Alt != minAlt)
                    {
                        return null;
                    }
                    currentState = stateNumber;
                }
            }
            BitSet representedAlts = null;
            if (exact)
            {
                currentState = configs[0].State.NonStopStateNumber;
                // get the represented alternatives of the first state
                representedAlts = new BitSet();
                int maxAlt = minAlt;
                for (int i_1 = 0; i_1 < configs.Count; i_1++)
                {
                    ATNConfig config = configs[i_1];
                    if (config.State.NonStopStateNumber != currentState)
                    {
                        break;
                    }
                    int alt = config.Alt;
                    representedAlts.Set(alt);
                    maxAlt = alt;
                }
                // quick check #3:
                currentState = configs[0].State.NonStopStateNumber;
                int currentAlt = minAlt;
                for (int i_2 = 0; i_2 < configs.Count; i_2++)
                {
                    ATNConfig config = configs[i_2];
                    int stateNumber = config.State.NonStopStateNumber;
                    int alt = config.Alt;
                    if (stateNumber != currentState)
                    {
                        if (currentAlt != maxAlt)
                        {
                            return null;
                        }
                        currentState = stateNumber;
                        currentAlt = minAlt;
                    }
                    else
                    {
                        if (alt != currentAlt)
                        {
                            if (alt != representedAlts.NextSetBit(currentAlt + 1))
                            {
                                return null;
                            }
                            currentAlt = alt;
                        }
                    }
                }
            }
            currentState = configs[0].State.NonStopStateNumber;
            int firstIndexCurrentState = 0;
            int lastIndexCurrentStateMinAlt = 0;
            PredictionContext joinedCheckContext = configs[0].Context;
            for (int i_3 = 1; i_3 < configs.Count; i_3++)
            {
                ATNConfig config = configs[i_3];
                if (config.Alt != minAlt)
                {
                    break;
                }
                if (config.State.NonStopStateNumber != currentState)
                {
                    break;
                }
                lastIndexCurrentStateMinAlt = i_3;
                joinedCheckContext = contextCache.Join(joinedCheckContext, configs[i_3].Context);
            }
            for (int i_4 = lastIndexCurrentStateMinAlt + 1; i_4 < configs.Count; i_4++)
            {
                ATNConfig config = configs[i_4];
                ATNState state = config.State;
                alts.Set(config.Alt);
                if (state.NonStopStateNumber != currentState)
                {
                    currentState = state.NonStopStateNumber;
                    firstIndexCurrentState = i_4;
                    lastIndexCurrentStateMinAlt = i_4;
                    joinedCheckContext = config.Context;
                    for (int j = firstIndexCurrentState + 1; j < configs.Count; j++)
                    {
                        ATNConfig config2 = configs[j];
                        if (config2.Alt != minAlt)
                        {
                            break;
                        }
                        if (config2.State.NonStopStateNumber != currentState)
                        {
                            break;
                        }
                        lastIndexCurrentStateMinAlt = j;
                        joinedCheckContext = contextCache.Join(joinedCheckContext, config2.Context);
                    }
                    i_4 = lastIndexCurrentStateMinAlt;
                    continue;
                }
                PredictionContext joinedCheckContext2 = config.Context;
                int currentAlt = config.Alt;
                int lastIndexCurrentStateCurrentAlt = i_4;
                for (int j_1 = lastIndexCurrentStateCurrentAlt + 1; j_1 < configs.Count; j_1++)
                {
                    ATNConfig config2 = configs[j_1];
                    if (config2.Alt != currentAlt)
                    {
                        break;
                    }
                    if (config2.State.NonStopStateNumber != currentState)
                    {
                        break;
                    }
                    lastIndexCurrentStateCurrentAlt = j_1;
                    joinedCheckContext2 = contextCache.Join(joinedCheckContext2, config2.Context);
                }
                i_4 = lastIndexCurrentStateCurrentAlt;
                if (exact)
                {
                    if (!joinedCheckContext.Equals(joinedCheckContext2))
                    {
                        return null;
                    }
                }
                else
                {
                    PredictionContext check = contextCache.Join(joinedCheckContext, joinedCheckContext2);
                    if (!joinedCheckContext.Equals(check))
                    {
                        return null;
                    }
                }
                if (!exact && optimize_hidden_conflicted_configs)
                {
                    for (int j = firstIndexCurrentState; j <= lastIndexCurrentStateMinAlt; j++)
                    {
                        ATNConfig checkConfig = configs[j];
                        if (checkConfig.SemanticContext != SemanticContext.None && !checkConfig.SemanticContext.Equals(config.SemanticContext))
                        {
                            continue;
                        }
                        if (joinedCheckContext != checkConfig.Context)
                        {
                            PredictionContext check = contextCache.Join(checkConfig.Context, config.Context);
                            if (!checkConfig.Context.Equals(check))
                            {
                                continue;
                            }
                        }
                        config.IsHidden = true;
                    }
                }
            }
            return alts;
        }

        protected internal virtual BitSet GetConflictingAltsFromConfigSet(ATNConfigSet configs)
        {
            BitSet conflictingAlts = configs.ConflictingAlts;
            if (conflictingAlts == null && configs.UniqueAlt != ATN.InvalidAltNumber)
            {
                conflictingAlts = new BitSet();
                conflictingAlts.Set(configs.UniqueAlt);
            }
            return conflictingAlts;
        }

        protected internal virtual int ResolveToMinAlt(DFAState D, BitSet conflictingAlts)
        {
            // kill dead alts so we don't chase them ever
            //		killAlts(conflictingAlts, D.configset);
            D.prediction = conflictingAlts.NextSetBit(0);
            return D.prediction;
        }

        [return: NotNull]
        public virtual string GetTokenName(int t)
        {
            if (t == TokenConstants.Eof)
            {
                return "EOF";
            }
            if (parser != null && parser.TokenNames != null)
            {
                string[] tokensNames = parser.TokenNames;
                if (t >= tokensNames.Length)
                {
#if !PORTABLE
                    System.Console.Error.WriteLine(t + " ttype out of range: " + Arrays.ToString(tokensNames));
                    System.Console.Error.WriteLine(((CommonTokenStream)((ITokenStream)parser.InputStream)).GetTokens());
#endif
                }
                else
                {
                    return tokensNames[t] + "<" + t + ">";
                }
            }
            return t.ToString();
        }

        public virtual string GetLookaheadName(ITokenStream input)
        {
            return GetTokenName(input.La(1));
        }

#if !PORTABLE
        public virtual void DumpDeadEndConfigs(NoViableAltException nvae)
        {
            System.Console.Error.WriteLine("dead end configs: ");
            foreach (ATNConfig c in nvae.GetDeadEndConfigs())
            {
                string trans = "no edges";
                if (c.State.NumberOfOptimizedTransitions > 0)
                {
                    Transition t = c.State.GetOptimizedTransition(0);
                    if (t is AtomTransition)
                    {
                        AtomTransition at = (AtomTransition)t;
                        trans = "Atom " + GetTokenName(at.label);
                    }
                    else
                    {
                        if (t is SetTransition)
                        {
                            SetTransition st = (SetTransition)t;
                            bool not = st is NotSetTransition;
                            trans = (not ? "~" : string.Empty) + "Set " + st.set.ToString();
                        }
                    }
                }
                System.Console.Error.WriteLine(c.ToString(parser, true) + ":" + trans);
            }
        }
#endif

        [return: NotNull]
        protected internal virtual NoViableAltException NoViableAlt(ITokenStream input, ParserRuleContext outerContext, ATNConfigSet configs, int startIndex)
        {
            return new NoViableAltException(parser, input, input.Get(startIndex), input.Lt(1), configs, outerContext);
        }

        protected internal virtual int GetUniqueAlt(IEnumerable<ATNConfig> configs)
        {
            int alt = ATN.InvalidAltNumber;
            foreach (ATNConfig c in configs)
            {
                if (alt == ATN.InvalidAltNumber)
                {
                    alt = c.Alt;
                }
                else
                {
                    // found first alt
                    if (c.Alt != alt)
                    {
                        return ATN.InvalidAltNumber;
                    }
                }
            }
            return alt;
        }

        protected internal virtual bool ConfigWithAltAtStopState(IEnumerable<ATNConfig> configs, int alt)
        {
            foreach (ATNConfig c in configs)
            {
                if (c.Alt == alt)
                {
                    if (c.State is RuleStopState)
                    {
                        return true;
                    }
                }
            }
            return false;
        }

        [return: NotNull]
        protected internal virtual DFAState AddDFAEdge(DFA dfa, DFAState fromState, int t, List<int> contextTransitions, ATNConfigSet toConfigs, PredictionContextCache contextCache)
        {
<<<<<<< HEAD
            System.Diagnostics.Debug.Assert(dfa.IsContextSensitive() || contextTransitions == null || contextTransitions.Count == 0);
=======
            System.Diagnostics.Debug.Assert(contextTransitions == null || contextTransitions.IsEmpty() || dfa.IsContextSensitive());
>>>>>>> 5b9c45fb
            DFAState from = fromState;
            DFAState to = AddDFAState(dfa, toConfigs, contextCache);
            if (contextTransitions != null)
            {
                foreach (int context in contextTransitions.ToArray())
                {
                    if (context == PredictionContext.EmptyFullStateKey)
                    {
                        if (from.configs.IsOutermostConfigSet)
                        {
                            continue;
                        }
                    }
                    from.SetContextSensitive(atn);
                    from.SetContextSymbol(t);
                    DFAState next = from.GetContextTarget(context);
                    if (next != null)
                    {
                        from = next;
                        continue;
                    }
                    next = AddDFAContextState(dfa, from.configs, context, contextCache);
                    System.Diagnostics.Debug.Assert(context != PredictionContext.EmptyFullStateKey || next.configs.IsOutermostConfigSet);
                    from.SetContextTarget(context, next);
                    from = next;
                }
            }
            AddDFAEdge(from, t, to);
            return to;
        }

        protected internal virtual void AddDFAEdge(DFAState p, int t, DFAState q)
        {
            if (p != null)
            {
                p.SetTarget(t, q);
            }
        }

        /// <summary>See comment on LexerInterpreter.addDFAState.</summary>
        /// <remarks>See comment on LexerInterpreter.addDFAState.</remarks>
        [return: NotNull]
        protected internal virtual DFAState AddDFAContextState(DFA dfa, ATNConfigSet configs, int returnContext, PredictionContextCache contextCache)
        {
            if (returnContext != PredictionContext.EmptyFullStateKey)
            {
                ATNConfigSet contextConfigs = new ATNConfigSet();
                foreach (ATNConfig config in configs)
                {
                    contextConfigs.AddItem(config.AppendContext(returnContext, contextCache));
                }
                return AddDFAState(dfa, contextConfigs, contextCache);
            }
            else
            {
                System.Diagnostics.Debug.Assert(!configs.IsOutermostConfigSet, "Shouldn't be adding a duplicate edge.");
                configs = configs.Clone(true);
                configs.IsOutermostConfigSet = true;
                return AddDFAState(dfa, configs, contextCache);
            }
        }

        /// <summary>See comment on LexerInterpreter.addDFAState.</summary>
        /// <remarks>See comment on LexerInterpreter.addDFAState.</remarks>
        [return: NotNull]
        protected internal virtual DFAState AddDFAState(DFA dfa, ATNConfigSet configs, PredictionContextCache contextCache)
        {
<<<<<<< HEAD
            if (!configs.IsReadOnly)
            {
                configs.OptimizeConfigs(this);
            }
            DFAState proposed = CreateDFAState(configs);
            DFAState existing;
            if (dfa.states.TryGetValue(proposed, out existing))
=======
            bool enableDfa = enable_global_context_dfa || !configs.IsOutermostConfigSet;
            if (enableDfa)
>>>>>>> 5b9c45fb
            {
                if (!configs.IsReadOnly)
                {
                    configs.OptimizeConfigs(this);
                }
                DFAState proposed = CreateDFAState(configs);
                DFAState existing = dfa.states.Get(proposed);
                if (existing != null)
                {
                    return existing;
                }
            }
            if (!configs.IsReadOnly)
            {
                if (configs.ConflictingAlts == null)
                {
                    configs.ConflictingAlts = IsConflicted(configs, contextCache);
                    if (optimize_hidden_conflicted_configs && configs.ConflictingAlts != null)
                    {
                        int size = configs.Count;
                        configs.StripHiddenConfigs();
                        if (enableDfa && configs.Count < size)
                        {
<<<<<<< HEAD
                            proposed = CreateDFAState(configs);
                            if (dfa.states.TryGetValue(proposed, out existing))
=======
                            DFAState proposed = CreateDFAState(configs);
                            DFAState existing = dfa.states.Get(proposed);
                            if (existing != null)
>>>>>>> 5b9c45fb
                            {
                                return existing;
                            }
                        }
                    }
                }
            }
            DFAState newState = CreateDFAState(configs.Clone(true));
            DecisionState decisionState = atn.GetDecisionState(dfa.decision);
            int predictedAlt = GetUniqueAlt(configs);
            if (predictedAlt != ATN.InvalidAltNumber)
            {
                newState.isAcceptState = true;
                newState.prediction = predictedAlt;
            }
            else
            {
                if (configs.ConflictingAlts != null)
                {
                    newState.isAcceptState = true;
                    newState.prediction = ResolveToMinAlt(newState, newState.configs.ConflictingAlts);
                }
            }
            if (newState.isAcceptState && configs.HasSemanticContext)
            {
                PredicateDFAState(newState, configs, decisionState.NumberOfTransitions);
            }
            if (!enableDfa)
            {
                return newState;
            }
            DFAState added = dfa.AddState(newState);
#if !PORTABLE
            if (debug && added == newState)
            {
                System.Console.Out.WriteLine("adding new DFA state: " + newState);
            }
#endif
            return added;
        }

        [return: NotNull]
        protected internal virtual DFAState CreateDFAState(ATNConfigSet configs)
        {
            return new DFAState(configs, -1, atn.maxTokenType);
        }

        protected internal virtual void ReportAttemptingFullContext(DFA dfa, BitSet conflictingAlts, SimulatorState conflictState, int startIndex, int stopIndex)
        {
#if !PORTABLE
            if (debug || retry_debug)
            {
                Interval interval = Interval.Of(startIndex, stopIndex);
                System.Console.Out.WriteLine("reportAttemptingFullContext decision=" + dfa.decision + ":" + conflictState.s0.configs + ", input=" + ((ITokenStream)parser.InputStream).GetText(interval));
            }
#endif
            if (parser != null)
            {
                ((IParserErrorListener)parser.GetErrorListenerDispatch()).ReportAttemptingFullContext(parser, dfa, startIndex, stopIndex, conflictingAlts, conflictState);
            }
        }

        protected internal virtual void ReportContextSensitivity(DFA dfa, int prediction, SimulatorState acceptState, int startIndex, int stopIndex)
        {
#if !PORTABLE
            if (debug || retry_debug)
            {
                Interval interval = Interval.Of(startIndex, stopIndex);
                System.Console.Out.WriteLine("reportContextSensitivity decision=" + dfa.decision + ":" + acceptState.s0.configs + ", input=" + ((ITokenStream)parser.InputStream).GetText(interval));
            }
#endif
            if (parser != null)
            {
                ((IParserErrorListener)parser.GetErrorListenerDispatch()).ReportContextSensitivity(parser, dfa, startIndex, stopIndex, prediction, acceptState);
            }
        }

        /// <summary>If context sensitive parsing, we know it's ambiguity not conflict</summary>
        protected internal virtual void ReportAmbiguity(DFA dfa, DFAState D, int startIndex, int stopIndex, bool exact, BitSet ambigAlts, ATNConfigSet configs)
        {
#if !PORTABLE
            if (debug || retry_debug)
            {
                //			ParserATNPathFinder finder = new ParserATNPathFinder(parser, atn);
                //			int i = 1;
                //			for (Transition t : dfa.atnStartState.transitions) {
                //				System.out.println("ALT "+i+"=");
                //				System.out.println(startIndex+".."+stopIndex+", len(input)="+parser.getInputStream().size());
                //				TraceTree path = finder.trace(t.target, parser.getContext(), (TokenStream)parser.getInputStream(),
                //											  startIndex, stopIndex);
                //				if ( path!=null ) {
                //					System.out.println("path = "+path.toStringTree());
                //					for (TraceTree leaf : path.leaves) {
                //						List<ATNState> states = path.getPathToNode(leaf);
                //						System.out.println("states="+states);
                //					}
                //				}
                //				i++;
                //			}
                Interval interval = Interval.Of(startIndex, stopIndex);
                System.Console.Out.WriteLine("reportAmbiguity " + ambigAlts + ":" + configs + ", input=" + ((ITokenStream)parser.InputStream).GetText(interval));
            }
#endif
            if (parser != null)
            {
                ((IParserErrorListener)parser.GetErrorListenerDispatch()).ReportAmbiguity(parser, dfa, startIndex, stopIndex, exact, ambigAlts, configs);
            }
        }

        protected internal int GetReturnState(RuleContext context)
        {
            if (context.IsEmpty())
            {
                return PredictionContext.EmptyFullStateKey;
            }
            ATNState state = atn.states[context.invokingState];
            Antlr4.Runtime.Atn.RuleTransition transition = (Antlr4.Runtime.Atn.RuleTransition)state.Transition(0);
            return transition.followState.stateNumber;
        }

        protected internal ParserRuleContext SkipTailCalls(ParserRuleContext context)
        {
            if (!optimize_tail_calls)
            {
                return context;
            }
            while (!context.IsEmpty())
            {
                ATNState state = atn.states[context.invokingState];
                System.Diagnostics.Debug.Assert(state.NumberOfTransitions == 1 && state.Transition(0).TransitionType == TransitionType.Rule);
                Antlr4.Runtime.Atn.RuleTransition transition = (Antlr4.Runtime.Atn.RuleTransition)state.Transition(0);
                if (!transition.tailCall)
                {
                    break;
                }
                context = ((ParserRuleContext)context.Parent);
            }
            return context;
        }
    }
}<|MERGE_RESOLUTION|>--- conflicted
+++ resolved
@@ -1306,9 +1306,6 @@
             return new SimulatorState(globalContext, s0, useContext, remainingGlobalContext);
         }
 
-<<<<<<< HEAD
-        [return: Nullable]
-=======
         /// <summary>
         /// This method transforms the start state computed by
         /// <see cref="ComputeStartState(Antlr4.Runtime.Dfa.DFA, Antlr4.Runtime.ParserRuleContext, bool)">ComputeStartState(Antlr4.Runtime.Dfa.DFA, Antlr4.Runtime.ParserRuleContext, bool)</see>
@@ -1394,8 +1391,7 @@
             return configSet;
         }
 
-        [Nullable]
->>>>>>> 5b9c45fb
+        [return: Nullable]
         protected internal virtual ATNState GetReachableTarget(ATNConfig source, Transition trans, int ttype)
         {
             if (trans.Matches(ttype, 0, atn.maxTokenType))
@@ -2117,11 +2113,7 @@
         [return: NotNull]
         protected internal virtual DFAState AddDFAEdge(DFA dfa, DFAState fromState, int t, List<int> contextTransitions, ATNConfigSet toConfigs, PredictionContextCache contextCache)
         {
-<<<<<<< HEAD
-            System.Diagnostics.Debug.Assert(dfa.IsContextSensitive() || contextTransitions == null || contextTransitions.Count == 0);
-=======
-            System.Diagnostics.Debug.Assert(contextTransitions == null || contextTransitions.IsEmpty() || dfa.IsContextSensitive());
->>>>>>> 5b9c45fb
+            System.Diagnostics.Debug.Assert(contextTransitions == null || contextTransitions.Count == 0 || dfa.IsContextSensitive());
             DFAState from = fromState;
             DFAState to = AddDFAState(dfa, toConfigs, contextCache);
             if (contextTransitions != null)
@@ -2189,26 +2181,16 @@
         [return: NotNull]
         protected internal virtual DFAState AddDFAState(DFA dfa, ATNConfigSet configs, PredictionContextCache contextCache)
         {
-<<<<<<< HEAD
-            if (!configs.IsReadOnly)
-            {
-                configs.OptimizeConfigs(this);
-            }
-            DFAState proposed = CreateDFAState(configs);
-            DFAState existing;
-            if (dfa.states.TryGetValue(proposed, out existing))
-=======
             bool enableDfa = enable_global_context_dfa || !configs.IsOutermostConfigSet;
             if (enableDfa)
->>>>>>> 5b9c45fb
             {
                 if (!configs.IsReadOnly)
                 {
                     configs.OptimizeConfigs(this);
                 }
                 DFAState proposed = CreateDFAState(configs);
-                DFAState existing = dfa.states.Get(proposed);
-                if (existing != null)
+                DFAState existing;
+                if (dfa.states.TryGetValue(proposed, out existing))
                 {
                     return existing;
                 }
@@ -2224,14 +2206,9 @@
                         configs.StripHiddenConfigs();
                         if (enableDfa && configs.Count < size)
                         {
-<<<<<<< HEAD
-                            proposed = CreateDFAState(configs);
+                            DFAState proposed = CreateDFAState(configs);
+                            DfaState existing;
                             if (dfa.states.TryGetValue(proposed, out existing))
-=======
-                            DFAState proposed = CreateDFAState(configs);
-                            DFAState existing = dfa.states.Get(proposed);
-                            if (existing != null)
->>>>>>> 5b9c45fb
                             {
                                 return existing;
                             }
