--- conflicted
+++ resolved
@@ -507,15 +507,11 @@
             }
             int hashCode = 1;
             hashCode = 5 * hashCode ^ (outermostConfigSet ? 1 : 0);
-<<<<<<< HEAD
             hashCode = 5 * hashCode ^ SequenceEqualityComparer<ATNConfig>.Default.GetHashCode(configs);
-=======
-            hashCode = 5 * hashCode ^ configs.GetHashCode();
             if (IsReadOnly)
             {
                 cachedHashCode = hashCode;
             }
->>>>>>> fcf2482a
             return hashCode;
         }
 
@@ -527,13 +523,8 @@
         public virtual string ToString(bool showContext)
         {
             StringBuilder buf = new StringBuilder();
-<<<<<<< HEAD
             List<ATNConfig> sortedConfigs = new List<ATNConfig>(configs);
-            sortedConfigs.Sort(new _IComparer_479());
-=======
-            IList<ATNConfig> sortedConfigs = new List<ATNConfig>(configs);
             sortedConfigs.Sort(new _IComparer_490());
->>>>>>> fcf2482a
             buf.Append("[");
             for (int i = 0; i < sortedConfigs.Count; i++)
             {
