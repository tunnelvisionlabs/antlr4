--- conflicted
+++ resolved
@@ -279,11 +279,7 @@
                 {
                     if (map.Count == 1)
                     {
-<<<<<<< HEAD
                         return Sharpen.Collections.SingletonMap(PredictionContext.EmptyFullStateKey, map[-1]);
-=======
-                        return Sharpen.Collections.SingletonMap(PredictionContext.EmptyFullStateKey, map.Get(-1));
->>>>>>> 828f0639
                     }
                     else
                     {
