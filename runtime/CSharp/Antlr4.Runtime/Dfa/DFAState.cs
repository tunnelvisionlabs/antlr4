/*
 * [The "BSD license"]
 *  Copyright (c) 2013 Terence Parr
 *  Copyright (c) 2013 Sam Harwell
 *  All rights reserved.
 *
 *  Redistribution and use in source and binary forms, with or without
 *  modification, are permitted provided that the following conditions
 *  are met:
 *
 *  1. Redistributions of source code must retain the above copyright
 *     notice, this list of conditions and the following disclaimer.
 *  2. Redistributions in binary form must reproduce the above copyright
 *     notice, this list of conditions and the following disclaimer in the
 *     documentation and/or other materials provided with the distribution.
 *  3. The name of the author may not be used to endorse or promote products
 *     derived from this software without specific prior written permission.
 *
 *  THIS SOFTWARE IS PROVIDED BY THE AUTHOR ``AS IS'' AND ANY EXPRESS OR
 *  IMPLIED WARRANTIES, INCLUDING, BUT NOT LIMITED TO, THE IMPLIED WARRANTIES
 *  OF MERCHANTABILITY AND FITNESS FOR A PARTICULAR PURPOSE ARE DISCLAIMED.
 *  IN NO EVENT SHALL THE AUTHOR BE LIABLE FOR ANY DIRECT, INDIRECT,
 *  INCIDENTAL, SPECIAL, EXEMPLARY, OR CONSEQUENTIAL DAMAGES (INCLUDING, BUT
 *  NOT LIMITED TO, PROCUREMENT OF SUBSTITUTE GOODS OR SERVICES; LOSS OF USE,
 *  DATA, OR PROFITS; OR BUSINESS INTERRUPTION) HOWEVER CAUSED AND ON ANY
 *  THEORY OF LIABILITY, WHETHER IN CONTRACT, STRICT LIABILITY, OR TORT
 *  (INCLUDING NEGLIGENCE OR OTHERWISE) ARISING IN ANY WAY OUT OF THE USE OF
 *  THIS SOFTWARE, EVEN IF ADVISED OF THE POSSIBILITY OF SUCH DAMAGE.
 */
using System;
using System.Collections.Generic;
using System.Collections.ObjectModel;
using System.Linq;
using System.Text;
using Antlr4.Runtime.Atn;
using Antlr4.Runtime.Dfa;
using Antlr4.Runtime.Misc;
using Antlr4.Runtime.Sharpen;

namespace Antlr4.Runtime.Dfa
{
    /// <summary>A DFA state represents a set of possible ATN configurations.</summary>
    /// <remarks>
    /// A DFA state represents a set of possible ATN configurations.
    /// As Aho, Sethi, Ullman p. 117 says "The DFA uses its state
    /// to keep track of all possible states the ATN can be in after
    /// reading each input symbol.  That is to say, after reading
    /// input a1a2..an, the DFA is in a state that represents the
    /// subset T of the states of the ATN that are reachable from the
    /// ATN's start state along some path labeled a1a2..an."
    /// In conventional NFA&#x2192;DFA conversion, therefore, the subset T
    /// would be a bitset representing the set of states the
    /// ATN could be in.  We need to track the alt predicted by each
    /// state as well, however.  More importantly, we need to maintain
    /// a stack of states, tracking the closure operations as they
    /// jump from rule to rule, emulating rule invocations (method calls).
    /// I have to add a stack to simulate the proper lookahead sequences for
    /// the underlying LL grammar from which the ATN was derived.
    /// <p>I use a set of ATNConfig objects not simple states.  An ATNConfig
    /// is both a state (ala normal conversion) and a RuleContext describing
    /// the chain of rules (if any) followed to arrive at that state.</p>
    /// <p>A DFA state may have multiple references to a particular state,
    /// but with different ATN contexts (with same or different alts)
    /// meaning that state was reached via a different set of rule invocations.</p>
    /// </remarks>
    public class DFAState
    {
        public int stateNumber = -1;

        [NotNull]
        public readonly ATNConfigSet configs;

        /// <summary>
        /// <code>edges.get(symbol)</code>
        /// points to target of symbol.
        /// </summary>
        [Nullable]
        private AbstractEdgeMap<Antlr4.Runtime.Dfa.DFAState> edges;

        private readonly int minSymbol;

        private readonly int maxSymbol;

        public bool isAcceptState = false;

        /// <summary>
        /// if accept state, what ttype do we match or alt do we predict?
        /// This is set to
        /// <see cref="Antlr4.Runtime.Atn.ATN.InvalidAltNumber"/>
        /// when
        /// <see cref="predicates"/>
        /// <code>!=null</code>
        /// .
        /// </summary>
        public int prediction;

        public LexerActionExecutor lexerActionExecutor;

        /// <summary>These keys for these edges are the top level element of the global context.</summary>
        /// <remarks>These keys for these edges are the top level element of the global context.</remarks>
        [Nullable]
        private AbstractEdgeMap<Antlr4.Runtime.Dfa.DFAState> contextEdges;

        /// <summary>Symbols in this set require a global context transition before matching an input symbol.</summary>
        /// <remarks>Symbols in this set require a global context transition before matching an input symbol.</remarks>
        [Nullable]
        private BitSet contextSymbols;

        /// <summary>
        /// This list is computed by
        /// <see cref="Antlr4.Runtime.Atn.ParserATNSimulator.PredicateDFAState(DFAState, Antlr4.Runtime.Atn.ATNConfigSet, int)"/>
        /// .
        /// </summary>
        [Nullable]
        public DFAState.PredPrediction[] predicates;

        /// <summary>Map a predicate to a predicted alternative.</summary>
        /// <remarks>Map a predicate to a predicted alternative.</remarks>
        public class PredPrediction
        {
            [NotNull]
            public SemanticContext pred;

            public int alt;

            public PredPrediction(SemanticContext pred, int alt)
            {
                // never null; at least SemanticContext.NONE
                this.alt = alt;
                this.pred = pred;
            }

            public override string ToString()
            {
                return "(" + pred + ", " + alt + ")";
            }
        }

        public DFAState(ATNConfigSet configs, int minSymbol, int maxSymbol)
        {
            this.configs = configs;
            this.minSymbol = minSymbol;
            this.maxSymbol = maxSymbol;
        }

        public bool IsContextSensitive
        {
            get
            {
                return contextEdges != null;
            }
        }

        public bool IsContextSymbol(int symbol)
        {
            if (!IsContextSensitive || symbol < minSymbol)
            {
                return false;
            }
            return contextSymbols.Get(symbol - minSymbol);
        }

        public void SetContextSymbol(int symbol)
        {
            System.Diagnostics.Debug.Assert(IsContextSensitive);
            if (symbol < minSymbol)
            {
                return;
            }
            contextSymbols.Set(symbol - minSymbol);
        }

        public virtual void SetContextSensitive(ATN atn)
        {
            lock (this)
            {
                System.Diagnostics.Debug.Assert(!configs.IsOutermostConfigSet);
                if (IsContextSensitive)
                {
                    return;
                }
                contextSymbols = new BitSet();
                contextEdges = new SingletonEdgeMap<DFAState>(-1, atn.states.Count - 1);
            }
        }

        public virtual DFAState GetTarget(int symbol)
        {
            lock (this)
            {
                if (edges == null)
                {
                    return null;
                }
                return edges[symbol];
            }
        }

        public virtual void SetTarget(int symbol, DFAState target)
        {
            lock (this)
            {
                if (edges == null)
                {
                    edges = new SingletonEdgeMap<DFAState>(minSymbol, maxSymbol);
                }
                edges = edges.Put(symbol, target);
            }
        }

#if NET45PLUS
        public virtual IReadOnlyDictionary<int, DFAState> EdgeMap
#else
        public virtual IDictionary<int, DFAState> EdgeMap
#endif
        {
            get
            {
                if (edges == null)
                {
<<<<<<< HEAD
                    return Sharpen.Collections.EmptyMap<int, DFAState>();
=======
                    return Antlr4.Runtime.Sharpen.Collections.EmptyMap();
>>>>>>> 9a23a7f3
                }
                return edges.ToMap();
            }
        }

        public virtual DFAState GetContextTarget(int invokingState)
        {
            lock (this)
            {
                if (contextEdges == null)
                {
                    return null;
                }
                if (invokingState == PredictionContext.EmptyFullStateKey)
                {
                    invokingState = -1;
                }
                return contextEdges[invokingState];
            }
        }

        public virtual void SetContextTarget(int invokingState, DFAState target)
        {
            lock (this)
            {
                if (contextEdges == null)
                {
                    throw new InvalidOperationException("The state is not context sensitive.");
                }
                if (invokingState == PredictionContext.EmptyFullStateKey)
                {
                    invokingState = -1;
                }
                contextEdges = contextEdges.Put(invokingState, target);
            }
        }

#if NET45PLUS
        public virtual IReadOnlyDictionary<int, DFAState> ContextEdgeMap
#else
        public virtual IDictionary<int, DFAState> ContextEdgeMap
#endif
        {
            get
            {
                if (contextEdges == null)
                {
<<<<<<< HEAD
                    return Sharpen.Collections.EmptyMap<int, DFAState>();
=======
                    return Antlr4.Runtime.Sharpen.Collections.EmptyMap();
>>>>>>> 9a23a7f3
                }
                var map = contextEdges.ToMap();
                if (map.ContainsKey(-1))
                {
                    if (map.Count == 1)
                    {
<<<<<<< HEAD
                        return Sharpen.Collections.SingletonMap(PredictionContext.EmptyFullStateKey, map[-1]);
=======
                        return Antlr4.Runtime.Sharpen.Collections.SingletonMap(PredictionContext.EmptyFullStateKey, map.Get(-1));
>>>>>>> 9a23a7f3
                    }
                    else
                    {
#if NET45PLUS
                        Dictionary<int, DFAState> result = map.ToDictionary(i => i.Key, i => i.Value);
#else
                        Dictionary<int, DFAState> result = new Dictionary<int, DFAState>(map);
#endif
                        result.Add(PredictionContext.EmptyFullStateKey, result[-1]);
                        result.Remove(-1);
#if NET45PLUS
                        map = new ReadOnlyDictionary<int, DFAState>(new SortedDictionary<int, DFAState>(result));
#elif COMPACT
                        map = new SortedList<int, DFAState>(result);
#elif PORTABLE && !NET45PLUS
                        map = new Dictionary<int, DFAState>(result);
#else
                        map = new SortedDictionary<int, DFAState>(result);
#endif
                    }
                }
                return map;
            }
        }

        public override int GetHashCode()
        {
            int hash = MurmurHash.Initialize(7);
            hash = MurmurHash.Update(hash, configs.GetHashCode());
            hash = MurmurHash.Finish(hash, 1);
            return hash;
        }

        /// <summary>
        /// Two
        /// <see cref="DFAState"/>
        /// instances are equal if their ATN configuration sets
        /// are the same. This method is used to see if a state already exists.
        /// <p>Because the number of alternatives and number of ATN configurations are
        /// finite, there is a finite number of DFA states that can be processed.
        /// This is necessary to show that the algorithm terminates.</p>
        /// <p>Cannot test the DFA state numbers here because in
        /// <see cref="Antlr4.Runtime.Atn.ParserATNSimulator.AddDFAState(DFA, Antlr4.Runtime.Atn.ATNConfigSet, Antlr4.Runtime.Atn.PredictionContextCache)"/>
        /// we need to know if any other state
        /// exists that has this exact set of ATN configurations. The
        /// <see cref="stateNumber"/>
        /// is irrelevant.</p>
        /// </summary>
        public override bool Equals(object o)
        {
            // compare set of ATN configurations in this set with other
            if (this == o)
            {
                return true;
            }
            if (!(o is DFAState))
            {
                return false;
            }
            DFAState other = (DFAState)o;
            bool sameSet = this.configs.Equals(other.configs);
            //		System.out.println("DFAState.equals: "+configs+(sameSet?"==":"!=")+other.configs);
            return sameSet;
        }

        public override string ToString()
        {
            StringBuilder buf = new StringBuilder();
            buf.Append(stateNumber).Append(":").Append(configs);
            if (isAcceptState)
            {
                buf.Append("=>");
                if (predicates != null)
                {
                    buf.Append(Arrays.ToString(predicates));
                }
                else
                {
                    buf.Append(prediction);
                }
            }
            return buf.ToString();
        }
    }
}<|MERGE_RESOLUTION|>--- conflicted
+++ resolved
@@ -218,11 +218,7 @@
             {
                 if (edges == null)
                 {
-<<<<<<< HEAD
                     return Sharpen.Collections.EmptyMap<int, DFAState>();
-=======
-                    return Antlr4.Runtime.Sharpen.Collections.EmptyMap();
->>>>>>> 9a23a7f3
                 }
                 return edges.ToMap();
             }
@@ -270,22 +266,14 @@
             {
                 if (contextEdges == null)
                 {
-<<<<<<< HEAD
                     return Sharpen.Collections.EmptyMap<int, DFAState>();
-=======
-                    return Antlr4.Runtime.Sharpen.Collections.EmptyMap();
->>>>>>> 9a23a7f3
                 }
                 var map = contextEdges.ToMap();
                 if (map.ContainsKey(-1))
                 {
                     if (map.Count == 1)
                     {
-<<<<<<< HEAD
                         return Sharpen.Collections.SingletonMap(PredictionContext.EmptyFullStateKey, map[-1]);
-=======
-                        return Antlr4.Runtime.Sharpen.Collections.SingletonMap(PredictionContext.EmptyFullStateKey, map.Get(-1));
->>>>>>> 9a23a7f3
                     }
                     else
                     {
