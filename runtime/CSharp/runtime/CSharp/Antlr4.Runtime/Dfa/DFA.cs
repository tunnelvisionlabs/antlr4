/* Copyright (c) 2012-2016 The ANTLR Project. All rights reserved.
 * Use of this file is governed by the BSD 3-clause license that
 * can be found in the LICENSE.txt file in the project root.
 */
using System;
using System.Collections.Concurrent;
using System.Collections.Generic;
using Antlr4.Runtime;
using Antlr4.Runtime.Atn;
using Antlr4.Runtime.Dfa;
using Antlr4.Runtime.Misc;
using Antlr4.Runtime.Sharpen;
using Interlocked = System.Threading.Interlocked;

namespace Antlr4.Runtime.Dfa
{
<<<<<<< HEAD
	public class DFA
	{
		/** A set of all DFA states. Use {@link Map} so we can get old state back
	 *  ({@link Set} only allows you to see if it's there).
     */

		public Dictionary<DFAState, DFAState> states = new Dictionary<DFAState, DFAState>();

		public DFAState s0;

		public int decision;

		/** From which ATN state did we create this DFA? */

		public DecisionState atnStartState;

		/**
		 * {@code true} if this DFA is for a precedence decision; otherwise,
		 * {@code false}. This is the backing field for {@link #isPrecedenceDfa}.
		 */
		private bool precedenceDfa;

		public DFA(DecisionState atnStartState)
			: this(atnStartState, 0)
		{
		}

		public DFA(DecisionState atnStartState, int decision)
		{
			this.atnStartState = atnStartState;
			this.decision = decision;

			this.precedenceDfa = false;
			if (atnStartState is StarLoopEntryState && ((StarLoopEntryState)atnStartState).isPrecedenceDecision)
			{
				this.precedenceDfa = true;
				DFAState precedenceState = new DFAState(new ATNConfigSet());
				precedenceState.edges = new DFAState[0];
				precedenceState.isAcceptState = false;
				precedenceState.requiresFullContext = false;
				this.s0 = precedenceState;
			}
		}

		/**
		 * Gets whether this DFA is a precedence DFA. Precedence DFAs use a special
		 * start state {@link #s0} which is not stored in {@link #states}. The
		 * {@link DFAState#edges} array for this start state contains outgoing edges
		 * supplying individual start states corresponding to specific precedence
		 * values.
		 *
		 * @return {@code true} if this is a precedence DFA; otherwise,
		 * {@code false}.
		 * @see Parser#getPrecedence()
		 */
		public bool IsPrecedenceDfa
		{
			get
			{
				return precedenceDfa;
			}
		}

		/**
		 * Get the start state for a specific precedence value.
		 *
		 * @param precedence The current precedence.
		 * @return The start state corresponding to the specified precedence, or
		 * {@code null} if no start state exists for the specified precedence.
		 *
		 * @throws IllegalStateException if this is not a precedence DFA.
		 * @see #isPrecedenceDfa()
		 */
		public DFAState GetPrecedenceStartState(int precedence)
		{
			if (!IsPrecedenceDfa)
			{
				throw new Exception("Only precedence DFAs may contain a precedence start state.");
			}

			// s0.edges is never null for a precedence DFA
			if (precedence < 0 || precedence >= s0.edges.Length)
			{
				return null;
			}

			return s0.edges[precedence];
		}

		/**
		 * Set the start state for a specific precedence value.
		 *
		 * @param precedence The current precedence.
		 * @param startState The start state corresponding to the specified
		 * precedence.
		 *
		 * @throws IllegalStateException if this is not a precedence DFA.
		 * @see #isPrecedenceDfa()
		 */
		public void SetPrecedenceStartState(int precedence, DFAState startState)
		{
			if (!IsPrecedenceDfa)
			{
				throw new Exception("Only precedence DFAs may contain a precedence start state.");
			}

			if (precedence < 0)
			{
				return;
			}

			// synchronization on s0 here is ok. when the DFA is turned into a
			// precedence DFA, s0 will be initialized once and not updated again
			lock (s0)
			{
				// s0.edges is never null for a precedence DFA
				if (precedence >= s0.edges.Length)
				{
					s0.edges = Arrays.CopyOf(s0.edges, precedence + 1);
				}

				s0.edges[precedence] = startState;
			}
		}

		/**
		 * Return a list of all states in this DFA, ordered by state number.
		 */

		public List<DFAState> GetStates()
		{
			List<DFAState> result = new List<DFAState>(states.Keys);
			result.Sort((x, y) => x.stateNumber - y.stateNumber);
			return result;
		}

		public override String ToString() { return ToString(Vocabulary.EmptyVocabulary); }


		public String ToString(IVocabulary vocabulary)
		{
			if (s0 == null)
			{
				return "";
			}

			DFASerializer serializer = new DFASerializer(this, vocabulary);
			return serializer.ToString();
		}

		public String ToLexerString()
		{
			if (s0 == null) 
				return "";
			DFASerializer serializer = new LexerDFASerializer(this);
			return serializer.ToString();
		}
	}
=======
    public class DFA
    {
        /// <summary>A set of all DFA states.</summary>
        /// <remarks>
        /// A set of all DFA states. Use
        /// <see cref="System.Collections.Generic.IDictionary{K, V}"/>
        /// so we can get old state back
        /// (
        /// <see cref="HashSet{T}"/>
        /// only allows you to see if it's there).
        /// </remarks>
        [NotNull]
        public readonly ConcurrentDictionary<DFAState, DFAState> states = new ConcurrentDictionary<DFAState, DFAState>();

        [NotNull]
        public readonly AtomicReference<DFAState> s0 = new AtomicReference<DFAState>();

        [NotNull]
        public readonly AtomicReference<DFAState> s0full = new AtomicReference<DFAState>();

        public readonly int decision;

        /// <summary>From which ATN state did we create this DFA?</summary>
        [NotNull]
        public readonly ATNState atnStartState;

        private int nextStateNumber;

        private readonly int minDfaEdge;

        private readonly int maxDfaEdge;

        [NotNull]
        private static readonly Antlr4.Runtime.Dfa.EmptyEdgeMap<DFAState> emptyPrecedenceEdges = new Antlr4.Runtime.Dfa.EmptyEdgeMap<DFAState>(0, 200);

        [NotNull]
        private readonly Antlr4.Runtime.Dfa.EmptyEdgeMap<DFAState> emptyEdgeMap;

        [NotNull]
        private readonly Antlr4.Runtime.Dfa.EmptyEdgeMap<DFAState> emptyContextEdgeMap;

        /// <summary>
        /// <see langword="true"/>
        /// if this DFA is for a precedence decision; otherwise,
        /// <see langword="false"/>
        /// . This is the backing field for <see cref="IsPrecedenceDfa"/>.
        /// </summary>
        private volatile bool precedenceDfa;

        public DFA(ATNState atnStartState)
            : this(atnStartState, 0)
        {
        }

        public DFA(ATNState atnStartState, int decision)
        {
            this.atnStartState = atnStartState;
            this.decision = decision;
            if (this.atnStartState.atn.grammarType == ATNType.Lexer)
            {
                minDfaEdge = LexerATNSimulator.MinDfaEdge;
                maxDfaEdge = LexerATNSimulator.MaxDfaEdge;
            }
            else
            {
                minDfaEdge = TokenConstants.Eof;
                maxDfaEdge = atnStartState.atn.maxTokenType;
            }
            this.emptyEdgeMap = new Antlr4.Runtime.Dfa.EmptyEdgeMap<DFAState>(minDfaEdge, maxDfaEdge);
            this.emptyContextEdgeMap = new Antlr4.Runtime.Dfa.EmptyEdgeMap<DFAState>(-1, atnStartState.atn.states.Count - 1);
        }

        public int MinDfaEdge
        {
            get
            {
                return minDfaEdge;
            }
        }

        public int MaxDfaEdge
        {
            get
            {
                return maxDfaEdge;
            }
        }

        public virtual Antlr4.Runtime.Dfa.EmptyEdgeMap<DFAState> EmptyEdgeMap
        {
            get
            {
                return emptyEdgeMap;
            }
        }

        public virtual Antlr4.Runtime.Dfa.EmptyEdgeMap<DFAState> EmptyContextEdgeMap
        {
            get
            {
                return emptyContextEdgeMap;
            }
        }

        /// <summary>Gets whether this DFA is a precedence DFA.</summary>
        /// <remarks>
        /// Gets whether this DFA is a precedence DFA. Precedence DFAs use a special
        /// start state
        /// <see cref="s0"/>
        /// which is not stored in
        /// <see cref="states"/>
        /// . The
        /// <see cref="DFAState.edges"/>
        /// array for this start state contains outgoing edges
        /// supplying individual start states corresponding to specific precedence
        /// values.
        /// </remarks>
        /// <returns>
        ///
        /// <see langword="true"/>
        /// if this is a precedence DFA; otherwise,
        /// <see langword="false"/>
        /// .
        /// </returns>
        /// <seealso cref="Antlr4.Runtime.Parser.Precedence()"/>
        /// <summary>Sets whether this is a precedence DFA.</summary>
        /// <remarks>
        /// Sets whether this is a precedence DFA. If the specified value differs
        /// from the current DFA configuration, the following actions are taken;
        /// otherwise no changes are made to the current DFA.
        /// <ul>
        /// <li>The
        /// <see cref="states"/>
        /// map is cleared</li>
        /// <li>If
        /// <c>precedenceDfa</c>
        /// is
        /// <see langword="false"/>
        /// , the initial state
        /// <see cref="s0"/>
        /// is set to
        /// <see langword="null"/>
        /// ; otherwise, it is initialized to a new
        /// <see cref="DFAState"/>
        /// with an empty outgoing
        /// <see cref="DFAState.edges"/>
        /// array to
        /// store the start states for individual precedence values.</li>
        /// <li>The
        /// <see cref="precedenceDfa"/>
        /// field is updated</li>
        /// </ul>
        /// </remarks>
        /// <value>
        ///
        /// <see langword="true"/>
        /// if this is a precedence DFA; otherwise,
        /// <see langword="false"/>
        /// </value>
        public bool IsPrecedenceDfa
        {
            get
            {
                return precedenceDfa;
            }
            set
            {
                bool precedenceDfa = value;
                // s0.get() and s0full.get() are never null for a precedence DFA
                // s0full.get() is never null for a precedence DFA
                // s0.get() is never null for a precedence DFA
                lock (this)
                {
                    if (this.precedenceDfa != precedenceDfa)
                    {
                        this.states.Clear();
                        if (precedenceDfa)
                        {
                            this.s0.Set(new DFAState(emptyPrecedenceEdges, EmptyContextEdgeMap, new ATNConfigSet()));
                            this.s0full.Set(new DFAState(emptyPrecedenceEdges, EmptyContextEdgeMap, new ATNConfigSet()));
                        }
                        else
                        {
                            this.s0.Set(null);
                            this.s0full.Set(null);
                        }
                        this.precedenceDfa = precedenceDfa;
                    }
                }
            }
        }

        /// <summary>Get the start state for a specific precedence value.</summary>
        /// <remarks>Get the start state for a specific precedence value.</remarks>
        /// <param name="precedence">The current precedence.</param>
        /// <param name="fullContext">Whether to get from local of full context.</param>
        /// <returns>
        /// The start state corresponding to the specified precedence, or
        /// <see langword="null"/>
        /// if no start state exists for the specified precedence.
        /// </returns>
        /// <exception cref="System.InvalidOperationException">if this is not a precedence DFA.</exception>
        /// <seealso cref="IsPrecedenceDfa()"/>
        public DFAState GetPrecedenceStartState(int precedence, bool fullContext)
        {
            if (!IsPrecedenceDfa)
            {
                throw new InvalidOperationException("Only precedence DFAs may contain a precedence start state.");
            }
            if (fullContext)
            {
                return s0full.Get().GetTarget(precedence);
            }
            else
            {
                return s0.Get().GetTarget(precedence);
            }
        }

        /// <summary>Set the start state for a specific precedence value.</summary>
        /// <remarks>Set the start state for a specific precedence value.</remarks>
        /// <param name="precedence">The current precedence.</param>
        /// <param name="fullContext">Whether to set local of full context.</param>
        /// <param name="startState">
        /// The start state corresponding to the specified
        /// precedence.
        /// </param>
        /// <exception cref="System.InvalidOperationException">if this is not a precedence DFA.</exception>
        /// <seealso cref="IsPrecedenceDfa()"/>
        public void SetPrecedenceStartState(int precedence, bool fullContext, DFAState startState)
        {
            if (!IsPrecedenceDfa)
            {
                throw new InvalidOperationException("Only precedence DFAs may contain a precedence start state.");
            }
            if (precedence < 0)
            {
                return;
            }
            if (fullContext)
            {
                lock (s0full)
                {
                    s0full.Get().SetTarget(precedence, startState);
                }
            }
            else
            {
                lock (s0)
                {
                    s0.Get().SetTarget(precedence, startState);
                }
            }
        }

        public virtual bool IsEmpty
        {
            get
            {
                if (IsPrecedenceDfa)
                {
                    return s0.Get().EdgeMap.Count == 0 && s0full.Get().EdgeMap.Count == 0;
                }
                return s0.Get() == null && s0full.Get() == null;
            }
        }

        public virtual bool IsContextSensitive
        {
            get
            {
                if (IsPrecedenceDfa)
                {
                    return s0full.Get().EdgeMap.Count != 0;
                }
                return s0full.Get() != null;
            }
        }

        public virtual DFAState AddState(DFAState state)
        {
            state.stateNumber = Interlocked.Increment(ref nextStateNumber) - 1;
            return states.GetOrAdd(state, state);
        }

        public override string ToString()
        {
            return ToString(Vocabulary.EmptyVocabulary);
        }

        public virtual string ToString(IVocabulary vocabulary)
        {
            if (s0.Get() == null)
            {
                return string.Empty;
            }
            DFASerializer serializer = new DFASerializer(this, vocabulary);
            return serializer.ToString();
        }

        public virtual string ToString(IVocabulary vocabulary, string[] ruleNames)
        {
            if (s0.Get() == null)
            {
                return string.Empty;
            }
            DFASerializer serializer = new DFASerializer(this, vocabulary, ruleNames, atnStartState.atn);
            return serializer.ToString();
        }

        public virtual string ToLexerString()
        {
            if (s0.Get() == null)
            {
                return string.Empty;
            }
            DFASerializer serializer = new LexerDFASerializer(this);
            return serializer.ToString();
        }
    }
>>>>>>> b2d67261
}<|MERGE_RESOLUTION|>--- conflicted
+++ resolved
@@ -3,18 +3,12 @@
  * can be found in the LICENSE.txt file in the project root.
  */
 using System;
-using System.Collections.Concurrent;
 using System.Collections.Generic;
-using Antlr4.Runtime;
 using Antlr4.Runtime.Atn;
-using Antlr4.Runtime.Dfa;
-using Antlr4.Runtime.Misc;
 using Antlr4.Runtime.Sharpen;
-using Interlocked = System.Threading.Interlocked;
 
 namespace Antlr4.Runtime.Dfa
 {
-<<<<<<< HEAD
 	public class DFA
 	{
 		/** A set of all DFA states. Use {@link Map} so we can get old state back
@@ -173,326 +167,4 @@
 			return serializer.ToString();
 		}
 	}
-=======
-    public class DFA
-    {
-        /// <summary>A set of all DFA states.</summary>
-        /// <remarks>
-        /// A set of all DFA states. Use
-        /// <see cref="System.Collections.Generic.IDictionary{K, V}"/>
-        /// so we can get old state back
-        /// (
-        /// <see cref="HashSet{T}"/>
-        /// only allows you to see if it's there).
-        /// </remarks>
-        [NotNull]
-        public readonly ConcurrentDictionary<DFAState, DFAState> states = new ConcurrentDictionary<DFAState, DFAState>();
-
-        [NotNull]
-        public readonly AtomicReference<DFAState> s0 = new AtomicReference<DFAState>();
-
-        [NotNull]
-        public readonly AtomicReference<DFAState> s0full = new AtomicReference<DFAState>();
-
-        public readonly int decision;
-
-        /// <summary>From which ATN state did we create this DFA?</summary>
-        [NotNull]
-        public readonly ATNState atnStartState;
-
-        private int nextStateNumber;
-
-        private readonly int minDfaEdge;
-
-        private readonly int maxDfaEdge;
-
-        [NotNull]
-        private static readonly Antlr4.Runtime.Dfa.EmptyEdgeMap<DFAState> emptyPrecedenceEdges = new Antlr4.Runtime.Dfa.EmptyEdgeMap<DFAState>(0, 200);
-
-        [NotNull]
-        private readonly Antlr4.Runtime.Dfa.EmptyEdgeMap<DFAState> emptyEdgeMap;
-
-        [NotNull]
-        private readonly Antlr4.Runtime.Dfa.EmptyEdgeMap<DFAState> emptyContextEdgeMap;
-
-        /// <summary>
-        /// <see langword="true"/>
-        /// if this DFA is for a precedence decision; otherwise,
-        /// <see langword="false"/>
-        /// . This is the backing field for <see cref="IsPrecedenceDfa"/>.
-        /// </summary>
-        private volatile bool precedenceDfa;
-
-        public DFA(ATNState atnStartState)
-            : this(atnStartState, 0)
-        {
-        }
-
-        public DFA(ATNState atnStartState, int decision)
-        {
-            this.atnStartState = atnStartState;
-            this.decision = decision;
-            if (this.atnStartState.atn.grammarType == ATNType.Lexer)
-            {
-                minDfaEdge = LexerATNSimulator.MinDfaEdge;
-                maxDfaEdge = LexerATNSimulator.MaxDfaEdge;
-            }
-            else
-            {
-                minDfaEdge = TokenConstants.Eof;
-                maxDfaEdge = atnStartState.atn.maxTokenType;
-            }
-            this.emptyEdgeMap = new Antlr4.Runtime.Dfa.EmptyEdgeMap<DFAState>(minDfaEdge, maxDfaEdge);
-            this.emptyContextEdgeMap = new Antlr4.Runtime.Dfa.EmptyEdgeMap<DFAState>(-1, atnStartState.atn.states.Count - 1);
-        }
-
-        public int MinDfaEdge
-        {
-            get
-            {
-                return minDfaEdge;
-            }
-        }
-
-        public int MaxDfaEdge
-        {
-            get
-            {
-                return maxDfaEdge;
-            }
-        }
-
-        public virtual Antlr4.Runtime.Dfa.EmptyEdgeMap<DFAState> EmptyEdgeMap
-        {
-            get
-            {
-                return emptyEdgeMap;
-            }
-        }
-
-        public virtual Antlr4.Runtime.Dfa.EmptyEdgeMap<DFAState> EmptyContextEdgeMap
-        {
-            get
-            {
-                return emptyContextEdgeMap;
-            }
-        }
-
-        /// <summary>Gets whether this DFA is a precedence DFA.</summary>
-        /// <remarks>
-        /// Gets whether this DFA is a precedence DFA. Precedence DFAs use a special
-        /// start state
-        /// <see cref="s0"/>
-        /// which is not stored in
-        /// <see cref="states"/>
-        /// . The
-        /// <see cref="DFAState.edges"/>
-        /// array for this start state contains outgoing edges
-        /// supplying individual start states corresponding to specific precedence
-        /// values.
-        /// </remarks>
-        /// <returns>
-        ///
-        /// <see langword="true"/>
-        /// if this is a precedence DFA; otherwise,
-        /// <see langword="false"/>
-        /// .
-        /// </returns>
-        /// <seealso cref="Antlr4.Runtime.Parser.Precedence()"/>
-        /// <summary>Sets whether this is a precedence DFA.</summary>
-        /// <remarks>
-        /// Sets whether this is a precedence DFA. If the specified value differs
-        /// from the current DFA configuration, the following actions are taken;
-        /// otherwise no changes are made to the current DFA.
-        /// <ul>
-        /// <li>The
-        /// <see cref="states"/>
-        /// map is cleared</li>
-        /// <li>If
-        /// <c>precedenceDfa</c>
-        /// is
-        /// <see langword="false"/>
-        /// , the initial state
-        /// <see cref="s0"/>
-        /// is set to
-        /// <see langword="null"/>
-        /// ; otherwise, it is initialized to a new
-        /// <see cref="DFAState"/>
-        /// with an empty outgoing
-        /// <see cref="DFAState.edges"/>
-        /// array to
-        /// store the start states for individual precedence values.</li>
-        /// <li>The
-        /// <see cref="precedenceDfa"/>
-        /// field is updated</li>
-        /// </ul>
-        /// </remarks>
-        /// <value>
-        ///
-        /// <see langword="true"/>
-        /// if this is a precedence DFA; otherwise,
-        /// <see langword="false"/>
-        /// </value>
-        public bool IsPrecedenceDfa
-        {
-            get
-            {
-                return precedenceDfa;
-            }
-            set
-            {
-                bool precedenceDfa = value;
-                // s0.get() and s0full.get() are never null for a precedence DFA
-                // s0full.get() is never null for a precedence DFA
-                // s0.get() is never null for a precedence DFA
-                lock (this)
-                {
-                    if (this.precedenceDfa != precedenceDfa)
-                    {
-                        this.states.Clear();
-                        if (precedenceDfa)
-                        {
-                            this.s0.Set(new DFAState(emptyPrecedenceEdges, EmptyContextEdgeMap, new ATNConfigSet()));
-                            this.s0full.Set(new DFAState(emptyPrecedenceEdges, EmptyContextEdgeMap, new ATNConfigSet()));
-                        }
-                        else
-                        {
-                            this.s0.Set(null);
-                            this.s0full.Set(null);
-                        }
-                        this.precedenceDfa = precedenceDfa;
-                    }
-                }
-            }
-        }
-
-        /// <summary>Get the start state for a specific precedence value.</summary>
-        /// <remarks>Get the start state for a specific precedence value.</remarks>
-        /// <param name="precedence">The current precedence.</param>
-        /// <param name="fullContext">Whether to get from local of full context.</param>
-        /// <returns>
-        /// The start state corresponding to the specified precedence, or
-        /// <see langword="null"/>
-        /// if no start state exists for the specified precedence.
-        /// </returns>
-        /// <exception cref="System.InvalidOperationException">if this is not a precedence DFA.</exception>
-        /// <seealso cref="IsPrecedenceDfa()"/>
-        public DFAState GetPrecedenceStartState(int precedence, bool fullContext)
-        {
-            if (!IsPrecedenceDfa)
-            {
-                throw new InvalidOperationException("Only precedence DFAs may contain a precedence start state.");
-            }
-            if (fullContext)
-            {
-                return s0full.Get().GetTarget(precedence);
-            }
-            else
-            {
-                return s0.Get().GetTarget(precedence);
-            }
-        }
-
-        /// <summary>Set the start state for a specific precedence value.</summary>
-        /// <remarks>Set the start state for a specific precedence value.</remarks>
-        /// <param name="precedence">The current precedence.</param>
-        /// <param name="fullContext">Whether to set local of full context.</param>
-        /// <param name="startState">
-        /// The start state corresponding to the specified
-        /// precedence.
-        /// </param>
-        /// <exception cref="System.InvalidOperationException">if this is not a precedence DFA.</exception>
-        /// <seealso cref="IsPrecedenceDfa()"/>
-        public void SetPrecedenceStartState(int precedence, bool fullContext, DFAState startState)
-        {
-            if (!IsPrecedenceDfa)
-            {
-                throw new InvalidOperationException("Only precedence DFAs may contain a precedence start state.");
-            }
-            if (precedence < 0)
-            {
-                return;
-            }
-            if (fullContext)
-            {
-                lock (s0full)
-                {
-                    s0full.Get().SetTarget(precedence, startState);
-                }
-            }
-            else
-            {
-                lock (s0)
-                {
-                    s0.Get().SetTarget(precedence, startState);
-                }
-            }
-        }
-
-        public virtual bool IsEmpty
-        {
-            get
-            {
-                if (IsPrecedenceDfa)
-                {
-                    return s0.Get().EdgeMap.Count == 0 && s0full.Get().EdgeMap.Count == 0;
-                }
-                return s0.Get() == null && s0full.Get() == null;
-            }
-        }
-
-        public virtual bool IsContextSensitive
-        {
-            get
-            {
-                if (IsPrecedenceDfa)
-                {
-                    return s0full.Get().EdgeMap.Count != 0;
-                }
-                return s0full.Get() != null;
-            }
-        }
-
-        public virtual DFAState AddState(DFAState state)
-        {
-            state.stateNumber = Interlocked.Increment(ref nextStateNumber) - 1;
-            return states.GetOrAdd(state, state);
-        }
-
-        public override string ToString()
-        {
-            return ToString(Vocabulary.EmptyVocabulary);
-        }
-
-        public virtual string ToString(IVocabulary vocabulary)
-        {
-            if (s0.Get() == null)
-            {
-                return string.Empty;
-            }
-            DFASerializer serializer = new DFASerializer(this, vocabulary);
-            return serializer.ToString();
-        }
-
-        public virtual string ToString(IVocabulary vocabulary, string[] ruleNames)
-        {
-            if (s0.Get() == null)
-            {
-                return string.Empty;
-            }
-            DFASerializer serializer = new DFASerializer(this, vocabulary, ruleNames, atnStartState.atn);
-            return serializer.ToString();
-        }
-
-        public virtual string ToLexerString()
-        {
-            if (s0.Get() == null)
-            {
-                return string.Empty;
-            }
-            DFASerializer serializer = new LexerDFASerializer(this);
-            return serializer.ToString();
-        }
-    }
->>>>>>> b2d67261
 }