/*
 * [The "BSD license"]
 *  Copyright (c) 2013 Terence Parr
 *  Copyright (c) 2013 Sam Harwell
 *  All rights reserved.
 *
 *  Redistribution and use in source and binary forms, with or without
 *  modification, are permitted provided that the following conditions
 *  are met:
 *
 *  1. Redistributions of source code must retain the above copyright
 *     notice, this list of conditions and the following disclaimer.
 *  2. Redistributions in binary form must reproduce the above copyright
 *     notice, this list of conditions and the following disclaimer in the
 *     documentation and/or other materials provided with the distribution.
 *  3. The name of the author may not be used to endorse or promote products
 *     derived from this software without specific prior written permission.
 *
 *  THIS SOFTWARE IS PROVIDED BY THE AUTHOR ``AS IS'' AND ANY EXPRESS OR
 *  IMPLIED WARRANTIES, INCLUDING, BUT NOT LIMITED TO, THE IMPLIED WARRANTIES
 *  OF MERCHANTABILITY AND FITNESS FOR A PARTICULAR PURPOSE ARE DISCLAIMED.
 *  IN NO EVENT SHALL THE AUTHOR BE LIABLE FOR ANY DIRECT, INDIRECT,
 *  INCIDENTAL, SPECIAL, EXEMPLARY, OR CONSEQUENTIAL DAMAGES (INCLUDING, BUT
 *  NOT LIMITED TO, PROCUREMENT OF SUBSTITUTE GOODS OR SERVICES; LOSS OF USE,
 *  DATA, OR PROFITS; OR BUSINESS INTERRUPTION) HOWEVER CAUSED AND ON ANY
 *  THEORY OF LIABILITY, WHETHER IN CONTRACT, STRICT LIABILITY, OR TORT
 *  (INCLUDING NEGLIGENCE OR OTHERWISE) ARISING IN ANY WAY OUT OF THE USE OF
 *  THIS SOFTWARE, EVEN IF ADVISED OF THE POSSIBILITY OF SUCH DAMAGE.
 */
using System;
using System.Collections.Generic;
using System.Text;
using Antlr4.Runtime;
using Antlr4.Runtime.Atn;
using Antlr4.Runtime.Misc;
using Sharpen;

namespace Antlr4.Runtime
{
    /// <summary>A lexer is recognizer that draws input symbols from a character stream.</summary>
    /// <remarks>
    /// A lexer is recognizer that draws input symbols from a character stream.
    /// lexer grammars result in a subclass of this object. A Lexer object
    /// uses simplified match() and error recovery mechanisms in the interest
    /// of speed.
    /// </remarks>
    public abstract class Lexer : Recognizer<int, LexerATNSimulator>, ITokenSource
    {
        public const int DefaultMode = 0;

<<<<<<< HEAD
        public const int DefaultTokenChannel = IToken.DefaultChannel;
=======
        public const int More = -2;

        public const int Skip = -3;

        public const int DefaultTokenChannel = TokenConstants.DefaultChannel;
>>>>>>> 2d3fc09b

        public const int Hidden = TokenConstants.HiddenChannel;

        public const int MinCharValue = '\u0000';

        public const int MaxCharValue = '\uFFFE';

        public ICharStream _input;

        protected internal Tuple<ITokenSource, ICharStream> _tokenFactorySourcePair;

        /// <summary>How to create token objects</summary>
        protected internal ITokenFactory _factory = CommonTokenFactory.Default;

        /// <summary>The goal of all lexer rules/methods is to create a token object.</summary>
        /// <remarks>
        /// The goal of all lexer rules/methods is to create a token object.
        /// This is an instance variable as multiple rules may collaborate to
        /// create a single token.  nextToken will return this object after
        /// matching lexer rule(s).  If you subclass to allow multiple token
        /// emissions, then set this to the last token to be matched or
        /// something nonnull so that the auto token emit mechanism will not
        /// emit another token.
        /// </remarks>
        public IToken _token;

        /// <summary>
        /// What character index in the stream did the current token start at?
        /// Needed, for example, to get the text for current token.
        /// </summary>
        /// <remarks>
        /// What character index in the stream did the current token start at?
        /// Needed, for example, to get the text for current token.  Set at
        /// the start of nextToken.
        /// </remarks>
        public int _tokenStartCharIndex = -1;

        /// <summary>The line on which the first character of the token resides</summary>
        public int _tokenStartLine;

        /// <summary>The character position of first character within the line</summary>
        public int _tokenStartCharPositionInLine;

        /// <summary>Once we see EOF on char stream, next token will be EOF.</summary>
        /// <remarks>
        /// Once we see EOF on char stream, next token will be EOF.
        /// If you have DONE : EOF ; then you see DONE EOF.
        /// </remarks>
        public bool _hitEOF;

        /// <summary>The channel number for the current token</summary>
        public int _channel;

        /// <summary>The token type for the current token</summary>
        public int _type;

        public readonly List<int> _modeStack = new List<int>();

        public int _mode = Antlr4.Runtime.Lexer.DefaultMode;

        /// <summary>
        /// You can set the text for the current token to override what is in
        /// the input char buffer.
        /// </summary>
        /// <remarks>
        /// You can set the text for the current token to override what is in
        /// the input char buffer.  Use setText() or can set this instance var.
        /// </remarks>
        public string _text;

        public Lexer(ICharStream input)
        {
            this._input = input;
            this._tokenFactorySourcePair = Tuple.Create((ITokenSource)this, input);
        }

        public virtual void Reset()
        {
            // wack Lexer state variables
            if (_input != null)
            {
                _input.Seek(0);
            }
            // rewind the input
            _token = null;
            _type = TokenConstants.InvalidType;
            _channel = TokenConstants.DefaultChannel;
            _tokenStartCharIndex = -1;
            _tokenStartCharPositionInLine = -1;
            _tokenStartLine = -1;
            _text = null;
            _hitEOF = false;
            _mode = Antlr4.Runtime.Lexer.DefaultMode;
            _modeStack.Clear();
            Interpreter.Reset();
        }

        /// <summary>
        /// Return a token from this source; i.e., match a token on the char
        /// stream.
        /// </summary>
        /// <remarks>
        /// Return a token from this source; i.e., match a token on the char
        /// stream.
        /// </remarks>
        public virtual IToken NextToken()
        {
            if (_input == null)
            {
                throw new InvalidOperationException("nextToken requires a non-null input stream."
                    );
            }
            // Mark start location in char stream so unbuffered streams are
            // guaranteed at least have text of current token
            int tokenStartMarker = _input.Mark();
            try
            {
                while (true)
                {
                    if (_hitEOF)
                    {
                        EmitEOF();
                        return _token;
                    }
                    _token = null;
                    _channel = TokenConstants.DefaultChannel;
                    _tokenStartCharIndex = _input.Index;
                    _tokenStartCharPositionInLine = Interpreter.GetCharPositionInLine();
                    _tokenStartLine = Interpreter.GetLine();
                    _text = null;
                    do
                    {
                        _type = TokenConstants.InvalidType;
                        //				System.out.println("nextToken line "+tokenStartLine+" at "+((char)input.LA(1))+
                        //								   " in mode "+mode+
                        //								   " at index "+input.index());
                        int ttype;
                        try
                        {
                            ttype = Interpreter.Match(_input, _mode);
                        }
                        catch (LexerNoViableAltException e)
                        {
                            NotifyListeners(e);
                            // report error
                            Recover(e);
                            ttype = TokenTypes.Skip;
                        }
                        if (_input.La(1) == IntStreamConstants.Eof)
                        {
                            _hitEOF = true;
                        }
                        if (_type == TokenConstants.InvalidType)
                        {
                            _type = ttype;
                        }
                        if (_type == TokenTypes.Skip)
                        {
                            goto outer_continue;
                        }
                    }
                    while (_type == TokenTypes.More);
                    if (_token == null)
                    {
                        Emit();
                    }
                    return _token;
outer_continue: ;
                }
outer_break: ;
            }
            finally
            {
                // make sure we release marker after match or
                // unbuffered char stream will keep buffering
                _input.Release(tokenStartMarker);
            }
        }

        /// <summary>
        /// Instruct the lexer to skip creating a token for current lexer rule
        /// and look for another token.
        /// </summary>
        /// <remarks>
        /// Instruct the lexer to skip creating a token for current lexer rule
        /// and look for another token.  nextToken() knows to keep looking when
        /// a lexer rule finishes with token set to SKIP_TOKEN.  Recall that
        /// if token==null at end of any token rule, it creates one for you
        /// and emits it.
        /// </remarks>
        public virtual void Skip()
        {
            _type = TokenTypes.Skip;
        }

        public virtual void More()
        {
            _type = TokenTypes.More;
        }

        public virtual void Mode(int m)
        {
            _mode = m;
        }

        public virtual void PushMode(int m)
        {
            _modeStack.Add(_mode);
            Mode(m);
        }

        public virtual int PopMode()
        {
            if (_modeStack.Count == 0)
            {
                throw new InvalidOperationException();
            }
            Mode(_modeStack.Pop());
            return _mode;
        }

        public virtual ITokenFactory TokenFactory
        {
            get
            {
                return _factory;
            }
            set
            {
                ITokenFactory factory = value;
                this._factory = factory;
            }
        }

        /// <summary>Set the char stream and reset the lexer</summary>
        public virtual void SetInputStream(ICharStream input)
        {
            this._input = null;
            this._tokenFactorySourcePair = Tuple.Create((ITokenSource)this, _input);
            Reset();
            this._input = input;
            this._tokenFactorySourcePair = Tuple.Create((ITokenSource)this, _input);
        }

        public virtual string SourceName
        {
            get
            {
                return _input.SourceName;
            }
        }

        public override IIntStream InputStream
        {
            get
            {
                return _input;
            }
        }

        /// <summary>
        /// By default does not support multiple emits per nextToken invocation
        /// for efficiency reasons.
        /// </summary>
        /// <remarks>
        /// By default does not support multiple emits per nextToken invocation
        /// for efficiency reasons.  Subclass and override this method, nextToken,
        /// and getToken (to push tokens into a list and pull from that list
        /// rather than a single variable as this implementation does).
        /// </remarks>
        public virtual void Emit(IToken token)
        {
            //System.err.println("emit "+token);
            this._token = token;
        }

        /// <summary>
        /// The standard method called to automatically emit a token at the
        /// outermost lexical rule.
        /// </summary>
        /// <remarks>
        /// The standard method called to automatically emit a token at the
        /// outermost lexical rule.  The token object should point into the
        /// char buffer start..stop.  If there is a text override in 'text',
        /// use that to set the token's text.  Override this method to emit
        /// custom Token objects or provide a new factory.
        /// </remarks>
        public virtual IToken Emit()
        {
            IToken t = _factory.Create(_tokenFactorySourcePair, _type, _text, _channel, _tokenStartCharIndex
                , GetCharIndex() - 1, _tokenStartLine, _tokenStartCharPositionInLine);
            Emit(t);
            return t;
        }

        public virtual IToken EmitEOF()
        {
            int cpos = Column;
            // The character position for EOF is one beyond the position of
            // the previous token's last character
            if (_token != null)
            {
                int n = _token.StopIndex - _token.StartIndex + 1;
                cpos = _token.Column + n;
            }
            IToken eof = _factory.Create(_tokenFactorySourcePair, TokenConstants.Eof, null, TokenConstants
                .DefaultChannel, _input.Index, _input.Index - 1, Line, cpos);
            Emit(eof);
            return eof;
        }

        public virtual int Line
        {
            get
            {
                return Interpreter.GetLine();
            }
        }

        public virtual int Column
        {
            get
            {
                return Interpreter.GetCharPositionInLine();
            }
        }

        public virtual void SetLine(int line)
        {
            Interpreter.SetLine(line);
        }

        public virtual void SetCharPositionInLine(int charPositionInLine)
        {
            Interpreter.SetCharPositionInLine(charPositionInLine);
        }

        /// <summary>What is the index of the current character of lookahead?</summary>
        public virtual int GetCharIndex()
        {
            return _input.Index;
        }

        /// <summary>
        /// Return the text matched so far for the current token or any
        /// text override.
        /// </summary>
        /// <remarks>
        /// Return the text matched so far for the current token or any
        /// text override.
        /// </remarks>
        public virtual string GetText()
        {
            if (_text != null)
            {
                return _text;
            }
            return Interpreter.GetText(_input);
        }

        /// <summary>
        /// Set the complete text of this token; it wipes any previous
        /// changes to the text.
        /// </summary>
        /// <remarks>
        /// Set the complete text of this token; it wipes any previous
        /// changes to the text.
        /// </remarks>
        public virtual void SetText(string text)
        {
            this._text = text;
        }

        /// <summary>Override if emitting multiple tokens.</summary>
        /// <remarks>Override if emitting multiple tokens.</remarks>
        public virtual IToken GetToken()
        {
            return _token;
        }

        public virtual void SetToken(IToken _token)
        {
            this._token = _token;
        }

        public virtual void SetType(int ttype)
        {
            _type = ttype;
        }

        public virtual int GetType()
        {
            return _type;
        }

        public virtual void SetChannel(int channel)
        {
            _channel = channel;
        }

        public virtual int GetChannel()
        {
            return _channel;
        }

        public virtual string[] GetModeNames()
        {
            return null;
        }

        /// <summary>
        /// Used to print out token names like ID during debugging and
        /// error reporting.
        /// </summary>
        /// <remarks>
        /// Used to print out token names like ID during debugging and
        /// error reporting.  The generated parsers implement a method
        /// that overrides this to point to their String[] tokenNames.
        /// </remarks>
        public override string[] TokenNames
        {
            get
            {
                return null;
            }
        }

        /// <summary>Return a list of all Token objects in input char stream.</summary>
        /// <remarks>
        /// Return a list of all Token objects in input char stream.
        /// Forces load of all tokens. Does not include EOF token.
        /// </remarks>
        public virtual IList<IToken> GetAllTokens()
        {
            IList<IToken> tokens = new List<IToken>();
            IToken t = NextToken();
            while (t.Type != TokenConstants.Eof)
            {
                tokens.Add(t);
                t = NextToken();
            }
            return tokens;
        }

        public virtual void Recover(LexerNoViableAltException e)
        {
            if (_input.La(1) != IntStreamConstants.Eof)
            {
                // skip a char and try again
                Interpreter.Consume(_input);
            }
        }

        public virtual void NotifyListeners(LexerNoViableAltException e)
        {
            string text = _input.GetText(Interval.Of(_tokenStartCharIndex, _input.Index));
            string msg = "token recognition error at: '" + GetErrorDisplay(text) + "'";
            IAntlrErrorListener<int> listener = GetErrorListenerDispatch();
            listener.SyntaxError(this, null, _tokenStartLine, _tokenStartCharPositionInLine, 
                msg, e);
        }

        public virtual string GetErrorDisplay(string s)
        {
            StringBuilder buf = new StringBuilder();
            foreach (char c in s.ToCharArray())
            {
                buf.Append(GetErrorDisplay(c));
            }
            return buf.ToString();
        }

        public virtual string GetErrorDisplay(int c)
        {
            string s = ((char)c).ToString();
            switch (c)
            {
                case TokenConstants.Eof:
                {
                    s = "<EOF>";
                    break;
                }

                case '\n':
                {
                    s = "\\n";
                    break;
                }

                case '\t':
                {
                    s = "\\t";
                    break;
                }

                case '\r':
                {
                    s = "\\r";
                    break;
                }
            }
            return s;
        }

        public virtual string GetCharErrorDisplay(int c)
        {
            string s = GetErrorDisplay(c);
            return "'" + s + "'";
        }

        /// <summary>
        /// Lexers can normally match any char in it's vocabulary after matching
        /// a token, so do the easy thing and just kill a character and hope
        /// it all works out.
        /// </summary>
        /// <remarks>
        /// Lexers can normally match any char in it's vocabulary after matching
        /// a token, so do the easy thing and just kill a character and hope
        /// it all works out.  You can instead use the rule invocation stack
        /// to do sophisticated error recovery if you are in a fragment rule.
        /// </remarks>
        public virtual void Recover(RecognitionException re)
        {
            //System.out.println("consuming char "+(char)input.LA(1)+" during recovery");
            //re.printStackTrace();
            // TODO: Do we lose character or line position information?
            _input.Consume();
        }
    }
}<|MERGE_RESOLUTION|>--- conflicted
+++ resolved
@@ -48,15 +48,7 @@
     {
         public const int DefaultMode = 0;
 
-<<<<<<< HEAD
-        public const int DefaultTokenChannel = IToken.DefaultChannel;
-=======
-        public const int More = -2;
-
-        public const int Skip = -3;
-
         public const int DefaultTokenChannel = TokenConstants.DefaultChannel;
->>>>>>> 2d3fc09b
 
         public const int Hidden = TokenConstants.HiddenChannel;
 
