/*
 * [The "BSD license"]
 *  Copyright (c) 2013 Terence Parr
 *  Copyright (c) 2013 Sam Harwell
 *  All rights reserved.
 *
 *  Redistribution and use in source and binary forms, with or without
 *  modification, are permitted provided that the following conditions
 *  are met:
 *
 *  1. Redistributions of source code must retain the above copyright
 *     notice, this list of conditions and the following disclaimer.
 *  2. Redistributions in binary form must reproduce the above copyright
 *     notice, this list of conditions and the following disclaimer in the
 *     documentation and/or other materials provided with the distribution.
 *  3. The name of the author may not be used to endorse or promote products
 *     derived from this software without specific prior written permission.
 *
 *  THIS SOFTWARE IS PROVIDED BY THE AUTHOR ``AS IS'' AND ANY EXPRESS OR
 *  IMPLIED WARRANTIES, INCLUDING, BUT NOT LIMITED TO, THE IMPLIED WARRANTIES
 *  OF MERCHANTABILITY AND FITNESS FOR A PARTICULAR PURPOSE ARE DISCLAIMED.
 *  IN NO EVENT SHALL THE AUTHOR BE LIABLE FOR ANY DIRECT, INDIRECT,
 *  INCIDENTAL, SPECIAL, EXEMPLARY, OR CONSEQUENTIAL DAMAGES (INCLUDING, BUT
 *  NOT LIMITED TO, PROCUREMENT OF SUBSTITUTE GOODS OR SERVICES; LOSS OF USE,
 *  DATA, OR PROFITS; OR BUSINESS INTERRUPTION) HOWEVER CAUSED AND ON ANY
 *  THEORY OF LIABILITY, WHETHER IN CONTRACT, STRICT LIABILITY, OR TORT
 *  (INCLUDING NEGLIGENCE OR OTHERWISE) ARISING IN ANY WAY OUT OF THE USE OF
 *  THIS SOFTWARE, EVEN IF ADVISED OF THE POSSIBILITY OF SUCH DAMAGE.
 */
using System.Collections.Generic;
using Antlr4.Runtime.Dfa;
using Antlr4.Runtime.Misc;
using Sharpen;

namespace Antlr4.Runtime.Dfa
{
    /// <author>Sam Harwell</author>
    public interface IEdgeMap<T> : IEnumerable<KeyValuePair<int, T>>
    {
        int Count
        {
            get;
        }

        bool IsEmpty
        {
            get;
        }

        bool ContainsKey(int key);

<<<<<<< HEAD
        [return: Nullable]
        T Get(int key);
=======
        T this[int key]
        {
            get;
        }
>>>>>>> 8ec18a03

        [return: NotNull]
        IEdgeMap<T> Put(int key, T value);

        [return: NotNull]
        IEdgeMap<T> Remove(int key);

        [return: NotNull]
        IEdgeMap<T> PutAll<_T0>(IEdgeMap<_T0> m) where _T0:T;

        [return: NotNull]
        IEdgeMap<T> Clear();

        [return: NotNull]
        IDictionary<int, T> ToMap();
<<<<<<< HEAD

        [return: NotNull]
        ISet<KeyValuePair<int, T>> EntrySet();
=======
>>>>>>> 8ec18a03
    }
}<|MERGE_RESOLUTION|>--- conflicted
+++ resolved
@@ -49,15 +49,10 @@
 
         bool ContainsKey(int key);
 
-<<<<<<< HEAD
-        [return: Nullable]
-        T Get(int key);
-=======
         T this[int key]
         {
             get;
         }
->>>>>>> 8ec18a03
 
         [return: NotNull]
         IEdgeMap<T> Put(int key, T value);
@@ -73,11 +68,5 @@
 
         [return: NotNull]
         IDictionary<int, T> ToMap();
-<<<<<<< HEAD
-
-        [return: NotNull]
-        ISet<KeyValuePair<int, T>> EntrySet();
-=======
->>>>>>> 8ec18a03
     }
 }