<!--
  ~ Copyright (c) 2012 The ANTLR Project. All rights reserved.
  ~ Use of this file is governed by the BSD-3-Clause license that
  ~ can be found in the LICENSE.txt file in the project root.
  -->

<project xmlns="http://maven.apache.org/POM/4.0.0" xmlns:xsi="http://www.w3.org/2001/XMLSchema-instance" xsi:schemaLocation="http://maven.apache.org/POM/4.0.0 http://maven.apache.org/maven-v4_0_0.xsd">
<<<<<<< HEAD

    <parent>
        <groupId>org.sonatype.oss</groupId>
        <artifactId>oss-parent</artifactId>
        <version>9</version>
    </parent>

    <modelVersion>4.0.0</modelVersion>
    <groupId>com.tunnelvisionlabs</groupId>
    <artifactId>antlr4-master</artifactId>
    <version>4.6-SNAPSHOT</version>
    <packaging>pom</packaging>

    <name>ANTLR 4</name>
    <description>ANTLR 4 Master Build POM</description>
=======
  <modelVersion>4.0.0</modelVersion>
  <parent>
    <groupId>org.sonatype.oss</groupId>
    <artifactId>oss-parent</artifactId>
    <version>9</version>
  </parent>
  <groupId>org.antlr</groupId>
  <artifactId>antlr4-master</artifactId>
  <version>4.6.1-SNAPSHOT</version>
  <packaging>pom</packaging>

  <name>ANTLR 4</name>
  <description>ANTLR 4 Master Build POM</description>
  <url>http://www.antlr.org</url>
  <inceptionYear>1992</inceptionYear>
  <organization>
    <name>ANTLR</name>
>>>>>>> 644478a0
    <url>http://www.antlr.org</url>
    <inceptionYear>1992</inceptionYear>
    <organization>
        <!--
          The organization name is used in the manifests of the Jar files. Set to Tunnel Vision Labs for this custom
          build.
        -->
        <name>Tunnel Vision Laboratories, LLC</name>
        <url>http://tunnelvisionlabs.com</url>
    </organization>

    <licenses>
        <license>
            <name>The BSD License</name>
            <url>http://www.antlr.org/license.html</url>
            <distribution>repo</distribution>
        </license>
    </licenses>

    <developers>

        <developer>
            <name>Terence Parr</name>
            <url>http://parrt.cs.usfca.edu</url>
            <roles>
                <role>Project lead - ANTLR</role>
            </roles>
        </developer>

        <developer>
            <name>Sam Harwell</name>
            <url>http://tunnelvisionlabs.com</url>
            <roles>
                <role>Developer</role>
            </roles>
        </developer>

        <developer>
            <name>Jim Idle</name>
            <email>jimi@idle.ws</email>
            <url>http://www.linkedin.com/in/jimidle</url>
            <roles>
                <role>Developer - Maven Plugin</role>
            </roles>
        </developer>

    </developers>

    <modules>
        <module>runtime/Java</module>
        <module>runtime/JavaAnnotations</module>
        <module>tool</module>
        <module>antlr4-maven-plugin</module>
        <module>antlr4-testgen-maven-plugin</module>
        <module>runtime-testsuite</module>
    </modules>

    <properties>
        <project.build.sourceEncoding>UTF-8</project.build.sourceEncoding>
        <project.reporting.outputEncoding>UTF-8</project.reporting.outputEncoding>
        <java5.home>${env.JAVA5_HOME}</java5.home>
        <java6.home>${env.JAVA6_HOME}</java6.home>
        <bootclasspath.java5>${java5.home}/lib/rt.jar</bootclasspath.java5>
        <bootclasspath.java6>${java6.home}/lib/rt.jar</bootclasspath.java6>
        <bootclasspath.compile>${bootclasspath.java6}</bootclasspath.compile>
        <bootclasspath.testCompile>${bootclasspath.java6}</bootclasspath.testCompile>
        <antlr.testinprocess>true</antlr.testinprocess>
    </properties>

    <mailingLists>
        <mailingList>
            <name>antlr-discussion</name>
            <archive>https://groups.google.com/forum/?fromgroups#!forum/antlr-discussion</archive>
        </mailingList>
    </mailingLists>

    <issueManagement>
        <system>GitHub Issues</system>
        <url>https://github.com/antlr/antlr4/issues</url>
    </issueManagement>

    <scm>
        <url>https://github.com/antlr/antlr4/tree/master</url>
        <connection>scm:git:git://github.com/antlr/antlr4.git</connection>
        <developerConnection>scm:git:git@github.com:antlr/antlr4.git</developerConnection>
      <tag>HEAD</tag>
  </scm>

    <profiles>
        <profile>
            <id>sonatype-oss-release</id>
            <build>
                <plugins>
                    <plugin>
                        <groupId>org.apache.maven.plugins</groupId>
                        <artifactId>maven-compiler-plugin</artifactId>
                        <executions>
                            <execution>
                                <id>default-compile</id>
                                <configuration>
                                    <compilerArgs>
                                        <arg>-Xlint</arg>
                                        <arg>-Xlint:-serial</arg>
                                        <arg>-bootclasspath</arg>
                                        <arg>${bootclasspath.compile}</arg>
                                    </compilerArgs>
                                </configuration>
                            </execution>
                            <execution>
                                <id>default-testCompile</id>
                                <configuration>
                                    <compilerArgs>
                                        <arg>-Xlint</arg>
                                        <arg>-Xlint:-serial</arg>
                                        <arg>-bootclasspath</arg>
                                        <arg>${bootclasspath.testCompile}</arg>
                                    </compilerArgs>
                                </configuration>
                            </execution>
                        </executions>
                    </plugin>
                </plugins>
            </build>
        </profile>

        <profile>
            <id>jdk6-bnd</id>
            <activation>
                <jdk>1.6</jdk>
            </activation>
            <build>
                <plugins>
                    <plugin>
                        <groupId>org.apache.felix</groupId>
                        <artifactId>maven-bundle-plugin</artifactId>
                        <version>2.5.4</version>
                        <extensions>true</extensions>
                    </plugin>
                </plugins>
            </build>
        </profile>

        <profile>
            <id>jdk7plus-bnd</id>
            <activation>
                <jdk>!1.6</jdk>
            </activation>
            <build>
                <plugins>
                    <plugin>
                        <groupId>org.apache.felix</groupId>
                        <artifactId>maven-bundle-plugin</artifactId>
                        <version>3.0.1</version>
                        <extensions>true</extensions>
                    </plugin>
                </plugins>
            </build>
        </profile>
    </profiles>

    <build>
        <plugins>
            <plugin>
                <groupId>org.apache.maven.plugins</groupId>
                <artifactId>maven-compiler-plugin</artifactId>
                <version>3.6.0</version>
                <configuration>
                    <showWarnings>true</showWarnings>
                    <showDeprecation>true</showDeprecation>
                    <source>1.6</source>
                    <target>1.6</target>
                    <compilerArgs>
                        <arg>-Xlint</arg>
                        <arg>-Xlint:-serial</arg>
                    </compilerArgs>
                </configuration>
            </plugin>

            <plugin>
                <groupId>org.apache.maven.plugins</groupId>
                <artifactId>maven-jar-plugin</artifactId>
                <version>2.6</version>
                <configuration>
                    <archive>
                        <manifest>
                            <addDefaultImplementationEntries>true</addDefaultImplementationEntries>
                        </manifest>
                    </archive>
                </configuration>
            </plugin>

            <plugin>
                <groupId>org.apache.maven.plugins</groupId>
                <artifactId>maven-surefire-plugin</artifactId>
                <version>2.18.1</version>
            </plugin>

            <plugin>
                <groupId>org.apache.maven.plugins</groupId>
                <artifactId>maven-source-plugin</artifactId>
                <!-- override the version inherited from the parent -->
                <version>2.4</version>
            </plugin>

            <plugin>
                <groupId>org.apache.maven.plugins</groupId>
                <artifactId>maven-javadoc-plugin</artifactId>
                <!-- override the version inherited from the parent -->
                <version>2.10.3</version>
                <configuration>
                    <quiet>true</quiet>
                </configuration>
            </plugin>

            <plugin>
                <groupId>org.apache.maven.plugins</groupId>
                <artifactId>maven-gpg-plugin</artifactId>
                <!-- override the version inherited from the parent -->
                <version>1.6</version>
            </plugin>

            <plugin>
                <groupId>org.apache.maven.plugins</groupId>
                <artifactId>maven-release-plugin</artifactId>
                <!-- override the version inherited from the parent -->
                <version>2.5.2</version>
                <configuration>
                    <arguments>-Psonatype-oss-release ${release.arguments}</arguments>
                    <autoVersionSubmodules>true</autoVersionSubmodules>
                    <tagNameFormat>@{project.version}-opt</tagNameFormat>
                </configuration>
            </plugin>
        </plugins>
    </build>
</project><|MERGE_RESOLUTION|>--- conflicted
+++ resolved
@@ -5,7 +5,6 @@
   -->
 
 <project xmlns="http://maven.apache.org/POM/4.0.0" xmlns:xsi="http://www.w3.org/2001/XMLSchema-instance" xsi:schemaLocation="http://maven.apache.org/POM/4.0.0 http://maven.apache.org/maven-v4_0_0.xsd">
-<<<<<<< HEAD
 
     <parent>
         <groupId>org.sonatype.oss</groupId>
@@ -16,30 +15,11 @@
     <modelVersion>4.0.0</modelVersion>
     <groupId>com.tunnelvisionlabs</groupId>
     <artifactId>antlr4-master</artifactId>
-    <version>4.6-SNAPSHOT</version>
+    <version>4.6.1-SNAPSHOT</version>
     <packaging>pom</packaging>
 
     <name>ANTLR 4</name>
     <description>ANTLR 4 Master Build POM</description>
-=======
-  <modelVersion>4.0.0</modelVersion>
-  <parent>
-    <groupId>org.sonatype.oss</groupId>
-    <artifactId>oss-parent</artifactId>
-    <version>9</version>
-  </parent>
-  <groupId>org.antlr</groupId>
-  <artifactId>antlr4-master</artifactId>
-  <version>4.6.1-SNAPSHOT</version>
-  <packaging>pom</packaging>
-
-  <name>ANTLR 4</name>
-  <description>ANTLR 4 Master Build POM</description>
-  <url>http://www.antlr.org</url>
-  <inceptionYear>1992</inceptionYear>
-  <organization>
-    <name>ANTLR</name>
->>>>>>> 644478a0
     <url>http://www.antlr.org</url>
     <inceptionYear>1992</inceptionYear>
     <organization>
