--- conflicted
+++ resolved
@@ -8,13 +8,8 @@
     </parent>
 
     <modelVersion>4.0.0</modelVersion>
-<<<<<<< HEAD
     <groupId>com.tunnelvisionlabs</groupId>
-    <artifactId>project</artifactId>
-=======
-    <groupId>org.antlr</groupId>
     <artifactId>antlr4-master</artifactId>
->>>>>>> 3946c05e
     <version>4.0-SNAPSHOT</version>
     <packaging>pom</packaging>
 
