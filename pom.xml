<project xmlns="http://maven.apache.org/POM/4.0.0" xmlns:xsi="http://www.w3.org/2001/XMLSchema-instance" xsi:schemaLocation="http://maven.apache.org/POM/4.0.0 http://maven.apache.org/maven-v4_0_0.xsd">
<<<<<<< HEAD

    <parent>
        <groupId>org.sonatype.oss</groupId>
        <artifactId>oss-parent</artifactId>
        <version>9</version>
    </parent>

    <modelVersion>4.0.0</modelVersion>
    <groupId>com.tunnelvisionlabs</groupId>
    <artifactId>antlr4-master</artifactId>
    <version>4.5.1-SNAPSHOT</version>
    <packaging>pom</packaging>

    <name>ANTLR 4</name>
    <description>ANTLR 4 Master Build POM</description>
    <url>http://www.antlr.org</url>
    <inceptionYear>1992</inceptionYear>
    <organization>
        <name>ANTLR</name>
        <url>http://www.antlr.org</url>
    </organization>

    <licenses>
        <license>
            <name>The BSD License</name>
            <url>http://www.antlr.org/license.html</url>
            <distribution>repo</distribution>
        </license>
    </licenses>

    <developers>

        <developer>
            <name>Terence Parr</name>
            <url>http://antlr.org/wiki/display/~admin/Home</url>
            <roles>
                <role>Project lead - ANTLR</role>
            </roles>
        </developer>

        <developer>
            <name>Sam Harwell</name>
            <url>http://tunnelvisionlabs.com</url>
            <roles>
                <role>Developer</role>
            </roles>
        </developer>

        <developer>
            <name>Jim Idle</name>
            <email>jimi@idle.ws</email>
            <url>http://www.linkedin.com/in/jimidle</url>
            <roles>
                <role>Developer - Maven Plugin</role>
            </roles>
        </developer>

    </developers>

    <modules>
        <module>runtime/Java</module>
        <module>runtime/JavaAnnotations</module>
        <module>tool</module>
        <module>antlr4-maven-plugin</module>
        <module>antlr4-testgen-maven-plugin</module>
        <module>runtime-testsuite</module>
    </modules>

    <properties>
        <project.build.sourceEncoding>UTF-8</project.build.sourceEncoding>
        <project.reporting.outputEncoding>UTF-8</project.reporting.outputEncoding>
        <java5.home>${env.JAVA5_HOME}</java5.home>
        <java6.home>${env.JAVA6_HOME}</java6.home>
        <bootclasspath.java5>${java5.home}/lib/rt.jar</bootclasspath.java5>
        <bootclasspath.java6>${java6.home}/lib/rt.jar</bootclasspath.java6>
        <bootclasspath.compile>${bootclasspath.java6}</bootclasspath.compile>
        <bootclasspath.testCompile>${bootclasspath.java6}</bootclasspath.testCompile>
        <antlr.testinprocess>true</antlr.testinprocess>
    </properties>

    <mailingLists>
        <mailingList>
            <name>antlr-discussion</name>
            <archive>https://groups.google.com/forum/?fromgroups#!forum/antlr-discussion</archive>
        </mailingList>
    </mailingLists>

    <issueManagement>
        <system>GitHub Issues</system>
        <url>https://github.com/antlr/antlr4/issues</url>
    </issueManagement>

    <scm>
        <url>https://github.com/antlr/antlr4/tree/master</url>
        <connection>scm:git:git://github.com/antlr/antlr4.git</connection>
        <developerConnection>scm:git:git@github.com:antlr/antlr4.git</developerConnection>
      <tag>HEAD</tag>
  </scm>

    <profiles>
        <profile>
            <id>sonatype-oss-release</id>
            <build>
                <plugins>
                    <plugin>
                        <groupId>org.apache.maven.plugins</groupId>
                        <artifactId>maven-compiler-plugin</artifactId>
                        <executions>
                            <execution>
                                <id>default-compile</id>
                                <configuration>
                                    <compilerArgs>
                                        <arg>-Xlint</arg>
                                        <arg>-Xlint:-serial</arg>
                                        <arg>-bootclasspath</arg>
                                        <arg>${bootclasspath.compile}</arg>
                                    </compilerArgs>
                                </configuration>
                            </execution>
                            <execution>
                                <id>default-testCompile</id>
                                <configuration>
                                    <compilerArgs>
                                        <arg>-Xlint</arg>
                                        <arg>-Xlint:-serial</arg>
                                        <arg>-bootclasspath</arg>
                                        <arg>${bootclasspath.testCompile}</arg>
                                    </compilerArgs>
                                </configuration>
                            </execution>
                        </executions>
                    </plugin>
                </plugins>
            </build>
        </profile>
    </profiles>

    <build>
        <plugins>
            <plugin>
                <groupId>org.apache.maven.plugins</groupId>
                <artifactId>maven-compiler-plugin</artifactId>
                <version>3.3</version>
                <configuration>
                    <showWarnings>true</showWarnings>
                    <showDeprecation>true</showDeprecation>
                    <source>1.6</source>
                    <target>1.6</target>
                    <compilerArgs>
                        <arg>-Xlint</arg>
                        <arg>-Xlint:-serial</arg>
                    </compilerArgs>
                </configuration>
            </plugin>

            <plugin>
                <groupId>org.apache.maven.plugins</groupId>
                <artifactId>maven-jar-plugin</artifactId>
                <version>2.6</version>
                <configuration>
                    <archive>
                        <manifest>
                            <addDefaultImplementationEntries>true</addDefaultImplementationEntries>
                        </manifest>
                    </archive>
                </configuration>
            </plugin>

            <plugin>
                <groupId>org.apache.maven.plugins</groupId>
                <artifactId>maven-surefire-plugin</artifactId>
                <version>2.18.1</version>
            </plugin>

            <plugin>
                <groupId>org.apache.maven.plugins</groupId>
                <artifactId>maven-source-plugin</artifactId>
                <!-- override the version inherited from the parent -->
                <version>2.4</version>
            </plugin>

            <plugin>
                <groupId>org.apache.maven.plugins</groupId>
                <artifactId>maven-javadoc-plugin</artifactId>
                <!-- override the version inherited from the parent -->
                <version>2.10.3</version>
                <configuration>
                    <quiet>true</quiet>
                </configuration>
            </plugin>

            <plugin>
                <groupId>org.apache.maven.plugins</groupId>
                <artifactId>maven-gpg-plugin</artifactId>
                <!-- override the version inherited from the parent -->
                <version>1.6</version>
            </plugin>

            <plugin>
                <groupId>org.apache.maven.plugins</groupId>
                <artifactId>maven-release-plugin</artifactId>
                <!-- override the version inherited from the parent -->
                <version>2.5.2</version>
                <configuration>
                    <arguments>-Psonatype-oss-release ${release.arguments}</arguments>
                    <autoVersionSubmodules>true</autoVersionSubmodules>
                    <tagNameFormat>@{project.version}-opt</tagNameFormat>
                </configuration>
            </plugin>
        </plugins>
    </build>
=======
  <modelVersion>4.0.0</modelVersion>
  <parent>
    <groupId>org.sonatype.oss</groupId>
    <artifactId>oss-parent</artifactId>
    <version>9</version>
  </parent>
  <groupId>org.antlr</groupId>
  <artifactId>antlr4-master</artifactId>
  <version>4.5.2-SNAPSHOT</version>
  <packaging>pom</packaging>

  <name>ANTLR 4</name>
  <description>ANTLR 4 Master Build POM</description>
  <url>http://www.antlr.org</url>
  <inceptionYear>1992</inceptionYear>
  <organization>
    <name>ANTLR</name>
    <url>http://www.antlr.org</url>
  </organization>

  <licenses>
    <license>
      <name>The BSD License</name>
      <url>http://www.antlr.org/license.html</url>
      <distribution>repo</distribution>
    </license>
  </licenses>

  <developers>
    <developer>
      <name>Terence Parr</name>
      <url>http://antlr.org/wiki/display/~admin/Home</url>
      <roles>
        <role>Project lead - ANTLR</role>
      </roles>
    </developer>
    <developer>
      <name>Sam Harwell</name>
      <url>http://tunnelvisionlabs.com</url>
      <roles>
        <role>Developer</role>
      </roles>
    </developer>
    <developer>
      <name>Eric Vergnaud</name>
      <roles>
        <role>Developer - JavaScript, C#, Python 2, Python 3</role>
      </roles>
    </developer>
    <developer>
      <name>Jim Idle</name>
      <email>jimi@idle.ws</email>
      <url>http://www.linkedin.com/in/jimidle</url>
      <roles>
        <role>Developer - Maven Plugin</role>
      </roles>
    </developer>
  </developers>

  <modules>
    <module>runtime/Java</module>
    <module>tool</module>
    <module>antlr4-maven-plugin</module>
    <module>tool-testsuite</module>
    <module>runtime-testsuite</module>
  </modules>

  <properties>
    <project.build.sourceEncoding>UTF-8</project.build.sourceEncoding>
    <project.reporting.outputEncoding>UTF-8</project.reporting.outputEncoding>
    <antlr.testinprocess>true</antlr.testinprocess>
    <maven.compiler.source>1.6</maven.compiler.source>
    <maven.compiler.target>1.6</maven.compiler.target>
  </properties>

  <mailingLists>
    <mailingList>
      <name>antlr-discussion</name>
      <archive>https://groups.google.com/forum/?fromgroups#!forum/antlr-discussion</archive>
    </mailingList>
  </mailingLists>

  <issueManagement>
    <system>GitHub Issues</system>
    <url>https://github.com/antlr/antlr4/issues</url>
  </issueManagement>

  <scm>
    <url>https://github.com/antlr/antlr4/tree/master</url>
    <connection>scm:git:git://github.com/antlr/antlr4.git</connection>
    <developerConnection>scm:git:git@github.com:antlr/antlr4.git</developerConnection>
    <tag>HEAD</tag>
  </scm>

  <build>
    <resources>
      <resource>
        <directory>resources</directory>
      </resource>
    </resources>
    <testSourceDirectory>test</testSourceDirectory>
    <testResources>
      <testResource>
        <directory>test</directory>
      </testResource>
    </testResources>
    <pluginManagement>
      <plugins>
        <plugin>
          <groupId>org.apache.maven.plugins</groupId>
          <artifactId>maven-compiler-plugin</artifactId>
          <configuration>
            <source>${maven.compiler.source}</source>
            <target>${maven.compiler.target}</target>
          </configuration>
        </plugin>
        <plugin>
          <groupId>org.apache.maven.plugins</groupId>
          <artifactId>maven-javadoc-plugin</artifactId>
          <configuration>
            <additionalparam>-Xdoclint:none</additionalparam>
          </configuration>
        </plugin>
      </plugins>
    </pluginManagement>
  </build>
>>>>>>> 7b602e60
</project><|MERGE_RESOLUTION|>--- conflicted
+++ resolved
@@ -1,5 +1,4 @@
 <project xmlns="http://maven.apache.org/POM/4.0.0" xmlns:xsi="http://www.w3.org/2001/XMLSchema-instance" xsi:schemaLocation="http://maven.apache.org/POM/4.0.0 http://maven.apache.org/maven-v4_0_0.xsd">
-<<<<<<< HEAD
 
     <parent>
         <groupId>org.sonatype.oss</groupId>
@@ -10,7 +9,7 @@
     <modelVersion>4.0.0</modelVersion>
     <groupId>com.tunnelvisionlabs</groupId>
     <artifactId>antlr4-master</artifactId>
-    <version>4.5.1-SNAPSHOT</version>
+    <version>4.5.2-SNAPSHOT</version>
     <packaging>pom</packaging>
 
     <name>ANTLR 4</name>
@@ -211,132 +210,4 @@
             </plugin>
         </plugins>
     </build>
-=======
-  <modelVersion>4.0.0</modelVersion>
-  <parent>
-    <groupId>org.sonatype.oss</groupId>
-    <artifactId>oss-parent</artifactId>
-    <version>9</version>
-  </parent>
-  <groupId>org.antlr</groupId>
-  <artifactId>antlr4-master</artifactId>
-  <version>4.5.2-SNAPSHOT</version>
-  <packaging>pom</packaging>
-
-  <name>ANTLR 4</name>
-  <description>ANTLR 4 Master Build POM</description>
-  <url>http://www.antlr.org</url>
-  <inceptionYear>1992</inceptionYear>
-  <organization>
-    <name>ANTLR</name>
-    <url>http://www.antlr.org</url>
-  </organization>
-
-  <licenses>
-    <license>
-      <name>The BSD License</name>
-      <url>http://www.antlr.org/license.html</url>
-      <distribution>repo</distribution>
-    </license>
-  </licenses>
-
-  <developers>
-    <developer>
-      <name>Terence Parr</name>
-      <url>http://antlr.org/wiki/display/~admin/Home</url>
-      <roles>
-        <role>Project lead - ANTLR</role>
-      </roles>
-    </developer>
-    <developer>
-      <name>Sam Harwell</name>
-      <url>http://tunnelvisionlabs.com</url>
-      <roles>
-        <role>Developer</role>
-      </roles>
-    </developer>
-    <developer>
-      <name>Eric Vergnaud</name>
-      <roles>
-        <role>Developer - JavaScript, C#, Python 2, Python 3</role>
-      </roles>
-    </developer>
-    <developer>
-      <name>Jim Idle</name>
-      <email>jimi@idle.ws</email>
-      <url>http://www.linkedin.com/in/jimidle</url>
-      <roles>
-        <role>Developer - Maven Plugin</role>
-      </roles>
-    </developer>
-  </developers>
-
-  <modules>
-    <module>runtime/Java</module>
-    <module>tool</module>
-    <module>antlr4-maven-plugin</module>
-    <module>tool-testsuite</module>
-    <module>runtime-testsuite</module>
-  </modules>
-
-  <properties>
-    <project.build.sourceEncoding>UTF-8</project.build.sourceEncoding>
-    <project.reporting.outputEncoding>UTF-8</project.reporting.outputEncoding>
-    <antlr.testinprocess>true</antlr.testinprocess>
-    <maven.compiler.source>1.6</maven.compiler.source>
-    <maven.compiler.target>1.6</maven.compiler.target>
-  </properties>
-
-  <mailingLists>
-    <mailingList>
-      <name>antlr-discussion</name>
-      <archive>https://groups.google.com/forum/?fromgroups#!forum/antlr-discussion</archive>
-    </mailingList>
-  </mailingLists>
-
-  <issueManagement>
-    <system>GitHub Issues</system>
-    <url>https://github.com/antlr/antlr4/issues</url>
-  </issueManagement>
-
-  <scm>
-    <url>https://github.com/antlr/antlr4/tree/master</url>
-    <connection>scm:git:git://github.com/antlr/antlr4.git</connection>
-    <developerConnection>scm:git:git@github.com:antlr/antlr4.git</developerConnection>
-    <tag>HEAD</tag>
-  </scm>
-
-  <build>
-    <resources>
-      <resource>
-        <directory>resources</directory>
-      </resource>
-    </resources>
-    <testSourceDirectory>test</testSourceDirectory>
-    <testResources>
-      <testResource>
-        <directory>test</directory>
-      </testResource>
-    </testResources>
-    <pluginManagement>
-      <plugins>
-        <plugin>
-          <groupId>org.apache.maven.plugins</groupId>
-          <artifactId>maven-compiler-plugin</artifactId>
-          <configuration>
-            <source>${maven.compiler.source}</source>
-            <target>${maven.compiler.target}</target>
-          </configuration>
-        </plugin>
-        <plugin>
-          <groupId>org.apache.maven.plugins</groupId>
-          <artifactId>maven-javadoc-plugin</artifactId>
-          <configuration>
-            <additionalparam>-Xdoclint:none</additionalparam>
-          </configuration>
-        </plugin>
-      </plugins>
-    </pluginManagement>
-  </build>
->>>>>>> 7b602e60
 </project>