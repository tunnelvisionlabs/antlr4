--- conflicted
+++ resolved
@@ -21,7 +21,6 @@
     <name>ANTLR 4</name>
     <description>ANTLR 4 Master Build POM</description>
     <url>http://www.antlr.org</url>
-<<<<<<< HEAD
     <inceptionYear>1992</inceptionYear>
     <organization>
         <!--
@@ -44,7 +43,7 @@
 
         <developer>
             <name>Terence Parr</name>
-            <url>http://antlr.org/wiki/display/~admin/Home</url>
+            <url>http://parrt.cs.usfca.edu</url>
             <roles>
                 <role>Project lead - ANTLR</role>
             </roles>
@@ -186,7 +185,7 @@
             <plugin>
                 <groupId>org.apache.maven.plugins</groupId>
                 <artifactId>maven-compiler-plugin</artifactId>
-                <version>3.3</version>
+                <version>3.6.0</version>
                 <configuration>
                     <showWarnings>true</showWarnings>
                     <showDeprecation>true</showDeprecation>
@@ -255,125 +254,4 @@
             </plugin>
         </plugins>
     </build>
-=======
-  </organization>
-
-  <licenses>
-    <license>
-      <name>The BSD License</name>
-      <url>http://www.antlr.org/license.html</url>
-      <distribution>repo</distribution>
-    </license>
-  </licenses>
-
-  <developers>
-    <developer>
-      <name>Terence Parr</name>
-      <url>http://parrt.cs.usfca.edu</url>
-      <roles>
-        <role>Project lead - ANTLR</role>
-      </roles>
-    </developer>
-    <developer>
-      <name>Sam Harwell</name>
-      <url>http://tunnelvisionlabs.com</url>
-      <roles>
-        <role>Developer</role>
-      </roles>
-    </developer>
-    <developer>
-      <name>Eric Vergnaud</name>
-      <roles>
-        <role>Developer - JavaScript, C#, Python 2, Python 3</role>
-      </roles>
-    </developer>
-    <developer>
-      <name>Peter Boyer</name>
-      <roles>
-        <role>Developer - Go</role>
-      </roles>
-    </developer>
-    <developer>
-      <name>Jim Idle</name>
-      <email>jimi@idle.ws</email>
-      <url>http://www.linkedin.com/in/jimidle</url>
-      <roles>
-        <role>Developer - Maven Plugin</role>
-      </roles>
-    </developer>
-    <developer>
-      <name>Mike Lischke</name>
-      <roles>
-        <role>Developer - C++ Target</role>
-      </roles>
-    </developer>
-  </developers>
-
-  <modules>
-    <module>runtime/Java</module>
-    <module>tool</module>
-    <module>antlr4-maven-plugin</module>
-    <module>tool-testsuite</module>
-    <module>runtime-testsuite/annotations</module>
-    <module>runtime-testsuite/processors</module>
-    <module>runtime-testsuite</module>
-  </modules>
-
-  <properties>
-    <project.build.sourceEncoding>UTF-8</project.build.sourceEncoding>
-    <project.reporting.outputEncoding>UTF-8</project.reporting.outputEncoding>
-    <antlr.testinprocess>true</antlr.testinprocess>
-    <maven.compiler.source>1.7</maven.compiler.source>
-    <maven.compiler.target>1.7</maven.compiler.target>
-  </properties>
-
-  <mailingLists>
-    <mailingList>
-      <name>antlr-discussion</name>
-      <archive>https://groups.google.com/forum/?fromgroups#!forum/antlr-discussion</archive>
-    </mailingList>
-  </mailingLists>
-
-  <issueManagement>
-    <system>GitHub Issues</system>
-    <url>https://github.com/antlr/antlr4/issues</url>
-  </issueManagement>
-
-  <scm>
-    <url>https://github.com/antlr/antlr4/tree/master</url>
-    <connection>scm:git:git://github.com/antlr/antlr4.git</connection>
-    <developerConnection>scm:git:git@github.com:antlr/antlr4.git</developerConnection>
-    <tag>HEAD</tag>
-  </scm>
-
-  <build>
-    <resources>
-      <resource>
-        <directory>resources</directory>
-      </resource>
-    </resources>
-    <testResources>
-      <testResource>
-        <directory>test</directory>
-      </testResource>
-    </testResources>
-    <pluginManagement>
-      <plugins>
-        <plugin>
-          <groupId>org.apache.maven.plugins</groupId>
-          <artifactId>maven-compiler-plugin</artifactId>
-          <version>3.6.0</version>
-          <configuration>
-            <source>${maven.compiler.source}</source>
-            <target>${maven.compiler.target}</target>
-          </configuration>
-        </plugin>
-        <plugin>
-          <groupId>org.apache.maven.plugins</groupId>
-          <artifactId>maven-javadoc-plugin</artifactId>
-        </plugin>
-      </plugins>
-    </pluginManagement>
-  </build>
->>>>>>> e279cd69
 </project>