--- conflicted
+++ resolved
@@ -1,6 +1,6 @@
 /*
- * Copyright (c) 2012-2016 The ANTLR Project. All rights reserved.
- * Use of this file is governed by the BSD 3-clause license that
+ * Copyright (c) 2012 The ANTLR Project. All rights reserved.
+ * Use of this file is governed by the BSD-3-Clause license that
  * can be found in the LICENSE.txt file in the project root.
  */
 
@@ -8,10 +8,7 @@
 
 import io.takari.maven.testing.TestMavenRuntime;
 import io.takari.maven.testing.TestResources;
-<<<<<<< HEAD
 import org.antlr.v4.runtime.misc.Utils;
-=======
->>>>>>> 9e2c0f76
 import org.apache.maven.execution.MavenSession;
 import org.apache.maven.plugin.MojoExecution;
 import org.apache.maven.plugin.MojoExecutionException;
@@ -28,11 +25,7 @@
 
 import static org.junit.Assert.assertFalse;
 import static org.junit.Assert.assertTrue;
-<<<<<<< HEAD
 import static org.junit.Assume.assumeTrue;
-=======
-
->>>>>>> 9e2c0f76
 
 public class Antlr4MojoTest {
     @Rule
