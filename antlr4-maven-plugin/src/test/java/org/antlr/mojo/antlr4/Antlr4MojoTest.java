--- conflicted
+++ resolved
@@ -213,16 +213,10 @@
         File genTestParser = new File(generatedSources, "test/TestParser.java");
         File genHello = new File(generatedSources, "test/HelloParser.java");
 
-<<<<<<< HEAD
         File baseGrammar = new File(antlrDir, "imports/TestBaseLexer.g4");
+        File baseGrammar2 = new File(antlrDir, "imports/TestBaseLexer2.g4");
         File lexerGrammar = new File(antlrDir, "test/TestLexer.g4");
         File parserGrammar = new File(antlrDir, "test/TestParser.g4");
-=======
-        Path baseGrammar = antlrDir.resolve("imports/TestBaseLexer.g4");
-        Path baseGrammar2 = antlrDir.resolve("imports/TestBaseLexer2.g4");
-        Path lexerGrammar = antlrDir.resolve("test/TestLexer.g4");
-        Path parserGrammar = antlrDir.resolve("test/TestParser.g4");
->>>>>>> 12037942
 
         MavenProject project = maven.readMavenProject(baseDir);
         MavenSession session = maven.newMavenSession(project);
@@ -238,18 +232,12 @@
 
         maven.executeMojo(session, project, exec);
 
-<<<<<<< HEAD
         assertTrue(genHello.isFile());
         assertTrue(genTestParser.isFile());
         assertTrue(genTestLexer.isFile());
-=======
-        assertTrue(Files.exists(genHello));
-        assertTrue(Files.exists(genTestParser));
-        assertTrue(Files.exists(genTestLexer));
         byte[] origTestLexerSum = checksum(genTestLexer);
         byte[] origTestParserSum = checksum(genTestParser);
         byte[] origHelloSum = checksum(genHello);
->>>>>>> 12037942
 
         ////////////////////////////////////////////////////////////////////////
         // 2nd - nothing has been modified, no grammars have to be processed
@@ -268,56 +256,39 @@
         ////////////////////////////////////////////////////////////////////////
 
         // modify the grammar to make checksum comparison detect a change
-<<<<<<< HEAD
-		Change change = Change.of(baseGrammar, "DOT: '.' ;");
-        try {
-            byte[] testLexerSum = checksum(genTestLexer);
-            byte[] testParserSum = checksum(genTestParser);
-            byte[] helloSum = checksum(genHello);
-
-            maven.executeMojo(session, project, exec);
-
-            assertFalse(Arrays.equals(testLexerSum, checksum(genTestLexer)));
-            assertFalse(Arrays.equals(testParserSum, checksum(genTestParser)));
-            assertTrue(Arrays.equals(helloSum, checksum(genHello)));
-        } finally {
-			change.close();
-		}
-=======
-        try(Change change = Change.of(baseGrammar, "DOT: '.' ;")) {
+        Change change = Change.of(baseGrammar, "DOT: '.' ;");
+        try {
             maven.executeMojo(session, project, exec);
 
             assertFalse(Arrays.equals(origTestLexerSum, checksum(genTestLexer)));
             assertFalse(Arrays.equals(origTestParserSum, checksum(genTestParser)));
             assertTrue(Arrays.equals(origHelloSum, checksum(genHello)));
         }
+        finally {
+            change.close();
+        }
         // Restore file and confirm it was restored.
         maven.executeMojo(session, project, exec);
         assertTrue(Arrays.equals(origTestLexerSum, checksum(genTestLexer)));
         assertTrue(Arrays.equals(origTestParserSum, checksum(genTestParser)));
         assertTrue(Arrays.equals(origHelloSum, checksum(genHello)));
->>>>>>> 12037942
 
         ////////////////////////////////////////////////////////////////////////
         // 4th - the second imported grammar changed, every dependency has to be processed
         ////////////////////////////////////////////////////////////////////////
 
         // modify the grammar to make checksum comparison detect a change
-<<<<<<< HEAD
-		change = Change.of(lexerGrammar);
-        try {
-            byte[] testLexerSum = checksum(genTestLexer);
-            byte[] testParserSum = checksum(genTestParser);
-            byte[] helloSum = checksum(genHello);
-=======
-        try(Change change = Change.of(baseGrammar2, "BANG: '!' ;")) {
-            maven.executeMojo(session, project, exec);
->>>>>>> 12037942
+        change = Change.of(baseGrammar2, "BANG: '!' ;");
+        try {
+            maven.executeMojo(session, project, exec);
 
             assertFalse(Arrays.equals(origTestLexerSum, checksum(genTestLexer)));
             assertFalse(Arrays.equals(origTestParserSum, checksum(genTestParser)));
             assertTrue(Arrays.equals(origHelloSum, checksum(genHello)));
         }
+        finally {
+            change.close();
+        }
         // Restore file and confirm it was restored.
         maven.executeMojo(session, project, exec);
         assertTrue(Arrays.equals(origTestLexerSum, checksum(genTestLexer)));
@@ -329,62 +300,44 @@
         ////////////////////////////////////////////////////////////////////////
 
         // modify the grammar to make checksum comparison detect a change
-        try(Change change = Change.of(lexerGrammar, "FOO: 'foo' ;")) {
-            maven.executeMojo(session, project, exec);
-
-<<<<<<< HEAD
-            assertFalse(Arrays.equals(testLexerSum, checksum(genTestLexer)));
-            assertFalse(Arrays.equals(testParserSum, checksum(genTestParser)));
-            assertTrue(Arrays.equals(helloSum, checksum(genHello)));
-        } finally {
-			change.close();
-		}
-=======
+        change = Change.of(lexerGrammar, "FOO: 'foo' ;");
+        try {
+            maven.executeMojo(session, project, exec);
+
             assertFalse(Arrays.equals(origTestLexerSum, checksum(genTestLexer)));
             assertFalse(Arrays.equals(origTestParserSum, checksum(genTestParser)));
             assertTrue(Arrays.equals(origHelloSum, checksum(genHello)));
         }
+        finally {
+            change.close();
+        }
         // Restore file and confirm it was restored.
         maven.executeMojo(session, project, exec);
         assertTrue(Arrays.equals(origTestLexerSum, checksum(genTestLexer)));
         assertTrue(Arrays.equals(origTestParserSum, checksum(genTestParser)));
         assertTrue(Arrays.equals(origHelloSum, checksum(genHello)));
->>>>>>> 12037942
 
         ////////////////////////////////////////////////////////////////////////
         // 6th - the parser grammar changed, no other grammars have to be processed
         ////////////////////////////////////////////////////////////////////////
 
         // modify the grammar to make checksum comparison detect a change
-<<<<<<< HEAD
-		change = Change.of(parserGrammar, " t : WS* ;");
-        try {
-            byte[] testLexerSum = checksum(genTestLexer);
-            byte[] testParserSum = checksum(genTestParser);
-            byte[] helloSum = checksum(genHello);
-
-            maven.executeMojo(session, project, exec);
-
-            assertTrue(Arrays.equals(testLexerSum, checksum(genTestLexer)));
-            assertFalse(Arrays.equals(testParserSum, checksum(genTestParser)));
-            assertTrue(Arrays.equals(helloSum, checksum(genHello)));
-        } finally {
-			change.close();
-		}
-=======
-        try(Change change = Change.of(parserGrammar, " t : WS* ;")) {
+        change = Change.of(parserGrammar, " t : WS* ;");
+        try {
             maven.executeMojo(session, project, exec);
 
             assertTrue(Arrays.equals(origTestLexerSum, checksum(genTestLexer)));
             assertFalse(Arrays.equals(origTestParserSum, checksum(genTestParser)));
             assertTrue(Arrays.equals(origHelloSum, checksum(genHello)));
         }
+        finally {
+            change.close();
+        }
         // Restore file and confirm it was restored.
         maven.executeMojo(session, project, exec);
         assertTrue(Arrays.equals(origTestLexerSum, checksum(genTestLexer)));
         assertTrue(Arrays.equals(origTestParserSum, checksum(genTestParser)));
         assertTrue(Arrays.equals(origHelloSum, checksum(genHello)));
->>>>>>> 12037942
     }
 
     @Test
