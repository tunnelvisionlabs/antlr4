--- conflicted
+++ resolved
@@ -7,14 +7,13 @@
 
 
 <project xmlns="http://maven.apache.org/POM/4.0.0" xmlns:xsi="http://www.w3.org/2001/XMLSchema-instance" xsi:schemaLocation="http://maven.apache.org/POM/4.0.0 http://maven.apache.org/maven-v4_0_0.xsd">
-<<<<<<< HEAD
 
     <modelVersion>4.0.0</modelVersion>
 
     <parent>
         <groupId>com.tunnelvisionlabs</groupId>
         <artifactId>antlr4-master</artifactId>
-        <version>4.7.5-SNAPSHOT</version>
+        <version>4.8.0-SNAPSHOT</version>
     </parent>
 
     <artifactId>antlr4-maven-plugin</artifactId>
@@ -249,182 +248,4 @@
             </plugin>
         </plugins>
     </reporting>
-=======
-  <modelVersion>4.0.0</modelVersion>
-  <parent>
-    <groupId>org.antlr</groupId>
-    <artifactId>antlr4-master</artifactId>
-    <version>4.8-2-SNAPSHOT</version>
-  </parent>
-  <artifactId>antlr4-maven-plugin</artifactId>
-  <packaging>maven-plugin</packaging>
-  <name>ANTLR 4 Maven plugin</name>
-  <description>Maven plugin for ANTLR 4 grammars</description>
-
-  <prerequisites>
-    <maven>3.0</maven>
-  </prerequisites>
-
-  <!-- Ancilliary information for completeness -->
-  <inceptionYear>2009</inceptionYear>
-
-  <properties>
-    <mavenVersion>3.3.9</mavenVersion>
-    <takariLifecycleVersion>1.11.12</takariLifecycleVersion>
-  </properties>
-
-  <!-- ============================================================================= -->
-
-  <!-- What are we depedent on for the Mojos to execute? We need the plugin
-    API itself and of course we need the ANTLR Tool and runtime and any of their
-    dependencies, which we inherit. The Tool itself provides us with all the
-    dependencies, so we need only name it here. -->
-  <dependencies>
-
-    <!-- The things we need to build the target language recognizer -->
-    <dependency>
-      <groupId>org.apache.maven</groupId>
-      <artifactId>maven-plugin-api</artifactId>
-      <version>3.0.5</version>
-      <scope>compile</scope>
-    </dependency>
-    <dependency>
-      <groupId>org.codehaus.plexus</groupId>
-      <artifactId>plexus-compiler-api</artifactId>
-      <version>2.2</version>
-    </dependency>
-    <dependency>
-      <groupId>org.sonatype.plexus</groupId>
-      <artifactId>plexus-build-api</artifactId>
-      <version>0.0.7</version>
-    </dependency>
-    <!-- The version of ANTLR tool that this version of the plugin controls.
-      We have decided that this should be in lockstep with ANTLR itself, other
-      than -1 -2 -3 etc patch releases. -->
-    <dependency>
-      <groupId>org.antlr</groupId>
-      <artifactId>antlr4</artifactId>
-      <version>${project.version}</version>
-    </dependency>
-    <!-- Testing requirements... -->
-    <dependency>
-      <groupId>junit</groupId>
-      <artifactId>junit</artifactId>
-      <version>4.12</version>
-      <scope>test</scope>
-    </dependency>
-    <dependency>
-      <groupId>org.apache.maven.plugin-tools</groupId>
-      <artifactId>maven-plugin-annotations</artifactId>
-      <version>3.2</version>
-      <scope>provided</scope>
-    </dependency>
-    <dependency>
-      <groupId>io.takari.maven.plugins</groupId>
-        <artifactId>takari-plugin-testing</artifactId>
-        <version>2.9.0</version>
-        <scope>test</scope>
-    </dependency>
-    <dependency>
-        <groupId>org.apache.maven</groupId>
-        <artifactId>maven-core</artifactId>
-        <version>${mavenVersion}</version>
-        <scope>test</scope>
-    </dependency>
-    <dependency>
-        <groupId>org.apache.maven</groupId>
-        <artifactId>maven-compat</artifactId>
-        <version>${mavenVersion}</version>
-        <scope>test</scope>
-    </dependency>
-    <dependency>
-        <groupId>org.codehaus.plexus</groupId>
-        <artifactId>plexus-utils</artifactId>
-        <version>3.0.15</version>
-        <scope>provided</scope>
-    </dependency>
-    <dependency>
-      <groupId>org.apache.maven</groupId>
-      <artifactId>maven-project</artifactId>
-      <version>2.2.1</version>
-    </dependency>
-  </dependencies>
-
-  <build>
-    <resources>
-      <resource>
-        <directory>resources</directory>
-      </resource>
-    </resources>
-    <testSourceDirectory>src/test</testSourceDirectory>
-    <testResources>
-      <testResource>
-        <directory>src/test/resources</directory>
-      </testResource>
-    </testResources>
-    <plugins>
-      <plugin>
-        <groupId>org.apache.maven.plugins</groupId>
-        <artifactId>maven-plugin-plugin</artifactId>
-        <version>3.3</version>
-        <configuration>
-          <!-- see http://jira.codehaus.org/browse/MNG-5346 -->
-          <skipErrorNoDescriptorsFound>true</skipErrorNoDescriptorsFound>
-        </configuration>
-        <executions>
-          <execution>
-            <id>mojo-descriptor</id>
-            <goals>
-              <goal>descriptor</goal>
-            </goals>
-          </execution>
-          <execution>
-            <id>help-goal</id>
-            <goals>
-              <goal>helpmojo</goal>
-            </goals>
-          </execution>
-        </executions>
-      </plugin>
-      <plugin>
-         <groupId>io.takari.maven.plugins</groupId>
-         <artifactId>takari-lifecycle-plugin</artifactId>
-         <version>${takariLifecycleVersion}</version>
-         <extensions>true</extensions>
-         <executions>
-           <execution>
-             <id>testProperties</id>
-             <phase>process-test-resources</phase>
-             <goals>
-               <goal>testProperties</goal>
-             </goals>
-           </execution>
-         </executions>
-       </plugin>
-    </plugins>
-  </build>
-
-  <reporting>
-    <plugins>
-      <plugin>
-        <groupId>org.apache.maven.plugins</groupId>
-        <artifactId>maven-plugin-plugin</artifactId>
-        <version>3.3</version>
-      </plugin>
-      <plugin>
-        <groupId>org.apache.maven.plugins</groupId>
-        <artifactId>maven-javadoc-plugin</artifactId>
-        <version>2.10.4</version>
-        <configuration>
-          <quiet>true</quiet>
-        </configuration>
-      </plugin>
-      <plugin>
-        <groupId>org.apache.maven.plugins</groupId>
-        <artifactId>maven-jxr-plugin</artifactId>
-        <version>2.5</version>
-      </plugin>
-    </plugins>
-  </reporting>
->>>>>>> 7a3f40bc
 </project>