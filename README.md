--- conflicted
+++ resolved
@@ -19,20 +19,9 @@
 * [Terence Parr](http://www.cs.usfca.edu/~parrt/), parrt@cs.usfca.edu
 ANTLR project lead and supreme dictator for life
 [University of San Francisco](http://www.usfca.edu/)
-<<<<<<< HEAD
 * [Sam Harwell](http://tunnelvisionlabs.com/) (Tool co-author, lead developer for the optimized fork along with the optimized Java, C#, and TypeScript targets)
 * Burt Harris (Co-author of the optimized TypeScript target)
-=======
-* [Sam Harwell](http://tunnelvisionlabs.com/) (Tool co-author, Java and C# target)
-* Eric Vergnaud (Javascript, Python2, Python3 targets and significant work on C# target)
-* [Peter Boyer](https://github.com/pboyer) (Go target)
-* [Mike Lischke](http://www.soft-gems.net/) (C++ completed target)
-* Dan McLaughlin (C++ initial target)
-* David Sisson (C++ initial target and test)
-* [Janyou](https://github.com/janyou) (Swift target)
-* [Ewan Mellor](https://github.com/ewanmellor), [Hanzhou Shi](https://github.com/hanjoes) (Swift target merging)
-* [Ben Hamilton](https://github.com/bhamiltoncx) (Full Unicode support in serialized ATN and all languages' runtimes for code points > U+FFFF)
->>>>>>> 2ab9c8ab
+* [Ben Hamilton](https://github.com/bhamiltoncx) (Full Unicode support)
 
 ## Useful information
 
