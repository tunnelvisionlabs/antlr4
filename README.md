# ANTLR v4

**ANTLR** (ANother Tool for Language Recognition) is a powerful parser generator for reading, processing, executing, or translating structured text or binary files. It's widely used to build languages, tools, and frameworks. From a grammar, ANTLR generates a parser that can build parse trees and also generates a listener interface (or visitor) that makes it easy to respond to the recognition of phrases of interest.

## Build Status

[![Build Status](https://travis-ci.org/sharwell/antlr4.svg?branch=optimized)](https://travis-ci.org/sharwell/antlr4)

## Authors and major contributors

* [Terence Parr](http://www.cs.usfca.edu/~parrt/), parrt@cs.usfca.edu
ANTLR project lead and supreme dictator for life
[University of San Francisco](http://www.usfca.edu/)
* [Sam Harwell](http://tunnelvisionlabs.com/) (Tool co-author, Java and C# target)
* Eric Vergnaud (Javascript, Python2, Python3 targets)

## Useful information

<<<<<<< HEAD
* [Release notes](https://github.com/tunnelvisionlabs/antlr4/releases)
* [Getting started with v4](https://theantlrguy.atlassian.net/wiki/display/ANTLR4/Getting+Started+with+ANTLR+v4)
=======
* [Release notes](https://github.com/antlr/antlr4/releases)
* [Getting started with v4](https://raw.githubusercontent.com/antlr/antlr4/master/doc/getting-started.md)
>>>>>>> 67c0ff5d
* [Official site](http://www.antlr.org/)
* [Documentation](https://raw.githubusercontent.com/antlr/antlr4/master/doc/index.md)
* [FAQ](https://raw.githubusercontent.com/antlr/antlr4/master/doc/faq/index.md)
* [API](http://www.antlr.org/api/Java/index.html)
* [ANTLR v3](http://www.antlr3.org/)
* [v3 to v4 Migration, differences](https://raw.githubusercontent.com/antlr/antlr4/master/doc/faq/general.md)

<<<<<<< HEAD
=======
You might also find the following pages useful, particularly if you want to mess around with the various target languages.
 
* [How to build ANTLR itself](https://raw.githubusercontent.com/antlr/antlr4/master/doc/building-antlr.md)
* [How we create and deploy an ANTLR release](https://raw.githubusercontent.com/antlr/antlr4/master/doc/releasing-antlr.md)

>>>>>>> 67c0ff5d
## The Definitive ANTLR 4 Reference

Programmers run into parsing problems all the time. Whether it’s a data format like JSON, a network protocol like SMTP, a server configuration file for Apache, a PostScript/PDF file, or a simple spreadsheet macro language—ANTLR v4 and this book will demystify the process. ANTLR v4 has been rewritten from scratch to make it easier than ever to build parsers and the language applications built on top. This completely rewritten new edition of the bestselling Definitive ANTLR Reference shows you how to take advantage of these new features.

You can buy the book [The Definitive ANTLR 4 Reference](http://amzn.com/1934356999) at amazon or an [electronic version at the publisher's site](https://pragprog.com/book/tpantlr2/the-definitive-antlr-4-reference).

You will find the [Book source code](http://pragprog.com/titles/tpantlr2/source_code) useful.

## Additional grammars
[This repository](https://github.com/antlr/grammars-v4) is a collection of grammars without actions where the
root directory name is the all-lowercase name of the language parsed
by the grammar. For example, java, cpp, csharp, c, etc...

Travis Status
---------

<a href="https://travis-ci.org/antlr/antlr4"><img src="https://api.travis-ci.org/antlr/antlr4.png"></a><|MERGE_RESOLUTION|>--- conflicted
+++ resolved
@@ -16,13 +16,8 @@
 
 ## Useful information
 
-<<<<<<< HEAD
 * [Release notes](https://github.com/tunnelvisionlabs/antlr4/releases)
-* [Getting started with v4](https://theantlrguy.atlassian.net/wiki/display/ANTLR4/Getting+Started+with+ANTLR+v4)
-=======
-* [Release notes](https://github.com/antlr/antlr4/releases)
 * [Getting started with v4](https://raw.githubusercontent.com/antlr/antlr4/master/doc/getting-started.md)
->>>>>>> 67c0ff5d
 * [Official site](http://www.antlr.org/)
 * [Documentation](https://raw.githubusercontent.com/antlr/antlr4/master/doc/index.md)
 * [FAQ](https://raw.githubusercontent.com/antlr/antlr4/master/doc/faq/index.md)
@@ -30,14 +25,6 @@
 * [ANTLR v3](http://www.antlr3.org/)
 * [v3 to v4 Migration, differences](https://raw.githubusercontent.com/antlr/antlr4/master/doc/faq/general.md)
 
-<<<<<<< HEAD
-=======
-You might also find the following pages useful, particularly if you want to mess around with the various target languages.
- 
-* [How to build ANTLR itself](https://raw.githubusercontent.com/antlr/antlr4/master/doc/building-antlr.md)
-* [How we create and deploy an ANTLR release](https://raw.githubusercontent.com/antlr/antlr4/master/doc/releasing-antlr.md)
-
->>>>>>> 67c0ff5d
 ## The Definitive ANTLR 4 Reference
 
 Programmers run into parsing problems all the time. Whether it’s a data format like JSON, a network protocol like SMTP, a server configuration file for Apache, a PostScript/PDF file, or a simple spreadsheet macro language—ANTLR v4 and this book will demystify the process. ANTLR v4 has been rewritten from scratch to make it easier than ever to build parsers and the language applications built on top. This completely rewritten new edition of the bestselling Definitive ANTLR Reference shows you how to take advantage of these new features.
@@ -49,9 +36,4 @@
 ## Additional grammars
 [This repository](https://github.com/antlr/grammars-v4) is a collection of grammars without actions where the
 root directory name is the all-lowercase name of the language parsed
-by the grammar. For example, java, cpp, csharp, c, etc...
-
-Travis Status
----------
-
-<a href="https://travis-ci.org/antlr/antlr4"><img src="https://api.travis-ci.org/antlr/antlr4.png"></a>+by the grammar. For example, java, cpp, csharp, c, etc...