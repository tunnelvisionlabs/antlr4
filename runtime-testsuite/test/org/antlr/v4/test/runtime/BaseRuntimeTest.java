/*
 * Copyright (c) 2012-2017 The ANTLR Project. All rights reserved.
 * Use of this file is governed by the BSD 3-clause license that
 * can be found in the LICENSE.txt file in the project root.
 */

package org.antlr.v4.test.runtime;

import org.antlr.v4.Tool;
import org.antlr.v4.runtime.misc.Pair;
import org.antlr.v4.runtime.misc.Utils;
import org.antlr.v4.tool.ANTLRMessage;
import org.antlr.v4.tool.DefaultToolListener;
import org.junit.Before;
import org.junit.Rule;
import org.junit.Test;
import org.junit.rules.TestRule;
import org.junit.rules.TestWatcher;
import org.junit.runner.Description;
import org.stringtemplate.v4.ST;
import org.stringtemplate.v4.STGroup;
import org.stringtemplate.v4.STGroupFile;
import org.stringtemplate.v4.StringRenderer;

import java.io.File;
import java.io.IOException;
import java.lang.reflect.Modifier;
import java.net.URL;
import java.util.ArrayList;
import java.util.Collections;
import java.util.List;

import static junit.framework.TestCase.assertEquals;
import static junit.framework.TestCase.fail;
import static junit.framework.TestCase.failNotEquals;
import static org.junit.Assume.assumeFalse;

/** This class represents a single runtime test. It pulls data from
 *  a {@link RuntimeTestDescriptor} and uses junit to trigger a test.
 *  The only functionality needed to execute a test is defined in
 *  {@link RuntimeTestSupport}. All of the various test rig classes
 *  derived from this one. E.g., see {@link org.antlr.v4.test.runtime.java.TestParserExec}.
 *
 *  @since 4.6.
 */
public abstract class BaseRuntimeTest {
	public final static String[] Targets = {
		"Cpp",
		"Java",
		"Go",
		"CSharp",
		"Python2", "Python3",
		"PHP",
<<<<<<< HEAD
		"Node", "Safari", "Firefox", "Explorer", "Chrome",
		"Dart"
	};
	public final static String[] JavaScriptTargets = {
		"Node", "Safari", "Firefox", "Explorer", "Chrome"
=======
		"Node"
>>>>>>> 621b933c
	};

	static {
		// Add heartbeat thread to gen minimal output for travis, appveyor to
		// avoid timeout.
		Thread t = new Thread("heartbeat") {
			@Override
			public void run() {
				while (true) {
					System.out.print('.');
					try {
						Thread.sleep(5000);
					}
					catch (Exception e) {
						e.printStackTrace();
					}
				}
			}
		};
		t.start();
	}

	/** ANTLR isn't thread-safe to process grammars so we use a global lock for testing */
	public static final Object antlrLock = new Object();

	protected RuntimeTestSupport delegate;
	protected RuntimeTestDescriptor descriptor;

	public BaseRuntimeTest(RuntimeTestDescriptor descriptor, RuntimeTestSupport delegate) {
		this.descriptor = descriptor;
		this.delegate = delegate;
	}

	public static void mkdir(String dir) {
		File f = new File(dir);
		f.mkdirs();
	}

	@Before
	public void setUp() throws Exception {
		// From http://junit.sourceforge.net/javadoc/org/junit/Assume.html
		// "The default JUnit runner treats tests with failing assumptions as ignored"
		assumeFalse(descriptor.ignore(descriptor.getTarget()));
		delegate.testSetUp();
	}

	@Rule
	public final TestRule testWatcher = new TestWatcher() {
		@Override
		protected void succeeded(Description description) {
			// remove tmpdir if no error.
			delegate.eraseTempDir();
		}
	};

	@Test
	public void testOne() throws Exception {
		// System.out.println(delegate.getTmpDir());
		if ( descriptor.ignore(descriptor.getTarget()) ) {
			System.out.printf("Ignore "+descriptor);
			return;
		}

		if ( descriptor.getTestType().contains("Parser") ) {
			testParser(descriptor);
		}
		else {
			testLexer(descriptor);
		}
	}

	public void testParser(RuntimeTestDescriptor descriptor) throws Exception {
		mkdir(delegate.getTmpDir());

		Pair<String, String> pair = descriptor.getGrammar();

		ClassLoader cloader = getClass().getClassLoader();
		URL templates = cloader.getResource("org/antlr/v4/test/runtime/templates/"+descriptor.getTarget()+".test.stg");
		STGroupFile targetTemplates = new STGroupFile(templates, "UTF-8", '<', '>');
		targetTemplates.registerRenderer(String.class, new StringRenderer());

		// write out any slave grammars
		List<Pair<String, String>> slaveGrammars = descriptor.getSlaveGrammars();
		if ( slaveGrammars!=null ) {
			for (Pair<String, String> spair : slaveGrammars) {
				STGroup g = new STGroup('<', '>');
				g.registerRenderer(String.class, new StringRenderer());
				g.importTemplates(targetTemplates);
				ST grammarST = new ST(g, spair.b);
				writeFile(delegate.getTmpDir(), spair.a+".g4", grammarST.render());
			}
		}

		String grammarName = pair.a;
		String grammar = pair.b;
		STGroup g = new STGroup('<', '>');
		g.importTemplates(targetTemplates);
		g.registerRenderer(String.class, new StringRenderer());
		ST grammarST = new ST(g, grammar);
		grammar = grammarST.render();

		String found = delegate.execParser(grammarName+".g4", grammar,
		                                   grammarName+"Parser",
		                                   grammarName+"Lexer",
		                                   grammarName+"Listener",
		                                   grammarName+"Visitor",
		                                   descriptor.getStartRule(),
		                                   descriptor.getInput(),
		                                   descriptor.showDiagnosticErrors()
		                                  );
		assertCorrectOutput(descriptor, delegate, found);
	}

	public void testLexer(RuntimeTestDescriptor descriptor) throws Exception {
		mkdir(delegate.getTmpDir());

		Pair<String, String> pair = descriptor.getGrammar();

		ClassLoader cloader = getClass().getClassLoader();
		URL templates = cloader.getResource("org/antlr/v4/test/runtime/templates/"+descriptor.getTarget()+".test.stg");
		STGroupFile targetTemplates = new STGroupFile(templates, "UTF-8", '<', '>');
		targetTemplates.registerRenderer(String.class, new StringRenderer());

		// write out any slave grammars
		List<Pair<String, String>> slaveGrammars = descriptor.getSlaveGrammars();
		if ( slaveGrammars!=null ) {
			for (Pair<String, String> spair : slaveGrammars) {
				STGroup g = new STGroup('<', '>');
				g.registerRenderer(String.class, new StringRenderer());
				g.importTemplates(targetTemplates);
				ST grammarST = new ST(g, spair.b);
				writeFile(delegate.getTmpDir(), spair.a+".g4", grammarST.render());
			}
		}

		String grammarName = pair.a;
		String grammar = pair.b;
		STGroup g = new STGroup('<', '>');
		g.registerRenderer(String.class, new StringRenderer());
		g.importTemplates(targetTemplates);
		ST grammarST = new ST(g, grammar);
		grammar = grammarST.render();

		String found = delegate.execLexer(grammarName+".g4", grammar, grammarName, descriptor.getInput(), descriptor.showDFA());
		assertCorrectOutput(descriptor, delegate, found);
	}

	/** Write a grammar to tmpdir and run antlr */
	public static ErrorQueue antlrOnString(String workdir,
	                                       String targetName,
	                                       String grammarFileName,
	                                       String grammarStr,
	                                       boolean defaultListener,
	                                       String... extraOptions)
	{
		mkdir(workdir);
		writeFile(workdir, grammarFileName, grammarStr);
		return antlrOnString(workdir, targetName, grammarFileName, defaultListener, extraOptions);
	}

	/** Run ANTLR on stuff in workdir and error queue back */
	public static ErrorQueue antlrOnString(String workdir,
	                                       String targetName,
	                                       String grammarFileName,
	                                       boolean defaultListener,
	                                       String... extraOptions)
	{
		final List<String> options = new ArrayList<>();
		Collections.addAll(options, extraOptions);
		if ( targetName!=null ) {
			options.add("-Dlanguage="+targetName);
		}
		if ( !options.contains("-o") ) {
			options.add("-o");
			options.add(workdir);
		}
		if ( !options.contains("-lib") ) {
			options.add("-lib");
			options.add(workdir);
		}
		if ( !options.contains("-encoding") ) {
			options.add("-encoding");
			options.add("UTF-8");
		}
		options.add(new File(workdir,grammarFileName).toString());

		final String[] optionsA = new String[options.size()];
		options.toArray(optionsA);
		Tool antlr = new Tool(optionsA);
		ErrorQueue equeue = new ErrorQueue(antlr);
		antlr.addListener(equeue);
		if (defaultListener) {
			antlr.addListener(new DefaultToolListener(antlr));
		}
		synchronized (antlrLock) {
			antlr.processGrammarsOnCommandLine();
		}

		List<String> errors = new ArrayList<>();

		if ( !defaultListener && !equeue.errors.isEmpty() ) {
			for (int i = 0; i < equeue.errors.size(); i++) {
				ANTLRMessage msg = equeue.errors.get(i);
				ST msgST = antlr.errMgr.getMessageTemplate(msg);
				errors.add(msgST.render());
			}
		}
		if ( !defaultListener && !equeue.warnings.isEmpty() ) {
			for (int i = 0; i < equeue.warnings.size(); i++) {
				ANTLRMessage msg = equeue.warnings.get(i);
				// antlrToolErrors.append(msg); warnings are hushed
			}
		}

		return equeue;
	}

	// ---- support ----

	public static RuntimeTestDescriptor[] getRuntimeTestDescriptors(Class<?> clazz, String targetName) {
		Class<?>[] nestedClasses = clazz.getClasses();
		List<RuntimeTestDescriptor> descriptors = new ArrayList<RuntimeTestDescriptor>();
		for (Class<?> nestedClass : nestedClasses) {
			int modifiers = nestedClass.getModifiers();
			if ( RuntimeTestDescriptor.class.isAssignableFrom(nestedClass) && !Modifier.isAbstract(modifiers) ) {
				try {
					RuntimeTestDescriptor d = (RuntimeTestDescriptor) nestedClass.newInstance();
					d.setTarget(targetName);
					descriptors.add(d);
				} catch (Exception e) {
					e.printStackTrace(System.err);
				}
			}
		}
		return descriptors.toArray(new RuntimeTestDescriptor[0]);
	}

	public static void writeFile(String dir, String fileName, String content) {
		try {
			Utils.writeFile(dir+"/"+fileName, content, "UTF-8");
		}
		catch (IOException ioe) {
			System.err.println("can't write file");
			ioe.printStackTrace(System.err);
		}
	}

	public static String readFile(String dir, String fileName) {
		try {
			return String.copyValueOf(Utils.readFile(dir+"/"+fileName, "UTF-8"));
		}
		catch (IOException ioe) {
			System.err.println("can't read file");
			ioe.printStackTrace(System.err);
		}
		return null;
	}

	protected static void assertCorrectOutput(RuntimeTestDescriptor descriptor, RuntimeTestSupport delegate, String actualOutput) {
		String actualParseErrors = delegate.getParseErrors();
		String actualToolErrors = delegate.getANTLRToolErrors();
		String expectedOutput = descriptor.getOutput();
		String expectedParseErrors = descriptor.getErrors();
		String expectedToolErrors = descriptor.getANTLRToolErrors();

		if (actualOutput == null) {
			actualOutput = "";
		}
		if (actualParseErrors == null) {
			actualParseErrors = "";
		}
		if (actualToolErrors == null) {
			actualToolErrors = "";
		}
		if (expectedOutput == null) {
			expectedOutput = "";
		}
		if (expectedParseErrors == null) {
			expectedParseErrors = "";
		}
		if (expectedToolErrors == null) {
			expectedToolErrors = "";
		}

		if (actualOutput.equals(expectedOutput) &&
				actualParseErrors.equals(expectedParseErrors) &&
				actualToolErrors.equals(expectedToolErrors)) {
			return;
		}

		if (actualOutput.equals(expectedOutput)) {
			if (actualParseErrors.equals(expectedParseErrors)) {
				failNotEquals("[" + descriptor.getTarget() + ":" + descriptor.getTestName() + "] " +
								"Parse output and parse errors are as expected, but tool errors are incorrect",
						expectedToolErrors, actualToolErrors);
			}
			else {
				fail("[" + descriptor.getTarget() + ":" + descriptor.getTestName() + "] " +
						"Parse output is as expected, but errors are not: " +
						"expectedParseErrors:<" + expectedParseErrors +
						">; actualParseErrors:<" + actualParseErrors +
						">; expectedToolErrors:<" + expectedToolErrors +
						">; actualToolErrors:<" + actualToolErrors +
						">.");
			}
		}
		else {
			fail("[" + descriptor.getTarget() + ":" + descriptor.getTestName() + "] " +
					"Parse output is incorrect: " +
					"expectedOutput:<" + expectedOutput +
					">; actualOutput:<" + actualOutput +
					">; expectedParseErrors:<" + expectedParseErrors +
					">; actualParseErrors:<" + actualParseErrors +
					">; expectedToolErrors:<" + expectedToolErrors +
					">; actualToolErrors:<" + actualToolErrors +
					">.");
		}
	}
}<|MERGE_RESOLUTION|>--- conflicted
+++ resolved
@@ -51,15 +51,8 @@
 		"CSharp",
 		"Python2", "Python3",
 		"PHP",
-<<<<<<< HEAD
-		"Node", "Safari", "Firefox", "Explorer", "Chrome",
+		"Node",
 		"Dart"
-	};
-	public final static String[] JavaScriptTargets = {
-		"Node", "Safari", "Firefox", "Explorer", "Chrome"
-=======
-		"Node"
->>>>>>> 621b933c
 	};
 
 	static {
