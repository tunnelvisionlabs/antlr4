<project xmlns="http://maven.apache.org/POM/4.0.0" xmlns:xsi="http://www.w3.org/2001/XMLSchema-instance" xsi:schemaLocation="http://maven.apache.org/POM/4.0.0 http://maven.apache.org/maven-v4_0_0.xsd">
<<<<<<< HEAD
    <modelVersion>4.0.0</modelVersion>

    <parent>
        <groupId>com.tunnelvisionlabs</groupId>
        <artifactId>antlr4-master</artifactId>
        <version>4.5.1-SNAPSHOT</version>
    </parent>
=======

  <modelVersion>4.0.0</modelVersion>
  <parent>
    <groupId>org.antlr</groupId>
    <artifactId>antlr4-master</artifactId>
    <version>4.5.2-SNAPSHOT</version>
  </parent>
  <artifactId>antlr4-runtime-testsuite</artifactId>
  <name>ANTLR 4 Runtime Test Generator</name>
  <description>A collection of tests for ANTLR 4 Runtime libraries.</description>
>>>>>>> 7b602e60

    <artifactId>runtime-testsuite</artifactId>
    <packaging>jar</packaging>

    <name>ANTLR 4 Runtime Test Generator</name>
    <description>A collection of tests for ANTLR 4 Runtime libraries.</description>
    <url>http://www.antlr.org</url>

<<<<<<< HEAD
    <prerequisites>
        <maven>3.0</maven>
    </prerequisites>

    <inceptionYear>2009</inceptionYear>

    <dependencies>

        <dependency>
            <groupId>org.antlr</groupId>
            <artifactId>ST4</artifactId>
            <version>4.0.8</version>
        </dependency>

        <dependency>
            <groupId>junit</groupId>
            <artifactId>junit</artifactId>
            <version>4.11</version>
            <scope>test</scope>
        </dependency>

    </dependencies>
    
    <build>
        <sourceDirectory>src</sourceDirectory>
        <resources>
            <resource>
                <directory>resources</directory>
            </resource>
        </resources>
    </build>
=======
  <dependencies>
    <dependency>
      <groupId>org.antlr</groupId>
      <artifactId>ST4</artifactId>
      <version>4.0.8</version>
    </dependency>
    <dependency>
      <groupId>org.antlr</groupId>
      <artifactId>antlr4</artifactId>
      <version>${project.version}</version>
    </dependency>
    <dependency>
      <groupId>org.antlr</groupId>
      <artifactId>antlr4-runtime</artifactId>
      <version>${project.version}</version>
    </dependency>
    <dependency>
      <groupId>junit</groupId>
      <artifactId>junit</artifactId>
      <version>4.11</version>
      <scope>test</scope>
    </dependency>
    <dependency>
      <groupId>org.seleniumhq.selenium</groupId>
      <artifactId>selenium-java</artifactId>
      <version>2.46.0</version>
      <scope>test</scope>
    </dependency>
    <dependency>
      <groupId>org.eclipse.jetty</groupId>
      <artifactId>jetty-server</artifactId>
      <version>8.1.16.v20140903</version>
      <scope>test</scope>
    </dependency>
  </dependencies>
>>>>>>> 7b602e60

</project><|MERGE_RESOLUTION|>--- conflicted
+++ resolved
@@ -1,24 +1,11 @@
 <project xmlns="http://maven.apache.org/POM/4.0.0" xmlns:xsi="http://www.w3.org/2001/XMLSchema-instance" xsi:schemaLocation="http://maven.apache.org/POM/4.0.0 http://maven.apache.org/maven-v4_0_0.xsd">
-<<<<<<< HEAD
     <modelVersion>4.0.0</modelVersion>
 
     <parent>
         <groupId>com.tunnelvisionlabs</groupId>
         <artifactId>antlr4-master</artifactId>
-        <version>4.5.1-SNAPSHOT</version>
+        <version>4.5.2-SNAPSHOT</version>
     </parent>
-=======
-
-  <modelVersion>4.0.0</modelVersion>
-  <parent>
-    <groupId>org.antlr</groupId>
-    <artifactId>antlr4-master</artifactId>
-    <version>4.5.2-SNAPSHOT</version>
-  </parent>
-  <artifactId>antlr4-runtime-testsuite</artifactId>
-  <name>ANTLR 4 Runtime Test Generator</name>
-  <description>A collection of tests for ANTLR 4 Runtime libraries.</description>
->>>>>>> 7b602e60
 
     <artifactId>runtime-testsuite</artifactId>
     <packaging>jar</packaging>
@@ -27,7 +14,6 @@
     <description>A collection of tests for ANTLR 4 Runtime libraries.</description>
     <url>http://www.antlr.org</url>
 
-<<<<<<< HEAD
     <prerequisites>
         <maven>3.0</maven>
     </prerequisites>
@@ -59,42 +45,5 @@
             </resource>
         </resources>
     </build>
-=======
-  <dependencies>
-    <dependency>
-      <groupId>org.antlr</groupId>
-      <artifactId>ST4</artifactId>
-      <version>4.0.8</version>
-    </dependency>
-    <dependency>
-      <groupId>org.antlr</groupId>
-      <artifactId>antlr4</artifactId>
-      <version>${project.version}</version>
-    </dependency>
-    <dependency>
-      <groupId>org.antlr</groupId>
-      <artifactId>antlr4-runtime</artifactId>
-      <version>${project.version}</version>
-    </dependency>
-    <dependency>
-      <groupId>junit</groupId>
-      <artifactId>junit</artifactId>
-      <version>4.11</version>
-      <scope>test</scope>
-    </dependency>
-    <dependency>
-      <groupId>org.seleniumhq.selenium</groupId>
-      <artifactId>selenium-java</artifactId>
-      <version>2.46.0</version>
-      <scope>test</scope>
-    </dependency>
-    <dependency>
-      <groupId>org.eclipse.jetty</groupId>
-      <artifactId>jetty-server</artifactId>
-      <version>8.1.16.v20140903</version>
-      <scope>test</scope>
-    </dependency>
-  </dependencies>
->>>>>>> 7b602e60
 
 </project>