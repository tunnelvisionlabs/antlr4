--- conflicted
+++ resolved
@@ -1,4 +1,3 @@
-<<<<<<< HEAD
 <project xmlns="http://maven.apache.org/POM/4.0.0" xmlns:xsi="http://www.w3.org/2001/XMLSchema-instance" xsi:schemaLocation="http://maven.apache.org/POM/4.0.0 http://maven.apache.org/maven-v4_0_0.xsd">
     <modelVersion>4.0.0</modelVersion>
 
@@ -39,57 +38,12 @@
     </dependencies>
     
     <build>
-
         <sourceDirectory>src</sourceDirectory>
-        <defaultGoal>install</defaultGoal>
         <resources>
             <resource>
                 <directory>resources</directory>
             </resource>
         </resources>
-
-        <plugins>
-
-        </plugins>
-
     </build>
 
-=======
-<project xmlns="http://maven.apache.org/POM/4.0.0" xmlns:xsi="http://www.w3.org/2001/XMLSchema-instance"
-  xsi:schemaLocation="http://maven.apache.org/POM/4.0.0 http://maven.apache.org/maven-v4_0_0.xsd">
-
-  <modelVersion>4.0.0</modelVersion>
-  <parent>
-    <groupId>org.antlr</groupId>
-    <artifactId>antlr4-master</artifactId>
-    <version>4.5.1-SNAPSHOT</version>
-  </parent>
-  <artifactId>runtime-testsuite</artifactId>
-  <name>ANTLR 4 Runtime Test Generator</name>
-  <description>A collection of tests for ANTLR 4 Runtime libraries.</description>
-
-  <prerequisites>
-    <maven>3.0</maven>
-  </prerequisites>
-
-  <inceptionYear>2009</inceptionYear>
-
-  <dependencies>
-    <dependency>
-      <groupId>org.antlr</groupId>
-      <artifactId>ST4</artifactId>
-      <version>4.0.8</version>
-    </dependency>
-    <dependency>
-      <groupId>junit</groupId>
-      <artifactId>junit</artifactId>
-      <version>4.11</version>
-      <scope>test</scope>
-    </dependency>
-  </dependencies>
-
-  <build>
-    <sourceDirectory>src</sourceDirectory>
-  </build>
->>>>>>> 4115a0ad
 </project>