/*
 * [The "BSD license"]
 *  Copyright (c) 2015 Terence Parr
 *  Copyright (c) 2015 Sam Harwell
 *  All rights reserved.
 *
 *  Redistribution and use in source and binary forms, with or without
 *  modification, are permitted provided that the following conditions
 *  are met:
 *
 *  1. Redistributions of source code must retain the above copyright
 *     notice, this list of conditions and the following disclaimer.
 *  2. Redistributions in binary form must reproduce the above copyright
 *     notice, this list of conditions and the following disclaimer in the
 *     documentation and/or other materials provided with the distribution.
 *  3. The name of the author may not be used to endorse or promote products
 *     derived from this software without specific prior written permission.
 *
 *  THIS SOFTWARE IS PROVIDED BY THE AUTHOR ``AS IS'' AND ANY EXPRESS OR
 *  IMPLIED WARRANTIES, INCLUDING, BUT NOT LIMITED TO, THE IMPLIED WARRANTIES
 *  OF MERCHANTABILITY AND FITNESS FOR A PARTICULAR PURPOSE ARE DISCLAIMED.
 *  IN NO EVENT SHALL THE AUTHOR BE LIABLE FOR ANY DIRECT, INDIRECT,
 *  INCIDENTAL, SPECIAL, EXEMPLARY, OR CONSEQUENTIAL DAMAGES (INCLUDING, BUT
 *  NOT LIMITED TO, PROCUREMENT OF SUBSTITUTE GOODS OR SERVICES; LOSS OF USE,
 *  DATA, OR PROFITS; OR BUSINESS INTERRUPTION) HOWEVER CAUSED AND ON ANY
 *  THEORY OF LIABILITY, WHETHER IN CONTRACT, STRICT LIABILITY, OR TORT
 *  (INCLUDING NEGLIGENCE OR OTHERWISE) ARISING IN ANY WAY OUT OF THE USE OF
 *  THIS SOFTWARE, EVEN IF ADVISED OF THE POSSIBILITY OF SUCH DAMAGE.
 */
package org.antlr.v4.testgen;

import java.io.File;
import java.io.FileOutputStream;
import java.io.IOException;
import java.io.OutputStreamWriter;
import java.util.ArrayList;
import java.util.Collection;
import java.util.Collections;
import java.util.List;
import java.util.Map;
import org.stringtemplate.v4.ST;
import org.stringtemplate.v4.STGroup;
import org.stringtemplate.v4.STGroupFile;
import org.stringtemplate.v4.gui.STViz;

public class TestGenerator {
<<<<<<< HEAD
	public final static String[] targets = {"CSharp", "Java", "Python2", "Python3", "JavaScript"};

	// This project uses UTF-8, but the plugin might be used in another project
	// which is not. Always load templates with UTF-8, but write using the
	// specified encoding.
	private final String encoding;

	private final File runtimeTemplates;

	private final File outputDirectory;

	private final boolean visualize;
=======
	
	public final static String[] targets = {"CSharp", "Java", "Python2", "Python3", "JavaScript/Node", "JavaScript/Safari", "JavaScript/Firefox", "JavaScript/Explorer", "JavaScript/Chrome"};

	/** Execute from antlr4 root dir:
	 * *
	 * $ java TestGenerator -o output-root-dir -templates -viz
	 *
	 * Example:
	 *
	 * $ java org.antlr.v4.testgen.TestGenerator -root /Users/parrt/antlr/code/antlr4
	 */
	public static void main(String[] args) {
		String rootDir = null;
		String outDir = null;
		String templatesRoot = null;
		String target = "ALL";
		boolean browsers = false;
		boolean viz = false;

		int i = 0;
		while (args != null && i < args.length) {
			String arg = args[i];
			if (arg.startsWith("-root")) {
				i++;
				rootDir = args[i];
			}
			else if (arg.startsWith("-outdir")) {
				i++;
				outDir = args[i];
			}
			else if (arg.startsWith("-templates")) {
				i++;
				templatesRoot = args[i];
			}
			else if (arg.startsWith("-target")) {
				i++;
				target = args[i];
			}
			else if (arg.startsWith("-browsers")) {
				browsers = true;
			}
			else if (arg.startsWith("-viz")) {
				viz = true;
			}
			i++;
		}
		
		System.out.println("rootDir = " + rootDir);
		System.out.println("outputDir = " + outDir);
		System.out.println("templates = " + templatesRoot);
		System.out.println("target = " + target);
		System.out.println("browsers = " + browsers);
		System.out.println("viz = " + viz);
		
		if(rootDir==null) {
			System.out.println("rootDir is mandatory!" + rootDir);
			return;
		}
		if(outDir==null)
			outDir = rootDir + "/test";
			
		if(templatesRoot==null)
			templatesRoot = rootDir + "/resources/org/antlr/v4/test/runtime/templates";

		if ( "ALL".equalsIgnoreCase(target)) {
			genAllTargets(rootDir, outDir, templatesRoot, browsers, viz);
		} else
			genTarget(rootDir, outDir, target, templatesRoot, viz);
	}

	public static void genAllTargets(String rootDir, String outDirRoot, String templatesRoot, boolean browsers, boolean viz) {
		for(String target : targets) {
			if(!browsers && "JavaScript/Safari".equals(target))
				return;
			genTarget(rootDir, outDirRoot, target, templatesRoot, viz);
		}
	}
	
	public static void genTarget(final String rootDir, final String outDir, final String fullTarget, final String templatesDir, boolean viz) {
		String[] parts = fullTarget.split("/");
		String target = parts[0];
		String subTarget = parts.length>1 ? parts[1] : target;
		String targetPackage = rootDir + "/resources/org/antlr/v4/test/runtime/" + fullTarget.toLowerCase();
		String targetTemplate = targetPackage + "/" + subTarget + ".test.stg";
		TestGenerator gen = new TestGenerator("UTF-8",
					fullTarget,
					rootDir,
					new File(outDir),
					new File(templatesDir),
					new File(targetTemplate),
					viz);
		gen.info("Generating target " + gen.getTargetName());
		gen.execute();
	}
>>>>>>> c77c2a39

	// This project uses UTF-8, but the plugin might be used in another project
	// which is not. Always load templates with UTF-8, but write using the
	// specified encoding.
	protected final String encoding;
	protected final String targetName;
	protected final String rootDir;
	protected final File outputDir;
	protected final File testTemplates;
	protected final File runtimeTemplate;
	protected final boolean visualize;

	public TestGenerator(String encoding, String targetName, String rootDir, File outputDir, File testTemplates, File runtimeTemplate, boolean visualize) {
		this.encoding = encoding;
		this.targetName = targetName;
		this.rootDir = rootDir;
		this.outputDir = outputDir;
		this.testTemplates = testTemplates;
		this.runtimeTemplate = runtimeTemplate;
		this.visualize = visualize;
	}

	private String getTargetName() {
		return targetName;
	}


	public void execute() {
		STGroup targetGroup = new STGroupFile(runtimeTemplate.getPath());
		targetGroup.registerModelAdaptor(STGroup.class, new STGroupModelAdaptor());
		targetGroup.defineDictionary("escape", new JavaEscapeStringMap());
		targetGroup.defineDictionary("lines", new LinesStringMap());
		targetGroup.defineDictionary("strlen", new StrlenStringMap());
<<<<<<< HEAD

		String rootFolder = "org/antlr/v4/test/runtime/templates";
		generateCodeForFoldersInIndex(targetGroup, rootFolder);
=======
		generateCodeForFoldersInIndex(targetGroup);
>>>>>>> c77c2a39
	}

	protected void generateCodeForFoldersInIndex(STGroup targetGroup) {
		File targetFolder = getOutputDir(testTemplates+"");
		STGroup index = new STGroupFile(testTemplates+"/Index.stg");
		index.load(); // make sure the index group is loaded since we call rawGetDictionary
		Map<String, Object> folders = index.rawGetDictionary("TestFolders");
		if (folders != null) {
			for (String key : folders.keySet()) {
				final String testDir = testTemplates + "/" + key;
				STGroup testIndex = new STGroupFile(testDir + "/Index.stg");
				testIndex.load();
				Map<String, Object> templateNames = testIndex.rawGetDictionary("TestTemplates");
				if ( templateNames != null && !templateNames.isEmpty() ) {
					final ArrayList<String> sortedTemplateNames = new ArrayList<String>(templateNames.keySet());
					Collections.sort(sortedTemplateNames);
					generateTestFile(testIndex, targetGroup, testDir, sortedTemplateNames, targetFolder);
				}
			}
		}
	}

	protected void generateTestFile(STGroup index,
									STGroup targetGroup,
									String testDir,
									Collection<String> testTemplates,
									File targetFolder)
	{
		String testName = testDir.substring(testDir.lastIndexOf('/') + 1);
		File targetFile = new File(targetFolder, "Test" + testName + ".java");
		info("Generating file "+targetFile.getAbsolutePath());
		List<ST> templates = new ArrayList<ST>();
		for (String template : testTemplates) {
			STGroup testGroup = new STGroupFile(testDir + "/" + template + STGroup.GROUP_FILE_EXTENSION);
			importLanguageTemplates(testGroup, targetGroup);
			ST testType = testGroup.getInstanceOf("TestType");
			if (testType == null) {
				warn(String.format("Unable to generate tests for %s: no TestType specified.", template));
				continue;
			}

			ST testMethodTemplate = targetGroup.getInstanceOf(testType.render() + "TestMethod");
			if (testMethodTemplate == null) {
				warn(String.format("Unable to generate tests for %s: TestType '%s' is not supported by the current runtime.", template, testType.render()));
				continue;
			}

			testMethodTemplate.add(testMethodTemplate.impl.formalArguments.keySet().iterator().next(), testGroup);
			templates.add(testMethodTemplate);
		}

		ST testFileTemplate = targetGroup.getInstanceOf("TestFile");
		testFileTemplate.addAggr("file.{Options,name,tests}", index.rawGetDictionary("Options"), testName, templates);

		if (visualize) {
			STViz viz = testFileTemplate.inspect();
			try {
				viz.waitForClose();
			}
			catch (InterruptedException ex) { }
		}

		try {
			writeFile(targetFile, testFileTemplate.render());
		}
		catch (IOException ex) {
			error(String.format("Failed to write output file: %s", targetFile), ex);
		}
	}

	private void importLanguageTemplates(STGroup testGroup, STGroup languageGroup) {
		// make sure the test group is loaded
		testGroup.load();

		if (testGroup == languageGroup) {
			assert false : "Attempted to import the language group into itself.";
			return;
		}

		if (testGroup.getImportedGroups().isEmpty()) {
			testGroup.importTemplates(languageGroup);
			return;
		}

		if (testGroup.getImportedGroups().contains(languageGroup)) {
			return;
		}

		for (STGroup importedGroup : testGroup.getImportedGroups()) {
			importLanguageTemplates(importedGroup, languageGroup);
		}
	}

	public void writeFile(File file, String content) throws IOException {
		file.getParentFile().mkdirs();

		FileOutputStream fos = new FileOutputStream(file);
		OutputStreamWriter osw = new OutputStreamWriter(fos, encoding != null ? encoding : "UTF-8");
		try {
			osw.write(content);
		}
		finally {
			osw.close();
		}
	}

	public File getOutputDir(String templateFolder) {
		if(templateFolder.startsWith(rootDir))
			templateFolder = templateFolder.substring(rootDir.length());
		if(templateFolder.startsWith("/resources"))
			templateFolder = templateFolder.substring("/resources".length());
		templateFolder = templateFolder.substring(0, templateFolder.indexOf("/templates"));
		templateFolder += "/" + targetName.toLowerCase();
		return new File(outputDir, templateFolder);
	}

	protected void info(String message) {
		// System.out.println("INFO: " + message);
	}

	protected void warn(String message) {
		System.err.println("WARNING: " + message);
	}

	protected void error(String message, Throwable throwable) {
		System.err.println("ERROR: " + message);
	}
}<|MERGE_RESOLUTION|>--- conflicted
+++ resolved
@@ -44,9 +44,6 @@
 import org.stringtemplate.v4.gui.STViz;
 
 public class TestGenerator {
-<<<<<<< HEAD
-	public final static String[] targets = {"CSharp", "Java", "Python2", "Python3", "JavaScript"};
-
 	// This project uses UTF-8, but the plugin might be used in another project
 	// which is not. Always load templates with UTF-8, but write using the
 	// specified encoding.
@@ -57,159 +54,42 @@
 	private final File outputDirectory;
 
 	private final boolean visualize;
-=======
-	
-	public final static String[] targets = {"CSharp", "Java", "Python2", "Python3", "JavaScript/Node", "JavaScript/Safari", "JavaScript/Firefox", "JavaScript/Explorer", "JavaScript/Chrome"};
 
-	/** Execute from antlr4 root dir:
-	 * *
-	 * $ java TestGenerator -o output-root-dir -templates -viz
-	 *
-	 * Example:
-	 *
-	 * $ java org.antlr.v4.testgen.TestGenerator -root /Users/parrt/antlr/code/antlr4
-	 */
-	public static void main(String[] args) {
-		String rootDir = null;
-		String outDir = null;
-		String templatesRoot = null;
-		String target = "ALL";
-		boolean browsers = false;
-		boolean viz = false;
-
-		int i = 0;
-		while (args != null && i < args.length) {
-			String arg = args[i];
-			if (arg.startsWith("-root")) {
-				i++;
-				rootDir = args[i];
-			}
-			else if (arg.startsWith("-outdir")) {
-				i++;
-				outDir = args[i];
-			}
-			else if (arg.startsWith("-templates")) {
-				i++;
-				templatesRoot = args[i];
-			}
-			else if (arg.startsWith("-target")) {
-				i++;
-				target = args[i];
-			}
-			else if (arg.startsWith("-browsers")) {
-				browsers = true;
-			}
-			else if (arg.startsWith("-viz")) {
-				viz = true;
-			}
-			i++;
-		}
-		
-		System.out.println("rootDir = " + rootDir);
-		System.out.println("outputDir = " + outDir);
-		System.out.println("templates = " + templatesRoot);
-		System.out.println("target = " + target);
-		System.out.println("browsers = " + browsers);
-		System.out.println("viz = " + viz);
-		
-		if(rootDir==null) {
-			System.out.println("rootDir is mandatory!" + rootDir);
-			return;
-		}
-		if(outDir==null)
-			outDir = rootDir + "/test";
-			
-		if(templatesRoot==null)
-			templatesRoot = rootDir + "/resources/org/antlr/v4/test/runtime/templates";
-
-		if ( "ALL".equalsIgnoreCase(target)) {
-			genAllTargets(rootDir, outDir, templatesRoot, browsers, viz);
-		} else
-			genTarget(rootDir, outDir, target, templatesRoot, viz);
-	}
-
-	public static void genAllTargets(String rootDir, String outDirRoot, String templatesRoot, boolean browsers, boolean viz) {
-		for(String target : targets) {
-			if(!browsers && "JavaScript/Safari".equals(target))
-				return;
-			genTarget(rootDir, outDirRoot, target, templatesRoot, viz);
-		}
-	}
-	
-	public static void genTarget(final String rootDir, final String outDir, final String fullTarget, final String templatesDir, boolean viz) {
-		String[] parts = fullTarget.split("/");
-		String target = parts[0];
-		String subTarget = parts.length>1 ? parts[1] : target;
-		String targetPackage = rootDir + "/resources/org/antlr/v4/test/runtime/" + fullTarget.toLowerCase();
-		String targetTemplate = targetPackage + "/" + subTarget + ".test.stg";
-		TestGenerator gen = new TestGenerator("UTF-8",
-					fullTarget,
-					rootDir,
-					new File(outDir),
-					new File(templatesDir),
-					new File(targetTemplate),
-					viz);
-		gen.info("Generating target " + gen.getTargetName());
-		gen.execute();
-	}
->>>>>>> c77c2a39
-
-	// This project uses UTF-8, but the plugin might be used in another project
-	// which is not. Always load templates with UTF-8, but write using the
-	// specified encoding.
-	protected final String encoding;
-	protected final String targetName;
-	protected final String rootDir;
-	protected final File outputDir;
-	protected final File testTemplates;
-	protected final File runtimeTemplate;
-	protected final boolean visualize;
-
-	public TestGenerator(String encoding, String targetName, String rootDir, File outputDir, File testTemplates, File runtimeTemplate, boolean visualize) {
+	public TestGenerator(String encoding, File runtimeTemplates, File outputDirectory, boolean visualize) {
 		this.encoding = encoding;
-		this.targetName = targetName;
-		this.rootDir = rootDir;
-		this.outputDir = outputDir;
-		this.testTemplates = testTemplates;
-		this.runtimeTemplate = runtimeTemplate;
+		this.runtimeTemplates = runtimeTemplates;
+		this.outputDirectory = outputDirectory;
 		this.visualize = visualize;
 	}
 
-	private String getTargetName() {
-		return targetName;
-	}
-
-
 	public void execute() {
-		STGroup targetGroup = new STGroupFile(runtimeTemplate.getPath());
+		STGroup targetGroup = new STGroupFile(runtimeTemplates.getPath());
 		targetGroup.registerModelAdaptor(STGroup.class, new STGroupModelAdaptor());
 		targetGroup.defineDictionary("escape", new JavaEscapeStringMap());
 		targetGroup.defineDictionary("lines", new LinesStringMap());
 		targetGroup.defineDictionary("strlen", new StrlenStringMap());
-<<<<<<< HEAD
 
 		String rootFolder = "org/antlr/v4/test/runtime/templates";
 		generateCodeForFoldersInIndex(targetGroup, rootFolder);
-=======
-		generateCodeForFoldersInIndex(targetGroup);
->>>>>>> c77c2a39
 	}
 
-	protected void generateCodeForFoldersInIndex(STGroup targetGroup) {
-		File targetFolder = getOutputDir(testTemplates+"");
-		STGroup index = new STGroupFile(testTemplates+"/Index.stg");
+	protected void generateCodeForFoldersInIndex(STGroup targetGroup, String rootFolder) {
+		STGroup index = new STGroupFile(rootFolder+"/Index.stg");
 		index.load(); // make sure the index group is loaded since we call rawGetDictionary
+
 		Map<String, Object> folders = index.rawGetDictionary("TestFolders");
 		if (folders != null) {
 			for (String key : folders.keySet()) {
-				final String testDir = testTemplates + "/" + key;
-				STGroup testIndex = new STGroupFile(testDir + "/Index.stg");
+				final String testdir = rootFolder + "/" + key;
+				STGroup testIndex = new STGroupFile(testdir + "/Index.stg");
 				testIndex.load();
 				Map<String, Object> templateNames = testIndex.rawGetDictionary("TestTemplates");
 				if ( templateNames != null && !templateNames.isEmpty() ) {
 					final ArrayList<String> sortedTemplateNames = new ArrayList<String>(templateNames.keySet());
 					Collections.sort(sortedTemplateNames);
-					generateTestFile(testIndex, targetGroup, testDir, sortedTemplateNames, targetFolder);
+					generateTestFile(testIndex, targetGroup,
+									 testdir,
+									 sortedTemplateNames);
 				}
 			}
 		}
@@ -217,16 +97,16 @@
 
 	protected void generateTestFile(STGroup index,
 									STGroup targetGroup,
-									String testDir,
-									Collection<String> testTemplates,
-									File targetFolder)
+									String testdir,
+									Collection<String> testTemplates)
 	{
-		String testName = testDir.substring(testDir.lastIndexOf('/') + 1);
+		File targetFolder = getOutputDir(testdir);
+		String testName = testdir.substring(testdir.lastIndexOf('/') + 1);
 		File targetFile = new File(targetFolder, "Test" + testName + ".java");
 		info("Generating file "+targetFile.getAbsolutePath());
 		List<ST> templates = new ArrayList<ST>();
 		for (String template : testTemplates) {
-			STGroup testGroup = new STGroupFile(testDir + "/" + template + STGroup.GROUP_FILE_EXTENSION);
+			STGroup testGroup = new STGroupFile(testdir + "/" + template + STGroup.GROUP_FILE_EXTENSION);
 			importLanguageTemplates(testGroup, targetGroup);
 			ST testType = testGroup.getInstanceOf("TestType");
 			if (testType == null) {
@@ -300,17 +180,10 @@
 	}
 
 	public File getOutputDir(String templateFolder) {
-		if(templateFolder.startsWith(rootDir))
-			templateFolder = templateFolder.substring(rootDir.length());
-		if(templateFolder.startsWith("/resources"))
-			templateFolder = templateFolder.substring("/resources".length());
-		templateFolder = templateFolder.substring(0, templateFolder.indexOf("/templates"));
-		templateFolder += "/" + targetName.toLowerCase();
-		return new File(outputDir, templateFolder);
+		return new File(outputDirectory, templateFolder.substring(0, templateFolder.indexOf("/templates")));
 	}
 
 	protected void info(String message) {
-		// System.out.println("INFO: " + message);
 	}
 
 	protected void warn(String message) {
