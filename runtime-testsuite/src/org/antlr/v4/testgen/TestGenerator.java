/*
 * [The "BSD license"]
 *  Copyright (c) 2015 Terence Parr
 *  Copyright (c) 2015 Sam Harwell
 *  All rights reserved.
 *
 *  Redistribution and use in source and binary forms, with or without
 *  modification, are permitted provided that the following conditions
 *  are met:
 *
 *  1. Redistributions of source code must retain the above copyright
 *     notice, this list of conditions and the following disclaimer.
 *  2. Redistributions in binary form must reproduce the above copyright
 *     notice, this list of conditions and the following disclaimer in the
 *     documentation and/or other materials provided with the distribution.
 *  3. The name of the author may not be used to endorse or promote products
 *     derived from this software without specific prior written permission.
 *
 *  THIS SOFTWARE IS PROVIDED BY THE AUTHOR ``AS IS'' AND ANY EXPRESS OR
 *  IMPLIED WARRANTIES, INCLUDING, BUT NOT LIMITED TO, THE IMPLIED WARRANTIES
 *  OF MERCHANTABILITY AND FITNESS FOR A PARTICULAR PURPOSE ARE DISCLAIMED.
 *  IN NO EVENT SHALL THE AUTHOR BE LIABLE FOR ANY DIRECT, INDIRECT,
 *  INCIDENTAL, SPECIAL, EXEMPLARY, OR CONSEQUENTIAL DAMAGES (INCLUDING, BUT
 *  NOT LIMITED TO, PROCUREMENT OF SUBSTITUTE GOODS OR SERVICES; LOSS OF USE,
 *  DATA, OR PROFITS; OR BUSINESS INTERRUPTION) HOWEVER CAUSED AND ON ANY
 *  THEORY OF LIABILITY, WHETHER IN CONTRACT, STRICT LIABILITY, OR TORT
 *  (INCLUDING NEGLIGENCE OR OTHERWISE) ARISING IN ANY WAY OUT OF THE USE OF
 *  THIS SOFTWARE, EVEN IF ADVISED OF THE POSSIBILITY OF SUCH DAMAGE.
 */
package org.antlr.v4.testgen;

import java.io.File;
import java.io.FileOutputStream;
import java.io.IOException;
import java.io.OutputStreamWriter;
import java.util.ArrayList;
import java.util.Arrays;
import java.util.Collection;
import java.util.Collections;
import java.util.List;
import java.util.Map;

import org.stringtemplate.v4.ST;
import org.stringtemplate.v4.STGroup;
import org.stringtemplate.v4.STGroupFile;
import org.stringtemplate.v4.gui.STViz;

public class TestGenerator {
	public final static String[] targets = {"CSharp", "Java", "Python2", "Python3", "JavaScript"};

	// This project uses UTF-8, but the plugin might be used in another project
	// which is not. Always load templates with UTF-8, but write using the
	// specified encoding.
	private final String encoding;

	private final File runtimeTemplates;

	private final File outputDirectory;

<<<<<<< HEAD
	private final boolean visualize;
=======
	protected final boolean visualize;

	/** Execute from antlr4 root dir:
	 * *
	 * $ java TestGenerator -o output-root-dir -templates -viz
	 *
	 * Example:
	 *
	 * $ java org.antlr.v4.testgen.TestGenerator -root /Users/parrt/antlr/code/antlr4
	 */
	public static void main(String[] args) {
		String rootDir = null;
		String outDir = null;
		String templatesRoot = null;
		String targetSpecificTemplateFile = null;
		boolean viz = false;

		int i = 0;
		while (args != null && i < args.length) {
			String arg = args[i];
			if (arg.startsWith("-root")) {
				i++;
				rootDir = args[i];
			}
			else if (arg.startsWith("-o")) {
				i++;
				outDir = args[i];
			}
			else if (arg.startsWith("-templates")) {
				i++;
				targetSpecificTemplateFile = args[i];
				templatesRoot = targetSpecificTemplateFile;
			}
			else if (arg.startsWith("-viz")) {
				viz = true;
			}
			i++;
		}
		
		System.out.println("rootDir = " + rootDir);
		System.out.println("outputDir = " + outDir);
		System.out.println("templates = " + targetSpecificTemplateFile);
		
		if ( rootDir!=null) {
			genAllTargets(outDir, rootDir, templatesRoot, viz);
			return;
		}

		if ( outDir==null || targetSpecificTemplateFile==null ) {
			System.err.println("You must give an output root dir and templates file");
			return;
		}

		genTarget(outDir, targetSpecificTemplateFile, templatesRoot, viz);
	}

	public static void genAllTargets(String outDirRoot, final String rootDir, String templatesRoot, boolean viz) {
		if(templatesRoot==null)
			templatesRoot = rootDir + "/runtime-testsuite/resources/org/antlr/v4/test/runtime/templates";
		for (String target : targets) {
			String templatesPackage = rootDir + "/runtime-testsuite/resources/org/antlr/v4/test/runtime/" + target.toLowerCase();
			List<String> targetTemplates = Arrays.asList(templatesPackage + "/" + target + ".test.stg");
			if ( target.equals("JavaScript") ) {
				targetTemplates = new ArrayList<String>();
				String[] subTargets = { "Node", "Safari", "Firefox", "Explorer", "Chrome" };
				for(String subTarget : subTargets) {
					String subTargetTemplate = templatesPackage + "/" + subTarget.toLowerCase() + "/" + subTarget + ".test.stg";
					targetTemplates.add(subTargetTemplate);
				}
			}
			String outDir = rootDir + "/runtime-testsuite/test";
			if ( outDirRoot!=null ) {
				outDir = outDirRoot;
			}
			for(String targetTemplate : targetTemplates)
				genTarget(outDir, targetTemplate, templatesRoot, viz);
		}
	}

	public static void genTarget(final String outDir, final String targetSpecificTemplateFile, final String templates, boolean viz) {
		TestGenerator gen = new TestGenerator("UTF-8",
											  new File(targetSpecificTemplateFile),
											  new File(outDir),
											  viz)
		{
			@Override
			protected void info(String message) {
				System.err.println(message);
			}
			@Override
			public File getOutputDir(String templateFolder) {
				String targetName = getTargetNameFromTemplatesFileName();
				// compute package
				String templatePath = runtimeTemplates.getPath();
				int packageStart = templatePath.indexOf("org/antlr/v4/test/runtime");
				int packageEnd = templatePath.indexOf("/" + targetName + ".test.stg");
				String packageDir = templatePath.substring(packageStart, packageEnd);
				return new File(outputDirectory, packageDir);
			}
			@Override
			public String getTestTemplatesResourceDir() {
			  return templates;
			  //return "resources/org/antlr/v4/test/runtime/templates";
			}
		};

		// Somehow the templates directory is getting picked up so let's block that
		if(!targetSpecificTemplateFile.endsWith(".stg")) {
		    return;
		}
		
		gen.info("Generating target " + gen.getTargetNameFromTemplatesFileName());
		gen.execute();
	}
>>>>>>> 7b602e60

	public TestGenerator(String encoding, File runtimeTemplates, File outputDirectory, boolean visualize) {
		this.encoding = encoding;
		this.runtimeTemplates = runtimeTemplates;
		this.outputDirectory = outputDirectory;
		this.visualize = visualize;
	}

	public void execute() {
		STGroup targetGroup = new STGroupFile(runtimeTemplates.getPath());
		targetGroup.registerModelAdaptor(STGroup.class, new STGroupModelAdaptor());
		targetGroup.defineDictionary("escape", new JavaEscapeStringMap());
		targetGroup.defineDictionary("lines", new LinesStringMap());
		targetGroup.defineDictionary("strlen", new StrlenStringMap());

		String rootFolder = "org/antlr/v4/test/runtime/templates";
		generateCodeForFoldersInIndex(targetGroup, rootFolder);
	}

	protected void generateCodeForFoldersInIndex(STGroup targetGroup, String rootFolder) {
		STGroup index = new STGroupFile(rootFolder+"/Index.stg");
		index.load(); // make sure the index group is loaded since we call rawGetDictionary

		Map<String, Object> folders = index.rawGetDictionary("TestFolders");
		if (folders != null) {
			for (String key : folders.keySet()) {
				final String testdir = rootFolder + "/" + key;
				STGroup testIndex = new STGroupFile(testdir + "/Index.stg");
				testIndex.load();
				Map<String, Object> templateNames = testIndex.rawGetDictionary("TestTemplates");
				if ( templateNames != null && !templateNames.isEmpty() ) {
					final ArrayList<String> sortedTemplateNames = new ArrayList<String>(templateNames.keySet());
					Collections.sort(sortedTemplateNames);
					generateTestFile(testIndex, targetGroup,
									 testdir,
									 sortedTemplateNames);
				}
			}
		}
	}

	protected void generateTestFile(STGroup index,
									STGroup targetGroup,
									String testdir,
									Collection<String> testTemplates)
	{
		File targetFolder = getOutputDir(testdir);
		String testName = testdir.substring(testdir.lastIndexOf('/') + 1);
		File targetFile = new File(targetFolder, "Test" + testName + ".java");
		info("Generating file "+targetFile.getAbsolutePath());
		List<ST> templates = new ArrayList<ST>();
		for (String template : testTemplates) {
			STGroup testGroup = new STGroupFile(testdir + "/" + template + STGroup.GROUP_FILE_EXTENSION);
			importLanguageTemplates(testGroup, targetGroup);
			ST testType = testGroup.getInstanceOf("TestType");
			if (testType == null) {
				warn(String.format("Unable to generate tests for %s: no TestType specified.", template));
				continue;
			}

			ST testMethodTemplate = targetGroup.getInstanceOf(testType.render() + "TestMethod");
			if (testMethodTemplate == null) {
				warn(String.format("Unable to generate tests for %s: TestType '%s' is not supported by the current runtime.", template, testType.render()));
				continue;
			}

			testMethodTemplate.add(testMethodTemplate.impl.formalArguments.keySet().iterator().next(), testGroup);
			templates.add(testMethodTemplate);
		}

		ST testFileTemplate = targetGroup.getInstanceOf("TestFile");
		testFileTemplate.addAggr("file.{Options,name,tests}", index.rawGetDictionary("Options"), testName, templates);

		if (visualize) {
			STViz viz = testFileTemplate.inspect();
			try {
				viz.waitForClose();
			}
			catch (InterruptedException ex) { }
		}

		try {
			writeFile(targetFile, testFileTemplate.render());
		}
		catch (IOException ex) {
			error(String.format("Failed to write output file: %s", targetFile), ex);
		}
	}

	private void importLanguageTemplates(STGroup testGroup, STGroup languageGroup) {
		// make sure the test group is loaded
		testGroup.load();

		if (testGroup == languageGroup) {
			assert false : "Attempted to import the language group into itself.";
			return;
		}

		if (testGroup.getImportedGroups().isEmpty()) {
			testGroup.importTemplates(languageGroup);
			return;
		}

		if (testGroup.getImportedGroups().contains(languageGroup)) {
			return;
		}

		for (STGroup importedGroup : testGroup.getImportedGroups()) {
			importLanguageTemplates(importedGroup, languageGroup);
		}
	}

	public void writeFile(File file, String content) throws IOException {
		file.getParentFile().mkdirs();

		FileOutputStream fos = new FileOutputStream(file);
		OutputStreamWriter osw = new OutputStreamWriter(fos, encoding != null ? encoding : "UTF-8");
		try {
			osw.write(content);
		}
		finally {
			osw.close();
		}
	}

	public File getOutputDir(String templateFolder) {
		return new File(outputDirectory, templateFolder.substring(0, templateFolder.indexOf("/templates")));
	}

	protected void info(String message) {
	}

	protected void warn(String message) {
		System.err.println("WARNING: " + message);
	}

	protected void error(String message, Throwable throwable) {
		System.err.println("ERROR: " + message);
	}
}<|MERGE_RESOLUTION|>--- conflicted
+++ resolved
@@ -34,12 +34,10 @@
 import java.io.IOException;
 import java.io.OutputStreamWriter;
 import java.util.ArrayList;
-import java.util.Arrays;
 import java.util.Collection;
 import java.util.Collections;
 import java.util.List;
 import java.util.Map;
-
 import org.stringtemplate.v4.ST;
 import org.stringtemplate.v4.STGroup;
 import org.stringtemplate.v4.STGroupFile;
@@ -57,124 +55,7 @@
 
 	private final File outputDirectory;
 
-<<<<<<< HEAD
 	private final boolean visualize;
-=======
-	protected final boolean visualize;
-
-	/** Execute from antlr4 root dir:
-	 * *
-	 * $ java TestGenerator -o output-root-dir -templates -viz
-	 *
-	 * Example:
-	 *
-	 * $ java org.antlr.v4.testgen.TestGenerator -root /Users/parrt/antlr/code/antlr4
-	 */
-	public static void main(String[] args) {
-		String rootDir = null;
-		String outDir = null;
-		String templatesRoot = null;
-		String targetSpecificTemplateFile = null;
-		boolean viz = false;
-
-		int i = 0;
-		while (args != null && i < args.length) {
-			String arg = args[i];
-			if (arg.startsWith("-root")) {
-				i++;
-				rootDir = args[i];
-			}
-			else if (arg.startsWith("-o")) {
-				i++;
-				outDir = args[i];
-			}
-			else if (arg.startsWith("-templates")) {
-				i++;
-				targetSpecificTemplateFile = args[i];
-				templatesRoot = targetSpecificTemplateFile;
-			}
-			else if (arg.startsWith("-viz")) {
-				viz = true;
-			}
-			i++;
-		}
-		
-		System.out.println("rootDir = " + rootDir);
-		System.out.println("outputDir = " + outDir);
-		System.out.println("templates = " + targetSpecificTemplateFile);
-		
-		if ( rootDir!=null) {
-			genAllTargets(outDir, rootDir, templatesRoot, viz);
-			return;
-		}
-
-		if ( outDir==null || targetSpecificTemplateFile==null ) {
-			System.err.println("You must give an output root dir and templates file");
-			return;
-		}
-
-		genTarget(outDir, targetSpecificTemplateFile, templatesRoot, viz);
-	}
-
-	public static void genAllTargets(String outDirRoot, final String rootDir, String templatesRoot, boolean viz) {
-		if(templatesRoot==null)
-			templatesRoot = rootDir + "/runtime-testsuite/resources/org/antlr/v4/test/runtime/templates";
-		for (String target : targets) {
-			String templatesPackage = rootDir + "/runtime-testsuite/resources/org/antlr/v4/test/runtime/" + target.toLowerCase();
-			List<String> targetTemplates = Arrays.asList(templatesPackage + "/" + target + ".test.stg");
-			if ( target.equals("JavaScript") ) {
-				targetTemplates = new ArrayList<String>();
-				String[] subTargets = { "Node", "Safari", "Firefox", "Explorer", "Chrome" };
-				for(String subTarget : subTargets) {
-					String subTargetTemplate = templatesPackage + "/" + subTarget.toLowerCase() + "/" + subTarget + ".test.stg";
-					targetTemplates.add(subTargetTemplate);
-				}
-			}
-			String outDir = rootDir + "/runtime-testsuite/test";
-			if ( outDirRoot!=null ) {
-				outDir = outDirRoot;
-			}
-			for(String targetTemplate : targetTemplates)
-				genTarget(outDir, targetTemplate, templatesRoot, viz);
-		}
-	}
-
-	public static void genTarget(final String outDir, final String targetSpecificTemplateFile, final String templates, boolean viz) {
-		TestGenerator gen = new TestGenerator("UTF-8",
-											  new File(targetSpecificTemplateFile),
-											  new File(outDir),
-											  viz)
-		{
-			@Override
-			protected void info(String message) {
-				System.err.println(message);
-			}
-			@Override
-			public File getOutputDir(String templateFolder) {
-				String targetName = getTargetNameFromTemplatesFileName();
-				// compute package
-				String templatePath = runtimeTemplates.getPath();
-				int packageStart = templatePath.indexOf("org/antlr/v4/test/runtime");
-				int packageEnd = templatePath.indexOf("/" + targetName + ".test.stg");
-				String packageDir = templatePath.substring(packageStart, packageEnd);
-				return new File(outputDirectory, packageDir);
-			}
-			@Override
-			public String getTestTemplatesResourceDir() {
-			  return templates;
-			  //return "resources/org/antlr/v4/test/runtime/templates";
-			}
-		};
-
-		// Somehow the templates directory is getting picked up so let's block that
-		if(!targetSpecificTemplateFile.endsWith(".stg")) {
-		    return;
-		}
-		
-		gen.info("Generating target " + gen.getTargetNameFromTemplatesFileName());
-		gen.execute();
-	}
->>>>>>> 7b602e60
 
 	public TestGenerator(String encoding, File runtimeTemplates, File outputDirectory, boolean visualize) {
 		this.encoding = encoding;
