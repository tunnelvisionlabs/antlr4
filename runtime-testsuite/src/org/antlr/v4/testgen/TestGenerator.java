--- conflicted
+++ resolved
@@ -56,96 +56,7 @@
 
 	private final File outputDirectory;
 
-<<<<<<< HEAD
 	private final boolean visualize;
-=======
-	protected final boolean visualize;
-
-	/** Execute from antlr4 root dir:
-	 * *
-	 * $ java TestGenerator -o output-root-dir -templates -viz
-	 *
-	 * Example:
-	 *
-	 * $ java org.antlr.v4.testgen.TestGenerator -o /tmp -templates /Users/parrt/antlr/code/antlr4/tool/test/org/antlr/v4/test/runtime/java/Java.test.stg
-	 */
-	public static void main(String[] args) {
-		String rootDir = null;
-		String outDir = null;
-		String targetSpecificTemplateFile = null;
-		boolean viz = false;
-
-		int i = 0;
-		while (args != null && i < args.length) {
-			String arg = args[i];
-			if (arg.startsWith("-root")) {
-				i++;
-				rootDir = args[i];
-			}
-			else if (arg.startsWith("-o")) {
-				i++;
-				outDir = args[i];
-			}
-			else if (arg.startsWith("-templates")) {
-				i++;
-				targetSpecificTemplateFile = args[i];
-			}
-			else if (arg.startsWith("-viz")) {
-				viz = true;
-			}
-			i++;
-		}
-		if ( rootDir!=null) {
-			genAllTargets(rootDir, viz);
-			System.exit(0);
-		}
-
-		if ( outDir==null || targetSpecificTemplateFile==null ) {
-			System.err.println("You must give an output root dir and templates file");
-			System.exit(1);
-		}
-
-		genTarget(outDir, targetSpecificTemplateFile, viz);
-	}
-
-	public static void genAllTargets(final String rootDir, boolean viz) {
-		for(TargetConfiguration config : TargetConfiguration.ALL) {
-			String outDir = rootDir + config.outDir;
-			String templates = rootDir + config.templates;
-			genTarget(outDir, templates, viz);
-		}
-
-	}
-
-	public static void genTarget(final String outDir, String targetSpecificTemplateFile, boolean viz) {
-		TestGenerator gen = new TestGenerator("UTF-8",
-											  new File(targetSpecificTemplateFile),
-											  new File(outDir),
-											  viz)
-		{
-			@Override
-			protected void info(String message) {
-				System.err.println(message);
-			}
-			@Override
-			public File getOutputDir(String templateFolder) {
-				String targetName = getTargetNameFromTemplatesFileName();
-				// compute package
-				String templatePath = runtimeTemplates.getPath();
-				int packageStart = templatePath.indexOf("org/antlr/v4/test/runtime");
-				int packageEnd = templatePath.indexOf("/" + targetName + ".test.stg");
-				String packageDir = templatePath.substring(packageStart, packageEnd);
-				return new File(outputDirectory, packageDir);
-			}
-			@Override
-			public String getTestTemplatesResourceDir() {
-				return "runtime-testsuite/resources/org/antlr/v4/test/runtime/templates";
-			}
-		};
-		gen.info("Generating target " + gen.getTargetNameFromTemplatesFileName());
-		gen.execute();
-	}
->>>>>>> e3eaeeb5
 
 	public TestGenerator(String encoding, File runtimeTemplates, File outputDirectory, boolean visualize) {
 		this.encoding = encoding;
@@ -161,14 +72,8 @@
 		targetGroup.defineDictionary("lines", new LinesStringMap());
 		targetGroup.defineDictionary("strlen", new StrlenStringMap());
 
-<<<<<<< HEAD
 		String rootFolder = "org/antlr/v4/test/runtime/templates";
-		STGroup index = new STGroupFile(rootFolder+"/Index.stg");
-		generateCodeForFolder(targetGroup, rootFolder, index);
-=======
-		String rootFolder = getTestTemplatesResourceDir();
 		generateCodeForFoldersInIndex(targetGroup, rootFolder);
->>>>>>> e3eaeeb5
 	}
 
 	protected void generateCodeForFoldersInIndex(STGroup targetGroup, String rootFolder) {
