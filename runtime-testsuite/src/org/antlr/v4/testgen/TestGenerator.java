--- conflicted
+++ resolved
@@ -56,116 +56,7 @@
 
 	private final File outputDirectory;
 
-<<<<<<< HEAD
 	private final boolean visualize;
-=======
-	protected final boolean visualize;
-
-	/** Execute from antlr4 root dir:
-	 * *
-	 * $ java TestGenerator -o output-root-dir -templates -viz
-	 *
-	 * Example:
-	 *
-	 * $ java org.antlr.v4.testgen.TestGenerator -root /Users/parrt/antlr/code/antlr4
-	 */
-	public static void main(String[] args) {
-		String rootDir = null;
-		String outDir = null;
-		String templatesRoot = null;
-		String targetSpecificTemplateFile = null;
-		boolean viz = false;
-
-		int i = 0;
-		while (args != null && i < args.length) {
-			String arg = args[i];
-			if (arg.startsWith("-root")) {
-				i++;
-				rootDir = args[i];
-			}
-			else if (arg.startsWith("-o")) {
-				i++;
-				outDir = args[i];
-			}
-			else if (arg.startsWith("-templates")) {
-				i++;
-				targetSpecificTemplateFile = args[i];
-				templatesRoot = targetSpecificTemplateFile;
-			}
-			else if (arg.startsWith("-viz")) {
-				viz = true;
-			}
-			i++;
-		}
-		
-		System.out.println("rootDir = " + rootDir);
-		System.out.println("outputDir = " + outDir);
-		System.out.println("templates = " + targetSpecificTemplateFile);
-		
-		if ( rootDir!=null) {
-			genAllTargets(outDir, rootDir, templatesRoot, viz);
-			return;
-		}
-
-		if ( outDir==null || targetSpecificTemplateFile==null ) {
-			System.err.println("You must give an output root dir and templates file");
-			return;
-		}
-
-		genTarget(outDir, targetSpecificTemplateFile, templatesRoot, viz);
-	}
-
-	public static void genAllTargets(String outDirRoot, final String rootDir, final String templatesRoot, boolean viz) {
-		for (String target : targets) {
-			String templatesPackage = rootDir + "/org/antlr/v4/test/runtime/" + target.toLowerCase();
-			String templates = templatesPackage + "/" + target + ".test.stg";
-			if ( target.equals("JavaScript") ) {
-				templates = templatesPackage+"/node/Node.test.stg";
-			}
-			String outDir = rootDir + "/runtime-testsuite/test";
-			if ( outDirRoot!=null ) {
-				outDir = outDirRoot;
-			}
-			genTarget(outDir, templates, templatesRoot, viz);
-		}
-	}
-
-	public static void genTarget(final String outDir, final String targetSpecificTemplateFile, final String templates, boolean viz) {
-		TestGenerator gen = new TestGenerator("UTF-8",
-											  new File(targetSpecificTemplateFile),
-											  new File(outDir),
-											  viz)
-		{
-			@Override
-			protected void info(String message) {
-				System.err.println(message);
-			}
-			@Override
-			public File getOutputDir(String templateFolder) {
-				String targetName = getTargetNameFromTemplatesFileName();
-				// compute package
-				String templatePath = runtimeTemplates.getPath();
-				int packageStart = templatePath.indexOf("org/antlr/v4/test/runtime");
-				int packageEnd = templatePath.indexOf("/" + targetName + ".test.stg");
-				String packageDir = templatePath.substring(packageStart, packageEnd);
-				return new File(outputDirectory, packageDir);
-			}
-			@Override
-			public String getTestTemplatesResourceDir() {
-			  return templates;
-			  //return "resources/org/antlr/v4/test/runtime/templates";
-			}
-		};
-
-		// Somehow the templates directory is getting picked up so let's block that
-		if(!targetSpecificTemplateFile.endsWith(".stg")) {
-		    return;
-		}
-		
-		gen.info("Generating target " + gen.getTargetNameFromTemplatesFileName());
-		gen.execute();
-	}
->>>>>>> 1e6b4efb
 
 	public TestGenerator(String encoding, File runtimeTemplates, File outputDirectory, boolean visualize) {
 		this.encoding = encoding;
@@ -291,17 +182,6 @@
 		}
 	}
 
-<<<<<<< HEAD
-=======
-	public String getTestTemplatesResourceDir() { return "org/antlr/v4/test/runtime/templates"; }
-
-	public String getTargetNameFromTemplatesFileName() {
-		// runtimeTemplates is like ~/antlr/code/antlr4/runtime-testsuite/resources/org/antlr/v4/test/runtime/java/Java.test.stg
-		int targetEnd = runtimeTemplates.getName().indexOf(".test.stg");
-		return runtimeTemplates.getName().substring(0, targetEnd);
-	}
-
->>>>>>> 1e6b4efb
 	public File getOutputDir(String templateFolder) {
 		return new File(outputDirectory, templateFolder.substring(0, templateFolder.indexOf("/templates")));
 	}
