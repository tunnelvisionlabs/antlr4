/*
 * [The "BSD license"]
 *  Copyright (c) 2015 Terence Parr
 *  Copyright (c) 2015 Sam Harwell
 *  All rights reserved.
 *
 *  Redistribution and use in source and binary forms, with or without
 *  modification, are permitted provided that the following conditions
 *  are met:
 *
 *  1. Redistributions of source code must retain the above copyright
 *     notice, this list of conditions and the following disclaimer.
 *  2. Redistributions in binary form must reproduce the above copyright
 *     notice, this list of conditions and the following disclaimer in the
 *     documentation and/or other materials provided with the distribution.
 *  3. The name of the author may not be used to endorse or promote products
 *     derived from this software without specific prior written permission.
 *
 *  THIS SOFTWARE IS PROVIDED BY THE AUTHOR ``AS IS'' AND ANY EXPRESS OR
 *  IMPLIED WARRANTIES, INCLUDING, BUT NOT LIMITED TO, THE IMPLIED WARRANTIES
 *  OF MERCHANTABILITY AND FITNESS FOR A PARTICULAR PURPOSE ARE DISCLAIMED.
 *  IN NO EVENT SHALL THE AUTHOR BE LIABLE FOR ANY DIRECT, INDIRECT,
 *  INCIDENTAL, SPECIAL, EXEMPLARY, OR CONSEQUENTIAL DAMAGES (INCLUDING, BUT
 *  NOT LIMITED TO, PROCUREMENT OF SUBSTITUTE GOODS OR SERVICES; LOSS OF USE,
 *  DATA, OR PROFITS; OR BUSINESS INTERRUPTION) HOWEVER CAUSED AND ON ANY
 *  THEORY OF LIABILITY, WHETHER IN CONTRACT, STRICT LIABILITY, OR TORT
 *  (INCLUDING NEGLIGENCE OR OTHERWISE) ARISING IN ANY WAY OUT OF THE USE OF
 *  THIS SOFTWARE, EVEN IF ADVISED OF THE POSSIBILITY OF SUCH DAMAGE.
 */
package org.antlr.v4.testgen;

import java.io.File;
import java.io.FileOutputStream;
import java.io.IOException;
import java.io.OutputStreamWriter;
import java.util.ArrayList;
import java.util.Collection;
import java.util.Collections;
import java.util.List;
import java.util.Map;
import org.stringtemplate.v4.ST;
import org.stringtemplate.v4.STGroup;
import org.stringtemplate.v4.STGroupFile;
import org.stringtemplate.v4.StringRenderer;
import org.stringtemplate.v4.gui.STViz;

public class TestGenerator {
<<<<<<< HEAD
=======
	
	public final static String[] targets = {"Go", "CSharp", "Java", "Python2", "Python3", "JavaScript/Node", "JavaScript/Safari", "JavaScript/Firefox", "JavaScript/Explorer", "JavaScript/Chrome"};

	/** Execute from antlr4 root dir:
	 * *
	 * $ java TestGenerator -o output-root-dir -templates -viz
	 *
	 * Example:
	 *
	 * $ java org.antlr.v4.testgen.TestGenerator -root /Users/parrt/antlr/code/antlr4
	 */
	public static void main(String[] args) {
		String rootDir = null;
		String outDir = null;
		String templatesRoot = null;
		String target = "ALL";
		boolean browsers = false;
		boolean viz = false;

		int i = 0;
		while (args != null && i < args.length) {
			String arg = args[i];
			if (arg.startsWith("-root")) {
				i++;
				rootDir = args[i];
			}
			else if (arg.startsWith("-outdir")) {
				i++;
				outDir = args[i];
			}
			else if (arg.startsWith("-templates")) {
				i++;
				templatesRoot = args[i];
			}
			else if (arg.startsWith("-target")) {
				i++;
				target = args[i];
			}
			else if (arg.startsWith("-browsers")) {
				browsers = true;
			}
			else if (arg.startsWith("-viz")) {
				viz = true;
			}
			i++;
		}
		
		System.out.println("rootDir = " + rootDir);
		System.out.println("outputDir = " + outDir);
		System.out.println("templates = " + templatesRoot);
		System.out.println("target = " + target);
		System.out.println("browsers = " + browsers);
		System.out.println("viz = " + viz);
		
		if(rootDir==null) {
			System.out.println("rootDir is mandatory!" + rootDir);
			return;
		}
		if(outDir==null)
			outDir = rootDir + "/test";
			
		if(templatesRoot==null)
			templatesRoot = rootDir + "/resources/org/antlr/v4/test/runtime/templates";

		if ( "ALL".equalsIgnoreCase(target)) {
			genAllTargets(rootDir, outDir, templatesRoot, browsers, viz);
		} else
			genTarget(rootDir, outDir, target, templatesRoot, viz);
	}

	public static void genAllTargets(String rootDir, String outDirRoot, String templatesRoot, boolean browsers, boolean viz) {
		for(String target : targets) {
			if(!browsers && "JavaScript/Safari".equals(target))
				return;
			genTarget(rootDir, outDirRoot, target, templatesRoot, viz);
		}
	}
	
	public static void genTarget(final String rootDir, final String outDir, final String fullTarget, final String templatesDir, boolean viz) {
		String[] parts = fullTarget.split("/");
		String target = parts[0];
		String subTarget = parts.length>1 ? parts[1] : target;
		String targetPackage = rootDir + "/resources/org/antlr/v4/test/runtime/" + fullTarget.toLowerCase();
		String targetTemplate = targetPackage + "/" + subTarget + ".test.stg";
		TestGenerator gen = new TestGenerator("UTF-8",
					fullTarget,
					rootDir,
					new File(outDir),
					new File(templatesDir),
					new File(targetTemplate),
					viz);
		gen.info("Generating target " + gen.getTargetName());
		gen.execute();
	}

>>>>>>> 741407b2
	// This project uses UTF-8, but the plugin might be used in another project
	// which is not. Always load templates with UTF-8, but write using the
	// specified encoding.
	private final String encoding;

	private final File runtimeTemplates;

	private final File outputDirectory;

	private final boolean visualize;

	public TestGenerator(String encoding, File runtimeTemplates, File outputDirectory, boolean visualize) {
		this.encoding = encoding;
		this.runtimeTemplates = runtimeTemplates;
		this.outputDirectory = outputDirectory;
		this.visualize = visualize;
	}

	public void execute() {
		STGroup targetGroup = new STGroupFile(runtimeTemplates.getPath());
		targetGroup.registerModelAdaptor(STGroup.class, new STGroupModelAdaptor());
		targetGroup.registerRenderer(String.class, new StringRenderer(), true);
		targetGroup.defineDictionary("escape", new JavaEscapeStringMap());
		targetGroup.defineDictionary("lines", new LinesStringMap());
		targetGroup.defineDictionary("strlen", new StrlenStringMap());

		String rootFolder = "org/antlr/v4/test/runtime/templates";
		generateCodeForFoldersInIndex(targetGroup, rootFolder);
	}

	protected void generateCodeForFoldersInIndex(STGroup targetGroup, String rootFolder) {
		STGroup index = new STGroupFile(rootFolder+"/Index.stg");
		index.load(); // make sure the index group is loaded since we call rawGetDictionary

		Map<String, Object> folders = index.rawGetDictionary("TestFolders");
		if (folders != null) {
			for (String key : folders.keySet()) {
				final String testdir = rootFolder + "/" + key;
				STGroup testIndex = new STGroupFile(testdir + "/Index.stg");
				testIndex.load();
				Map<String, Object> templateNames = testIndex.rawGetDictionary("TestTemplates");
				if ( templateNames != null && !templateNames.isEmpty() ) {
					final ArrayList<String> sortedTemplateNames = new ArrayList<String>(templateNames.keySet());
					Collections.sort(sortedTemplateNames);
					generateTestFile(testIndex, targetGroup,
									 testdir,
									 sortedTemplateNames);
				}
			}
		}
	}

	protected void generateTestFile(STGroup index,
									STGroup targetGroup,
									String testdir,
									Collection<String> testTemplates)
	{
		File targetFolder = getOutputDir(testdir);
		String testName = testdir.substring(testdir.lastIndexOf('/') + 1);
		File targetFile = new File(targetFolder, "Test" + testName + ".java");
		info("Generating file "+targetFile.getAbsolutePath());
		List<ST> templates = new ArrayList<ST>();
		for (String template : testTemplates) {
			STGroup testGroup = new STGroupFile(testdir + "/" + template + STGroup.GROUP_FILE_EXTENSION);
			importLanguageTemplates(testGroup, targetGroup);
			ST testType = testGroup.getInstanceOf("TestType");
			if (testType == null) {
				warn(String.format("Unable to generate tests for %s: no TestType specified.", template));
				continue;
			}

			ST testMethodTemplate = targetGroup.getInstanceOf(testType.render() + "TestMethod");
			if (testMethodTemplate == null) {
				warn(String.format("Unable to generate tests for %s: TestType '%s' is not supported by the current runtime.", template, testType.render()));
				continue;
			}

			testMethodTemplate.add(testMethodTemplate.impl.formalArguments.keySet().iterator().next(), testGroup);
			templates.add(testMethodTemplate);
		}

		ST testFileTemplate = targetGroup.getInstanceOf("TestFile");
		testFileTemplate.addAggr("file.{Options,name,tests}", index.rawGetDictionary("Options"), testName, templates);

		if (visualize) {
			STViz viz = testFileTemplate.inspect();
			try {
				viz.waitForClose();
			}
			catch (InterruptedException ex) { }
		}

		try {
			writeFile(targetFile, testFileTemplate.render());
		}
		catch (IOException ex) {
			error(String.format("Failed to write output file: %s", targetFile), ex);
		}
	}

	private void importLanguageTemplates(STGroup testGroup, STGroup languageGroup) {
		// make sure the test group is loaded
		testGroup.load();

		if (testGroup == languageGroup) {
			assert false : "Attempted to import the language group into itself.";
			return;
		}

		if (testGroup.getImportedGroups().isEmpty()) {
			testGroup.importTemplates(languageGroup);
			return;
		}

		if (testGroup.getImportedGroups().contains(languageGroup)) {
			return;
		}

		for (STGroup importedGroup : testGroup.getImportedGroups()) {
			importLanguageTemplates(importedGroup, languageGroup);
		}
	}

	public void writeFile(File file, String content) throws IOException {
		file.getParentFile().mkdirs();

		FileOutputStream fos = new FileOutputStream(file);
		OutputStreamWriter osw = new OutputStreamWriter(fos, encoding != null ? encoding : "UTF-8");
		try {
			osw.write(content);
		}
		finally {
			osw.close();
		}
	}

	public File getOutputDir(String templateFolder) {
		return new File(outputDirectory, templateFolder.substring(0, templateFolder.indexOf("/templates")));
	}

	protected void info(String message) {
	}

	protected void warn(String message) {
		System.err.println("WARNING: " + message);
	}

	protected void error(String message, Throwable throwable) {
		System.err.println("ERROR: " + message);
	}
}<|MERGE_RESOLUTION|>--- conflicted
+++ resolved
@@ -45,104 +45,6 @@
 import org.stringtemplate.v4.gui.STViz;
 
 public class TestGenerator {
-<<<<<<< HEAD
-=======
-	
-	public final static String[] targets = {"Go", "CSharp", "Java", "Python2", "Python3", "JavaScript/Node", "JavaScript/Safari", "JavaScript/Firefox", "JavaScript/Explorer", "JavaScript/Chrome"};
-
-	/** Execute from antlr4 root dir:
-	 * *
-	 * $ java TestGenerator -o output-root-dir -templates -viz
-	 *
-	 * Example:
-	 *
-	 * $ java org.antlr.v4.testgen.TestGenerator -root /Users/parrt/antlr/code/antlr4
-	 */
-	public static void main(String[] args) {
-		String rootDir = null;
-		String outDir = null;
-		String templatesRoot = null;
-		String target = "ALL";
-		boolean browsers = false;
-		boolean viz = false;
-
-		int i = 0;
-		while (args != null && i < args.length) {
-			String arg = args[i];
-			if (arg.startsWith("-root")) {
-				i++;
-				rootDir = args[i];
-			}
-			else if (arg.startsWith("-outdir")) {
-				i++;
-				outDir = args[i];
-			}
-			else if (arg.startsWith("-templates")) {
-				i++;
-				templatesRoot = args[i];
-			}
-			else if (arg.startsWith("-target")) {
-				i++;
-				target = args[i];
-			}
-			else if (arg.startsWith("-browsers")) {
-				browsers = true;
-			}
-			else if (arg.startsWith("-viz")) {
-				viz = true;
-			}
-			i++;
-		}
-		
-		System.out.println("rootDir = " + rootDir);
-		System.out.println("outputDir = " + outDir);
-		System.out.println("templates = " + templatesRoot);
-		System.out.println("target = " + target);
-		System.out.println("browsers = " + browsers);
-		System.out.println("viz = " + viz);
-		
-		if(rootDir==null) {
-			System.out.println("rootDir is mandatory!" + rootDir);
-			return;
-		}
-		if(outDir==null)
-			outDir = rootDir + "/test";
-			
-		if(templatesRoot==null)
-			templatesRoot = rootDir + "/resources/org/antlr/v4/test/runtime/templates";
-
-		if ( "ALL".equalsIgnoreCase(target)) {
-			genAllTargets(rootDir, outDir, templatesRoot, browsers, viz);
-		} else
-			genTarget(rootDir, outDir, target, templatesRoot, viz);
-	}
-
-	public static void genAllTargets(String rootDir, String outDirRoot, String templatesRoot, boolean browsers, boolean viz) {
-		for(String target : targets) {
-			if(!browsers && "JavaScript/Safari".equals(target))
-				return;
-			genTarget(rootDir, outDirRoot, target, templatesRoot, viz);
-		}
-	}
-	
-	public static void genTarget(final String rootDir, final String outDir, final String fullTarget, final String templatesDir, boolean viz) {
-		String[] parts = fullTarget.split("/");
-		String target = parts[0];
-		String subTarget = parts.length>1 ? parts[1] : target;
-		String targetPackage = rootDir + "/resources/org/antlr/v4/test/runtime/" + fullTarget.toLowerCase();
-		String targetTemplate = targetPackage + "/" + subTarget + ".test.stg";
-		TestGenerator gen = new TestGenerator("UTF-8",
-					fullTarget,
-					rootDir,
-					new File(outDir),
-					new File(templatesDir),
-					new File(targetTemplate),
-					viz);
-		gen.info("Generating target " + gen.getTargetName());
-		gen.execute();
-	}
-
->>>>>>> 741407b2
 	// This project uses UTF-8, but the plugin might be used in another project
 	// which is not. Always load templates with UTF-8, but write using the
 	// specified encoding.
